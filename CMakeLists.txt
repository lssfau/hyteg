cmake_minimum_required (VERSION 2.8)

PROJECT ( tinyhhg )
enable_testing()
option ( HHG_ENABLE_LIKWID                "Compile with LIKWID"                       OFF)
option ( HHG_BUILD_WITH_PETSC             "Build with PETSc"                          OFF)


if ( HHG_ENABLE_LIKWID )
    find_library( LIKWID_LIB likwid HINTS $ENV{LIKWID_ROOT}/lib )
    find_path( LIKWID_INCLUDE_DIR likwid.h HINTS $ENV{LIKWID_ROOT}/include )
    message("HHG_ENABLE_LIKWID set")
    if ( LIKWID_LIB AND LIKWID_INCLUDE_DIR)
        include_directories( ${LIKWID_INCLUDE_DIR})
        add_definitions ( "-DLIKWID_PERFMON" )
    else()
        message(WARNING "likwid marker library not found. Set environment variable LIKWID_ROOT")
    endif()
endif()

include_directories ( extern/fmt-3.0.1 )
include_directories ( src )
#include_directories ( src/tinyhhg_core )
#include_directories ( ${MPI_CXX_INCLUDE_PATH})
#include_directories ( ${tinyhhg_BINARY_DIR}/src/tinyhhg_core )

# Extends cmake module path - so that FindwaLBerla.cmake in the current directory is found
set ( CMAKE_MODULE_PATH ${CMAKE_MODULE_PATH} ${tinyhhg_SOURCE_DIR}/cmake/modules )

find_package( waLBerla )

<<<<<<< HEAD
if ( HHG_BUILD_WITH_PETSC )
    find_package( PETSc )
    include_directories ( ${PETSC_INCLUDE_DIRS} )
    link_directories    ( ${PETSC_LIBRARY_DIR} )
    list ( APPEND SERVICE_LIBS ${PETSC_LIBRARIES} )
endif()

configure_file ( ${tinyhhg_SOURCE_DIR}/src/tinyhhg_core/HHGDefinitions.in.hpp
                 src/tinyhhg_core/HHGDefinitions.hpp )

include_directories( ${tinyhhg_BINARY_DIR}/src )
=======
if(NOT EXISTS ${CMAKE_BINARY_DIR}/data/meshes)
    file(MAKE_DIRECTORY "${CMAKE_BINARY_DIR}/data/meshes")
endif()

if(NOT EXISTS ${CMAKE_BINARY_DIR}/data/meshes/3D)
    file(MAKE_DIRECTORY "${CMAKE_BINARY_DIR}/data/meshes/3D")
endif()

if(NOT EXISTS ${CMAKE_BINARY_DIR}/data/param)
    file(MAKE_DIRECTORY "${CMAKE_BINARY_DIR}/data/param")
endif()

if(NOT EXISTS ${CMAKE_BINARY_DIR}/output)
    file(MAKE_DIRECTORY "${CMAKE_BINARY_DIR}/output")
endif()

waLBerla_link_files_to_builddir(data/meshes/*.msh)
waLBerla_link_files_to_builddir(data/meshes/3D/*.msh)
waLBerla_link_files_to_builddir(data/param/*.prm)
>>>>>>> 3601d321

add_subdirectory (extern/fmt-3.0.1)
add_subdirectory( src )
add_subdirectory( apps )
add_subdirectory( tests )
add_subdirectory( tutorials )


############################################################################################################################
# Documentation Generation
#
# Build documentation using Doxygen (www.doxygen.org)
############################################################################################################################
find_package ( Doxygen  )
find_package ( HTMLHelp )

if ( HTML_HELP_COMPILER EQUAL "" )
   set ( HTML_HELP_FOUND "NO" )
else ( )
   set ( HTML_HELP_FOUND "YES" )
endif ( )

if ( DOXYGEN_FOUND )
   set ( DOXYGEN_HTML_HEADER ${tinyhhg_SOURCE_DIR}/doc/header.html )
   set ( DOXYGEN_HTML_FOOTER ${tinyhhg_SOURCE_DIR}/doc/footer.html )
   set ( DOXYGEN_HTML_OUTPUT "html" )

   configure_file ( ${tinyhhg_SOURCE_DIR}/doc/doxygen.config ${tinyhhg_BINARY_DIR}/doc/doxygen.cfg @ONLY )

   add_custom_target ( doc_tinyhhg   ${DOXYGEN_EXECUTABLE} ${tinyhhg_BINARY_DIR}/doc/doxygen.cfg
                       COMMENT "Generating API documentation with Doxygen" VERBATIM )

endif ( )
############################################################################################################################<|MERGE_RESOLUTION|>--- conflicted
+++ resolved
@@ -29,7 +29,6 @@
 
 find_package( waLBerla )
 
-<<<<<<< HEAD
 if ( HHG_BUILD_WITH_PETSC )
     find_package( PETSc )
     include_directories ( ${PETSC_INCLUDE_DIRS} )
@@ -41,7 +40,8 @@
                  src/tinyhhg_core/HHGDefinitions.hpp )
 
 include_directories( ${tinyhhg_BINARY_DIR}/src )
-=======
+
+
 if(NOT EXISTS ${CMAKE_BINARY_DIR}/data/meshes)
     file(MAKE_DIRECTORY "${CMAKE_BINARY_DIR}/data/meshes")
 endif()
@@ -61,7 +61,6 @@
 waLBerla_link_files_to_builddir(data/meshes/*.msh)
 waLBerla_link_files_to_builddir(data/meshes/3D/*.msh)
 waLBerla_link_files_to_builddir(data/param/*.prm)
->>>>>>> 3601d321
 
 add_subdirectory (extern/fmt-3.0.1)
 add_subdirectory( src )
