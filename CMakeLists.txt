--- conflicted
+++ resolved
@@ -2,17 +2,13 @@
 
 PROJECT ( tinyhhg )
 enable_testing()
-<<<<<<< HEAD
-option ( HHG_ENABLE_LIKWID                "Compile with LIKWID" )
+
+option ( HHG_ENABLE_LIKWID                "Compile with LIKWID"                       OFF)
+option ( HHG_BUILD_WITH_PETSC             "Build with PETSc"                          OFF)
 option ( WALBERLA_BUILD_WITH_CXX14        "Build with c++14 support" ON)
 set(CMAKE_CXX_STANDARD 14)
 set(CXX_STANDARD_REQUIRED ON)
 set(CMAKE_CXX_EXTENSIONS OFF)
-=======
-option ( HHG_ENABLE_LIKWID                "Compile with LIKWID"                       OFF)
-option ( HHG_BUILD_WITH_PETSC             "Build with PETSc"                          OFF)
-
->>>>>>> 18260554
 
 if ( HHG_ENABLE_LIKWID )
     find_library( LIKWID_LIB likwid HINTS $ENV{LIKWID_ROOT}/lib )
