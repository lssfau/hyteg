--- conflicted
+++ resolved
@@ -21,7 +21,6 @@
 
 .build_template:
    script:
-      - rm -rf /usr/include/boost /opt/boost
       - export
       - export NUM_CORES=$(nproc --all)
       - export MAX_BUILD_CORES=$(( $(awk '( $1 == "MemTotal:" ) { print $2 }' /proc/meminfo) / ( 4 * 1024 * 1024  ) ))
@@ -37,25 +36,17 @@
       - if dpkg --compare-versions `ompi_info | head -2 | tail -1 | sed 's/[^0-9.]*\([0-9.]*\).*/\1/'` ge 1.10; then export MPIEXEC_PREFLAGS="--allow-run-as-root" ; fi
       - cmake ..
         -DWARNING_ERROR=$WARNING_ERROR
-        -DWALBERLA_DOUBLE_ACCURACY=$WALBERLA_DOUBLE_ACCURACY
         -DWALBERLA_BUILD_WITH_MPI=$WALBERLA_BUILD_WITH_MPI
         -DWALBERLA_BUILD_WITH_OPENMP=$WALBERLA_BUILD_WITH_OPENMP
-        -DWALBERLA_BUILD_WITH_METIS=$WALBERLA_BUILD_WITH_METIS
-        -DWALBERLA_BUILD_WITH_PARMETIS=$WALBERLA_BUILD_WITH_PARMETIS
         -DCMAKE_BUILD_TYPE=$CMAKE_BUILD_TYPE
         -DMPIEXEC_PREFLAGS=$MPIEXEC_PREFLAGS
         -DHYTEG_BUILD_WITH_PETSC=$HYTEG_BUILD_WITH_PETSC
         -DPETSC_DIR=$PETSC_DIR
-<<<<<<< HEAD
-        -DHYTEG_BUILD_WITH_TRILINOS=$HYTEG_BUILD_WITH_TRILINOS
-=======
         -DHYTEG_BUILD_WITH_EIGEN=$HYTEG_BUILD_WITH_EIGEN
->>>>>>> f351a82b
         -DHYTEG_TERRANEO_MODULE=$HYTEG_TERRANEO_MODULE
         -DHYTEG_DOWNLOAD_BOOST=$HYTEG_DOWNLOAD_BOOST
         -DWALBERLA_SANITIZE_ADDRESS=$WALBERLA_SANITIZE_ADDRESS
         -DWALBERLA_SANITIZE_UNDEFINED=$WALBERLA_SANITIZE_UNDEFINED
-        -DWALBERLA_OPTIMIZE_FOR_LOCALHOST=$WALBERLA_OPTIMIZE_FOR_LOCALHOST
       - cmake . -LA
       - cd $CI_PROJECT_DIR/build/apps
       - make -j $MAX_BUILD_CORES -l $NUM_CORES
@@ -80,7 +71,6 @@
      WALBERLA_DOUBLE_ACCURACY: "ON"
      WALBERLA_BUILD_WITH_METIS: "ON"
      WALBERLA_BUILD_WITH_PARMETIS: "ON"
-     WALBERLA_OPTIMIZE_FOR_LOCALHOST: "OFF"
      WARNING_ERROR: "ON"
 
 
@@ -130,32 +120,29 @@
       - docker
       - intel
 
-intel_20_mpionly_dbg_petsc-complex_trilinos:
+intel_20_mpionly_dbg_eigen_petsc-complex_trilinos:
    extends: .build_template
    image: i10git.cs.fau.de:5005/walberla/buildenvs/intel:20
    variables:
       CMAKE_BUILD_TYPE: "DebugOptimized"
       WALBERLA_BUILD_WITH_OPENMP: "OFF"
-<<<<<<< HEAD
-=======
       HYTEG_BUILD_WITH_PETSC: "ON"
       HYTEG_BUILD_WITH_EIGEN: "ON"
       HYTEG_BUILD_WITH_TRILINOS: "ON"
       PETSC_DIR: "/opt/petsc-complex"
->>>>>>> f351a82b
    tags:
       - docker
       - intel
 
-<<<<<<< HEAD
-intel_20_mpionly_petsc_trilinos:
-=======
 intel_20_mpionly_eigen_petsc_trilinos:
->>>>>>> f351a82b
    extends: .build_template
    image: i10git.cs.fau.de:5005/walberla/buildenvs/intel:20
    variables:
       WALBERLA_BUILD_WITH_OPENMP: "OFF"
+      HYTEG_BUILD_WITH_PETSC: "ON"
+      HYTEG_BUILD_WITH_EIGEN: "ON"
+      HYTEG_BUILD_WITH_TRILINOS: "ON"
+      PETSC_DIR: "/opt/petsc"
    tags:
       - docker
       - intel
@@ -166,6 +153,10 @@
    stage: no_werror
    variables:
       WALBERLA_BUILD_WITH_OPENMP: "OFF"
+      HYTEG_BUILD_WITH_PETSC: "ON"
+      HYTEG_BUILD_WITH_EIGEN: "ON"
+      HYTEG_BUILD_WITH_TRILINOS: "ON"
+      PETSC_DIR: "/opt/petsc"
       WARNING_ERROR: "OFF"
    when: manual
    needs: [ ]
@@ -173,8 +164,6 @@
       - docker
       - intel
 
-<<<<<<< HEAD
-=======
 gcc_7_serial:
    extends: .build_template
    image: i10git.cs.fau.de:5005/walberla/buildenvs/gcc:7
@@ -241,7 +230,6 @@
    tags:
       - docker
 
->>>>>>> f351a82b
 gcc_8_serial:
    extends: .build_template
    image: i10git.cs.fau.de:5005/walberla/buildenvs/gcc:8
@@ -266,56 +254,45 @@
    tags:
       - docker
 
-gcc_8_serial_dbg_sp:
+gcc_8_serial_dbg:
    extends: .build_template
    image: i10git.cs.fau.de:5005/walberla/buildenvs/gcc:8
-   before_script:
-      - sed -i 's/-Wno-error=\(.*\)conversion/-Wno-\1conversion/g' $CI_PROJECT_DIR/CMakeLists.txt
-   variables:
-      WALBERLA_BUILD_WITH_MPI: "OFF"
-      WALBERLA_BUILD_WITH_OPENMP: "OFF"
-      WALBERLA_BUILD_WITH_PARMETIS: "OFF"
-      CMAKE_BUILD_TYPE: "DebugOptimized"
-      WALBERLA_DOUBLE_ACCURACY: "OFF"
-      WALBERLA_BUILD_WITH_PARMETIS: "OFF"
-      WALBERLA_BUILD_WITH_METIS: "OFF"
-   only:
-      variables:
-         - $ENABLE_NIGHTLY_BUILDS
-   tags:
-      - docker
-
-gcc_8_mpionly_dbg_petsc-complex_trilinos:
+   variables:
+      WALBERLA_BUILD_WITH_MPI: "OFF"
+      WALBERLA_BUILD_WITH_OPENMP: "OFF"
+      WALBERLA_BUILD_WITH_PARMETIS: "OFF"
+      CMAKE_BUILD_TYPE: "DebugOptimized"
+   only:
+      variables:
+         - $ENABLE_NIGHTLY_BUILDS
+   tags:
+      - docker
+
+gcc_8_mpionly_dbg_eigen_petsc-complex_trilinos:
    extends: .build_template
    image: i10git.cs.fau.de:5005/walberla/buildenvs/gcc:8
    variables:
       CMAKE_BUILD_TYPE: "DebugOptimized"
       WALBERLA_BUILD_WITH_OPENMP: "OFF"
       HYTEG_BUILD_WITH_PETSC: "ON"
-      HYTEG_BUILD_WITH_TRILINOS: "ON"
-<<<<<<< HEAD
-      PETSC_DIR: "/opt/spack/install"
-=======
+      HYTEG_BUILD_WITH_EIGEN: "ON"
+      HYTEG_BUILD_WITH_TRILINOS: "ON"
       PETSC_DIR: "/opt/petsc-complex"
->>>>>>> f351a82b
-   only:
-      variables:
-         - $ENABLE_NIGHTLY_BUILDS
-   tags:
-      - docker
-
-<<<<<<< HEAD
-gcc_8_mpionly_petsc_trilinos:
-=======
+   only:
+      variables:
+         - $ENABLE_NIGHTLY_BUILDS
+   tags:
+      - docker
+
 gcc_8_mpionly_eigen_petsc_trilinos:
->>>>>>> f351a82b
    extends: .build_template
    image: i10git.cs.fau.de:5005/walberla/buildenvs/gcc:8
    variables:
       WALBERLA_BUILD_WITH_OPENMP: "OFF"
       HYTEG_BUILD_WITH_PETSC: "ON"
-      HYTEG_BUILD_WITH_TRILINOS: "ON"
-      PETSC_DIR: "/opt/spack/install"
+      HYTEG_BUILD_WITH_EIGEN: "ON"
+      HYTEG_BUILD_WITH_TRILINOS: "ON"
+      PETSC_DIR: "/opt/petsc"
    only:
       variables:
          - $ENABLE_NIGHTLY_BUILDS
@@ -346,56 +323,45 @@
    tags:
       - docker
 
-gcc_9_serial_dbg_sp:
+gcc_9_serial_dbg:
    extends: .build_template
    image: i10git.cs.fau.de:5005/walberla/buildenvs/gcc:9
-   before_script:
-      - sed -i 's/-Wno-error=\(.*\)conversion/-Wno-\1conversion/g' $CI_PROJECT_DIR/CMakeLists.txt
-   variables:
-      WALBERLA_BUILD_WITH_MPI: "OFF"
-      WALBERLA_BUILD_WITH_OPENMP: "OFF"
-      WALBERLA_BUILD_WITH_PARMETIS: "OFF"
-      CMAKE_BUILD_TYPE: "DebugOptimized"
-      WALBERLA_DOUBLE_ACCURACY: "OFF"
-      WALBERLA_BUILD_WITH_PARMETIS: "OFF"
-      WALBERLA_BUILD_WITH_METIS: "OFF"
-   only:
-      variables:
-         - $ENABLE_NIGHTLY_BUILDS
-   tags:
-      - docker
-
-gcc_9_mpionly_dbg_petsc-complex_trilinos:
+   variables:
+      WALBERLA_BUILD_WITH_MPI: "OFF"
+      WALBERLA_BUILD_WITH_OPENMP: "OFF"
+      WALBERLA_BUILD_WITH_PARMETIS: "OFF"
+      CMAKE_BUILD_TYPE: "DebugOptimized"
+   only:
+      variables:
+         - $ENABLE_NIGHTLY_BUILDS
+   tags:
+      - docker
+
+gcc_9_mpionly_dbg_eigen_petsc-complex_trilinos:
    extends: .build_template
    image: i10git.cs.fau.de:5005/walberla/buildenvs/gcc:9
    variables:
       CMAKE_BUILD_TYPE: "DebugOptimized"
       WALBERLA_BUILD_WITH_OPENMP: "OFF"
       HYTEG_BUILD_WITH_PETSC: "ON"
-      HYTEG_BUILD_WITH_TRILINOS: "ON"
-<<<<<<< HEAD
-      PETSC_DIR: "/opt/spack/install"
-=======
+      HYTEG_BUILD_WITH_EIGEN: "ON"
+      HYTEG_BUILD_WITH_TRILINOS: "ON"
       PETSC_DIR: "/opt/petsc-complex"
->>>>>>> f351a82b
-   only:
-      variables:
-         - $ENABLE_NIGHTLY_BUILDS
-   tags:
-      - docker
-
-<<<<<<< HEAD
-gcc_9_mpionly_petsc_trilinos:
-=======
+   only:
+      variables:
+         - $ENABLE_NIGHTLY_BUILDS
+   tags:
+      - docker
+
 gcc_9_mpionly_eigen_petsc_trilinos:
->>>>>>> f351a82b
    extends: .build_template
    image: i10git.cs.fau.de:5005/walberla/buildenvs/gcc:9
    variables:
       WALBERLA_BUILD_WITH_OPENMP: "OFF"
       HYTEG_BUILD_WITH_PETSC: "ON"
-      HYTEG_BUILD_WITH_TRILINOS: "ON"
-      PETSC_DIR: "/opt/spack/install"
+      HYTEG_BUILD_WITH_EIGEN: "ON"
+      HYTEG_BUILD_WITH_TRILINOS: "ON"
+      PETSC_DIR: "/opt/petsc"
    only:
       variables:
          - $ENABLE_NIGHTLY_BUILDS
@@ -426,56 +392,45 @@
    tags:
       - docker
 
-gcc_10_serial_dbg_sp:
+gcc_10_serial_dbg:
    extends: .build_template
    image: i10git.cs.fau.de:5005/walberla/buildenvs/gcc:10
-   before_script:
-      - sed -i 's/-Wno-error=\(.*\)conversion/-Wno-\1conversion/g' $CI_PROJECT_DIR/CMakeLists.txt
-   variables:
-      WALBERLA_BUILD_WITH_MPI: "OFF"
-      WALBERLA_BUILD_WITH_OPENMP: "OFF"
-      WALBERLA_BUILD_WITH_PARMETIS: "OFF"
-      CMAKE_BUILD_TYPE: "DebugOptimized"
-      WALBERLA_DOUBLE_ACCURACY: "OFF"
-      WALBERLA_BUILD_WITH_PARMETIS: "OFF"
-      WALBERLA_BUILD_WITH_METIS: "OFF"
-   only:
-      variables:
-         - $ENABLE_NIGHTLY_BUILDS
-   tags:
-      - docker
-
-gcc_10_mpionly_dbg_petsc-complex_trilinos:
+   variables:
+      WALBERLA_BUILD_WITH_MPI: "OFF"
+      WALBERLA_BUILD_WITH_OPENMP: "OFF"
+      WALBERLA_BUILD_WITH_PARMETIS: "OFF"
+      CMAKE_BUILD_TYPE: "DebugOptimized"
+   only:
+      variables:
+         - $ENABLE_NIGHTLY_BUILDS
+   tags:
+      - docker
+
+gcc_10_mpionly_dbg_eigen_petsc-complex_trilinos:
    extends: .build_template
    image: i10git.cs.fau.de:5005/walberla/buildenvs/gcc:10
    variables:
       CMAKE_BUILD_TYPE: "DebugOptimized"
       WALBERLA_BUILD_WITH_OPENMP: "OFF"
       HYTEG_BUILD_WITH_PETSC: "ON"
-      HYTEG_BUILD_WITH_TRILINOS: "ON"
-<<<<<<< HEAD
-      PETSC_DIR: "/opt/spack/install"
-=======
+      HYTEG_BUILD_WITH_EIGEN: "ON"
+      HYTEG_BUILD_WITH_TRILINOS: "ON"
       PETSC_DIR: "/opt/petsc-complex"
->>>>>>> f351a82b
-   only:
-      variables:
-         - $ENABLE_NIGHTLY_BUILDS
-   tags:
-      - docker
-
-<<<<<<< HEAD
-gcc_10_mpionly_petsc_trilinos:
-=======
+   only:
+      variables:
+         - $ENABLE_NIGHTLY_BUILDS
+   tags:
+      - docker
+
 gcc_10_mpionly_eigen_petsc_trilinos:
->>>>>>> f351a82b
    extends: .build_template
    image: i10git.cs.fau.de:5005/walberla/buildenvs/gcc:10
    variables:
       WALBERLA_BUILD_WITH_OPENMP: "OFF"
       HYTEG_BUILD_WITH_PETSC: "ON"
-      HYTEG_BUILD_WITH_TRILINOS: "ON"
-      PETSC_DIR: "/opt/spack/install"
+      HYTEG_BUILD_WITH_EIGEN: "ON"
+      HYTEG_BUILD_WITH_TRILINOS: "ON"
+      PETSC_DIR: "/opt/petsc"
    only:
       variables:
          - $ENABLE_NIGHTLY_BUILDS
@@ -505,21 +460,14 @@
    tags:
       - docker
 
-gcc_11_serial_dbg_sp:
+gcc_11_serial_dbg:
    extends: .build_template
    image: i10git.cs.fau.de:5005/walberla/buildenvs/gcc:11
-   before_script:
-      - sed -i 's/-Wno-error=\(.*\)conversion/-Wno-\1conversion/g' $CI_PROJECT_DIR/CMakeLists.txt
-   variables:
-      WALBERLA_BUILD_WITH_MPI: "OFF"
-      WALBERLA_BUILD_WITH_OPENMP: "OFF"
-      WALBERLA_BUILD_WITH_PARMETIS: "OFF"
-      CMAKE_BUILD_TYPE: "DebugOptimized"
-<<<<<<< HEAD
-      WALBERLA_DOUBLE_ACCURACY: "OFF"
-      WALBERLA_BUILD_WITH_PARMETIS: "OFF"
-      WALBERLA_BUILD_WITH_METIS: "OFF"
-=======
+   variables:
+      WALBERLA_BUILD_WITH_MPI: "OFF"
+      WALBERLA_BUILD_WITH_OPENMP: "OFF"
+      WALBERLA_BUILD_WITH_PARMETIS: "OFF"
+      CMAKE_BUILD_TYPE: "DebugOptimized"
    tags:
       - docker
 
@@ -571,651 +519,627 @@
       WALBERLA_BUILD_WITH_MPI: "OFF"
       WALBERLA_BUILD_WITH_OPENMP: "OFF"
       WALBERLA_BUILD_WITH_PARMETIS: "OFF"
->>>>>>> f351a82b
-   only:
-      variables:
-         - $ENABLE_NIGHTLY_BUILDS
-   tags:
-      - docker
-
-gcc_11_mpionly_dbg_petsc-complex_trilinos:
-   extends: .build_template
-   image: i10git.cs.fau.de:5005/walberla/buildenvs/gcc:11
-   variables:
-      CMAKE_BUILD_TYPE: "DebugOptimized"
-      WALBERLA_BUILD_WITH_OPENMP: "OFF"
-      HYTEG_BUILD_WITH_PETSC: "ON"
-      HYTEG_BUILD_WITH_TRILINOS: "ON"
-<<<<<<< HEAD
-      PETSC_DIR: "/opt/spack/install"
-   only:
-      variables:
-         - $ENABLE_NIGHTLY_BUILDS
-   tags:
-      - docker
-
-gcc_11_mpionly_petsc_trilinos:
-=======
+   only:
+      variables:
+         - $ENABLE_NIGHTLY_BUILDS
+   tags:
+      - docker
+
+clang_6.0_mpionly:
+   extends: .build_template
+   image: i10git.cs.fau.de:5005/walberla/buildenvs/clang:6.0
+   variables:
+      WALBERLA_BUILD_WITH_OPENMP: "OFF"
+   only:
+      variables:
+         - $ENABLE_NIGHTLY_BUILDS
+   tags:
+      - docker
+
+clang_6.0_serial_dbg:
+   extends: .build_template
+   image: i10git.cs.fau.de:5005/walberla/buildenvs/clang:6.0
+   variables:
+      WALBERLA_BUILD_WITH_MPI: "OFF"
+      WALBERLA_BUILD_WITH_OPENMP: "OFF"
+      WALBERLA_BUILD_WITH_PARMETIS: "OFF"
+      CMAKE_BUILD_TYPE: "DebugOptimized"
+   only:
+      variables:
+         - $ENABLE_NIGHTLY_BUILDS
+   tags:
+      - docker
+
+clang_6.0_mpionly_dbg_eigen_petsc-complex_trilinos:
+   extends: .build_template
+   image: i10git.cs.fau.de:5005/walberla/buildenvs/clang:6.0
+   variables:
+      CMAKE_BUILD_TYPE: "DebugOptimized"
+      WALBERLA_BUILD_WITH_OPENMP: "OFF"
+      HYTEG_BUILD_WITH_PETSC: "ON"
+      HYTEG_BUILD_WITH_EIGEN: "ON"
+      HYTEG_BUILD_WITH_TRILINOS: "ON"
       PETSC_DIR: "/opt/petsc-complex"
    tags:
       - docker
 
 clang_6.0_mpionly_eigen_petsc_trilinos:
->>>>>>> f351a82b
-   extends: .build_template
-   image: i10git.cs.fau.de:5005/walberla/buildenvs/gcc:11
-   variables:
-      WALBERLA_BUILD_WITH_OPENMP: "OFF"
-      HYTEG_BUILD_WITH_PETSC: "ON"
-      HYTEG_BUILD_WITH_TRILINOS: "ON"
-      PETSC_DIR: "/opt/spack/install"
-   only:
-      variables:
-         - $ENABLE_NIGHTLY_BUILDS
-   tags:
-      - docker
-
-gcc_12_serial:
-   extends: .build_template
-   image: i10git.cs.fau.de:5005/walberla/buildenvs/gcc:12
-   variables:
-      WALBERLA_BUILD_WITH_MPI: "OFF"
-      WALBERLA_BUILD_WITH_OPENMP: "OFF"
-      WALBERLA_BUILD_WITH_PARMETIS: "OFF"
-   only:
-      variables:
-         - $ENABLE_NIGHTLY_BUILDS
-   tags:
-      - docker
-
-gcc_12_mpionly:
-   extends: .build_template
-   image: i10git.cs.fau.de:5005/walberla/buildenvs/gcc:12
+   extends: .build_template
+   image: i10git.cs.fau.de:5005/walberla/buildenvs/clang:6.0
+   variables:
+      WALBERLA_BUILD_WITH_OPENMP: "OFF"
+      HYTEG_BUILD_WITH_PETSC: "ON"
+      HYTEG_BUILD_WITH_EIGEN: "ON"
+      HYTEG_BUILD_WITH_TRILINOS: "ON"
+      PETSC_DIR: "/opt/petsc"
+   only:
+      variables:
+         - $ENABLE_NIGHTLY_BUILDS
+   tags:
+      - docker
+
+clang_7.0_serial:
+   extends: .build_template
+   image: i10git.cs.fau.de:5005/walberla/buildenvs/clang:7.0
+   variables:
+      WALBERLA_BUILD_WITH_MPI: "OFF"
+      WALBERLA_BUILD_WITH_OPENMP: "OFF"
+      WALBERLA_BUILD_WITH_PARMETIS: "OFF"
+   only:
+      variables:
+         - $ENABLE_NIGHTLY_BUILDS
+   tags:
+      - docker
+
+clang_7.0_mpionly:
+   extends: .build_template
+   image: i10git.cs.fau.de:5005/walberla/buildenvs/clang:7.0
+   variables:
+      WALBERLA_BUILD_WITH_OPENMP: "OFF"
+   only:
+      variables:
+         - $ENABLE_NIGHTLY_BUILDS
+   tags:
+      - docker
+
+clang_7.0_serial_dbg:
+   extends: .build_template
+   image: i10git.cs.fau.de:5005/walberla/buildenvs/clang:7.0
+   variables:
+      WALBERLA_BUILD_WITH_MPI: "OFF"
+      WALBERLA_BUILD_WITH_OPENMP: "OFF"
+      WALBERLA_BUILD_WITH_PARMETIS: "OFF"
+      CMAKE_BUILD_TYPE: "DebugOptimized"
+   only:
+      variables:
+         - $ENABLE_NIGHTLY_BUILDS
+   tags:
+      - docker
+
+clang_7.0_mpionly_dbg_eigen_petsc-complex_trilinos:
+   extends: .build_template
+   image: i10git.cs.fau.de:5005/walberla/buildenvs/clang:7.0
+   variables:
+      CMAKE_BUILD_TYPE: "DebugOptimized"
+      WALBERLA_BUILD_WITH_OPENMP: "OFF"
+      HYTEG_BUILD_WITH_PETSC: "ON"
+      HYTEG_BUILD_WITH_EIGEN: "ON"
+      HYTEG_BUILD_WITH_TRILINOS: "ON"
+      PETSC_DIR: "/opt/petsc-complex"
+   only:
+      variables:
+         - $ENABLE_NIGHTLY_BUILDS
+   tags:
+      - docker
+
+clang_7.0_mpionly_eigen_petsc_trilinos:
+   extends: .build_template
+   image: i10git.cs.fau.de:5005/walberla/buildenvs/clang:7.0
+   variables:
+      WALBERLA_BUILD_WITH_OPENMP: "OFF"
+      HYTEG_BUILD_WITH_PETSC: "ON"
+      HYTEG_BUILD_WITH_EIGEN: "ON"
+      HYTEG_BUILD_WITH_TRILINOS: "ON"
+      PETSC_DIR: "/opt/petsc"
+   only:
+      variables:
+         - $ENABLE_NIGHTLY_BUILDS
+   tags:
+      - docker
+
+clang_8.0_serial:
+   extends: .build_template
+   image: i10git.cs.fau.de:5005/walberla/buildenvs/clang:8.0
+   variables:
+      WALBERLA_BUILD_WITH_MPI: "OFF"
+      WALBERLA_BUILD_WITH_OPENMP: "OFF"
+      WALBERLA_BUILD_WITH_PARMETIS: "OFF"
+   only:
+      variables:
+         - $ENABLE_NIGHTLY_BUILDS
+   tags:
+      - docker
+
+clang_8.0_mpionly:
+   extends: .build_template
+   image: i10git.cs.fau.de:5005/walberla/buildenvs/clang:8.0
+   variables:
+      WALBERLA_BUILD_WITH_OPENMP: "OFF"
+   only:
+      variables:
+         - $ENABLE_NIGHTLY_BUILDS
+   tags:
+      - docker
+
+clang_8.0_serial_dbg:
+   extends: .build_template
+   image: i10git.cs.fau.de:5005/walberla/buildenvs/clang:8.0
+   variables:
+      WALBERLA_BUILD_WITH_MPI: "OFF"
+      WALBERLA_BUILD_WITH_OPENMP: "OFF"
+      WALBERLA_BUILD_WITH_PARMETIS: "OFF"
+      CMAKE_BUILD_TYPE: "DebugOptimized"
+   only:
+      variables:
+         - $ENABLE_NIGHTLY_BUILDS
+   tags:
+      - docker
+
+clang_8.0_mpionly_dbg_eigen_petsc-complex_trilinos:
+   extends: .build_template
+   image: i10git.cs.fau.de:5005/walberla/buildenvs/clang:8.0
+   variables:
+      CMAKE_BUILD_TYPE: "DebugOptimized"
+      WALBERLA_BUILD_WITH_OPENMP: "OFF"
+      HYTEG_BUILD_WITH_PETSC: "ON"
+      HYTEG_BUILD_WITH_EIGEN: "ON"
+      HYTEG_BUILD_WITH_TRILINOS: "ON"
+      PETSC_DIR: "/opt/petsc-complex"
+   only:
+      variables:
+         - $ENABLE_NIGHTLY_BUILDS
+   tags:
+      - docker
+
+clang_8.0_mpionly_eigen_petsc_trilinos:
+   extends: .build_template
+   image: i10git.cs.fau.de:5005/walberla/buildenvs/clang:8.0
+   variables:
+      WALBERLA_BUILD_WITH_OPENMP: "OFF"
+      HYTEG_BUILD_WITH_PETSC: "ON"
+      HYTEG_BUILD_WITH_EIGEN: "ON"
+      HYTEG_BUILD_WITH_TRILINOS: "ON"
+      PETSC_DIR: "/opt/petsc"
+   only:
+      variables:
+         - $ENABLE_NIGHTLY_BUILDS
+   tags:
+      - docker
+
+clang_9.0_serial:
+   extends: .build_template
+   image: i10git.cs.fau.de:5005/walberla/buildenvs/clang:9.0
+   variables:
+      WALBERLA_BUILD_WITH_MPI: "OFF"
+      WALBERLA_BUILD_WITH_OPENMP: "OFF"
+      WALBERLA_BUILD_WITH_PARMETIS: "OFF"
+   only:
+      variables:
+         - $ENABLE_NIGHTLY_BUILDS
+   tags:
+      - docker
+
+clang_9.0_mpionly:
+   extends: .build_template
+   image: i10git.cs.fau.de:5005/walberla/buildenvs/clang:9.0
+   variables:
+      WALBERLA_BUILD_WITH_OPENMP: "OFF"
+   only:
+      variables:
+         - $ENABLE_NIGHTLY_BUILDS
+   tags:
+      - docker
+
+clang_9.0_serial_dbg:
+   extends: .build_template
+   image: i10git.cs.fau.de:5005/walberla/buildenvs/clang:9.0
+   variables:
+      WALBERLA_BUILD_WITH_MPI: "OFF"
+      WALBERLA_BUILD_WITH_OPENMP: "OFF"
+      WALBERLA_BUILD_WITH_PARMETIS: "OFF"
+      CMAKE_BUILD_TYPE: "DebugOptimized"
+   only:
+      variables:
+         - $ENABLE_NIGHTLY_BUILDS
+   tags:
+      - docker
+
+clang_9.0_mpionly_dbg_eigen_petsc-complex_trilinos:
+   extends: .build_template
+   image: i10git.cs.fau.de:5005/walberla/buildenvs/clang:9.0
+   variables:
+      CMAKE_BUILD_TYPE: "DebugOptimized"
+      WALBERLA_BUILD_WITH_OPENMP: "OFF"
+      HYTEG_BUILD_WITH_PETSC: "ON"
+      HYTEG_BUILD_WITH_EIGEN: "ON"
+      HYTEG_BUILD_WITH_TRILINOS: "ON"
+      PETSC_DIR: "/opt/petsc-complex"
+   only:
+      variables:
+         - $ENABLE_NIGHTLY_BUILDS
+   tags:
+      - docker
+
+clang_9.0_mpionly_eigen_petsc_trilinos:
+   extends: .build_template
+   image: i10git.cs.fau.de:5005/walberla/buildenvs/clang:9.0
+   variables:
+      WALBERLA_BUILD_WITH_OPENMP: "OFF"
+      HYTEG_BUILD_WITH_PETSC: "ON"
+      HYTEG_BUILD_WITH_EIGEN: "ON"
+      HYTEG_BUILD_WITH_TRILINOS: "ON"
+      PETSC_DIR: "/opt/petsc"
+   only:
+      variables:
+         - $ENABLE_NIGHTLY_BUILDS
+   tags:
+      - docker
+
+clang_10.0_serial:
+   extends: .build_template
+   image: i10git.cs.fau.de:5005/walberla/buildenvs/clang:10.0
+   variables:
+      WALBERLA_BUILD_WITH_MPI: "OFF"
+      WALBERLA_BUILD_WITH_OPENMP: "OFF"
+      WALBERLA_BUILD_WITH_PARMETIS: "OFF"
+   only:
+      variables:
+         - $ENABLE_NIGHTLY_BUILDS
+   tags:
+      - docker
+
+clang_10.0_mpionly:
+   extends: .build_template
+   image: i10git.cs.fau.de:5005/walberla/buildenvs/clang:10.0
+   variables:
+      WALBERLA_BUILD_WITH_OPENMP: "OFF"
+   only:
+      variables:
+         - $ENABLE_NIGHTLY_BUILDS
+   tags:
+      - docker
+
+clang_10.0_serial_dbg:
+   extends: .build_template
+   image: i10git.cs.fau.de:5005/walberla/buildenvs/clang:10.0
+   variables:
+      WALBERLA_BUILD_WITH_MPI: "OFF"
+      WALBERLA_BUILD_WITH_OPENMP: "OFF"
+      WALBERLA_BUILD_WITH_PARMETIS: "OFF"
+      CMAKE_BUILD_TYPE: "DebugOptimized"
+   only:
+      variables:
+         - $ENABLE_NIGHTLY_BUILDS
+   tags:
+      - docker
+
+clang_10.0_mpionly_dbg_eigen_petsc-complex_trilinos:
+   extends: .build_template
+   image: i10git.cs.fau.de:5005/walberla/buildenvs/clang:10.0
+   variables:
+      CMAKE_BUILD_TYPE: "DebugOptimized"
+      WALBERLA_BUILD_WITH_OPENMP: "OFF"
+      HYTEG_BUILD_WITH_PETSC: "ON"
+      HYTEG_BUILD_WITH_EIGEN: "ON"
+      HYTEG_BUILD_WITH_TRILINOS: "ON"
+      PETSC_DIR: "/opt/petsc-complex"
+   only:
+      variables:
+         - $ENABLE_NIGHTLY_BUILDS
+   tags:
+      - docker
+
+clang_10.0_mpionly_eigen_petsc_trilinos:
+   extends: .build_template
+   image: i10git.cs.fau.de:5005/walberla/buildenvs/clang:10.0
+   variables:
+      WALBERLA_BUILD_WITH_OPENMP: "OFF"
+      HYTEG_BUILD_WITH_PETSC: "ON"
+      HYTEG_BUILD_WITH_EIGEN: "ON"
+      HYTEG_BUILD_WITH_TRILINOS: "ON"
+      PETSC_DIR: "/opt/petsc"
+   only:
+      variables:
+         - $ENABLE_NIGHTLY_BUILDS
+   tags:
+      - docker
+
+clang_11.0_serial:
+   extends: .build_template
+   image: i10git.cs.fau.de:5005/walberla/buildenvs/clang:11.0
+   variables:
+      WALBERLA_BUILD_WITH_MPI: "OFF"
+      WALBERLA_BUILD_WITH_OPENMP: "OFF"
+      WALBERLA_BUILD_WITH_PARMETIS: "OFF"
+   only:
+      variables:
+         - $ENABLE_NIGHTLY_BUILDS
+   tags:
+      - docker
+
+clang_11.0_mpionly:
+   extends: .build_template
+   image: i10git.cs.fau.de:5005/walberla/buildenvs/clang:11.0
+   variables:
+      WALBERLA_BUILD_WITH_OPENMP: "OFF"
+   only:
+      variables:
+         - $ENABLE_NIGHTLY_BUILDS
+   tags:
+      - docker
+
+clang_11.0_serial_dbg:
+   extends: .build_template
+   image: i10git.cs.fau.de:5005/walberla/buildenvs/clang:11.0
+   variables:
+      WALBERLA_BUILD_WITH_MPI: "OFF"
+      WALBERLA_BUILD_WITH_OPENMP: "OFF"
+      WALBERLA_BUILD_WITH_PARMETIS: "OFF"
+      CMAKE_BUILD_TYPE: "DebugOptimized"
+   only:
+      variables:
+         - $ENABLE_NIGHTLY_BUILDS
+   tags:
+      - docker
+
+clang_11.0_mpionly_dbg_eigen_petsc-complex_trilinos:
+   extends: .build_template
+   image: i10git.cs.fau.de:5005/walberla/buildenvs/clang:11.0
+   variables:
+      CMAKE_BUILD_TYPE: "DebugOptimized"
+      WALBERLA_BUILD_WITH_OPENMP: "OFF"
+      HYTEG_BUILD_WITH_PETSC: "ON"
+      HYTEG_BUILD_WITH_EIGEN: "ON"
+      HYTEG_BUILD_WITH_TRILINOS: "ON"
+      PETSC_DIR: "/opt/petsc-complex"
+   only:
+      variables:
+         - $ENABLE_NIGHTLY_BUILDS
+   tags:
+      - docker
+
+clang_11.0_mpionly_eigen_petsc_trilinos:
+   extends: .build_template
+   image: i10git.cs.fau.de:5005/walberla/buildenvs/clang:11.0
+   variables:
+      WALBERLA_BUILD_WITH_OPENMP: "OFF"
+      HYTEG_BUILD_WITH_PETSC: "ON"
+      HYTEG_BUILD_WITH_EIGEN: "ON"
+      HYTEG_BUILD_WITH_TRILINOS: "ON"
+      PETSC_DIR: "/opt/petsc"
+   only:
+      variables:
+         - $ENABLE_NIGHTLY_BUILDS
+   tags:
+      - docker
+
+clang_12.0_serial:
+   extends: .build_template
+   image: i10git.cs.fau.de:5005/walberla/buildenvs/clang:12.0
+   variables:
+      WALBERLA_BUILD_WITH_MPI: "OFF"
+      WALBERLA_BUILD_WITH_OPENMP: "OFF"
+      WALBERLA_BUILD_WITH_PARMETIS: "OFF"
+   only:
+      variables:
+         - $ENABLE_NIGHTLY_BUILDS
+   tags:
+      - docker
+
+clang_12.0_mpionly:
+   extends: .build_template
+   image: i10git.cs.fau.de:5005/walberla/buildenvs/clang:12.0
+   variables:
+      WALBERLA_BUILD_WITH_OPENMP: "OFF"
+   only:
+      variables:
+         - $ENABLE_NIGHTLY_BUILDS
+   tags:
+      - docker
+
+clang_12.0_serial_dbg:
+   extends: .build_template
+   image: i10git.cs.fau.de:5005/walberla/buildenvs/clang:12.0
+   variables:
+      WALBERLA_BUILD_WITH_MPI: "OFF"
+      WALBERLA_BUILD_WITH_OPENMP: "OFF"
+      WALBERLA_BUILD_WITH_PARMETIS: "OFF"
+      CMAKE_BUILD_TYPE: "DebugOptimized"
+   only:
+      variables:
+         - $ENABLE_NIGHTLY_BUILDS
+   tags:
+      - docker
+
+clang_12.0_mpionly_dbg_eigen_petsc-complex_trilinos:
+   extends: .build_template
+   image: i10git.cs.fau.de:5005/walberla/buildenvs/clang:12.0
+   variables:
+      CMAKE_BUILD_TYPE: "DebugOptimized"
+      WALBERLA_BUILD_WITH_OPENMP: "OFF"
+      HYTEG_BUILD_WITH_PETSC: "ON"
+      HYTEG_BUILD_WITH_EIGEN: "ON"
+      HYTEG_BUILD_WITH_TRILINOS: "ON"
+      PETSC_DIR: "/opt/petsc-complex"
+   only:
+      variables:
+         - $ENABLE_NIGHTLY_BUILDS
+   tags:
+      - docker
+
+clang_12.0_mpionly_eigen_petsc_trilinos:
+   extends: .build_template
+   image: i10git.cs.fau.de:5005/walberla/buildenvs/clang:12.0
+   variables:
+      WALBERLA_BUILD_WITH_OPENMP: "OFF"
+      HYTEG_BUILD_WITH_PETSC: "ON"
+      HYTEG_BUILD_WITH_EIGEN: "ON"
+      HYTEG_BUILD_WITH_TRILINOS: "ON"
+      PETSC_DIR: "/opt/petsc"
+   only:
+      variables:
+         - $ENABLE_NIGHTLY_BUILDS
+   tags:
+      - docker
+
+clang_13.0_serial:
+   extends: .build_template
+   image: i10git.cs.fau.de:5005/walberla/buildenvs/clang:13.0
+   variables:
+      WALBERLA_BUILD_WITH_MPI: "OFF"
+      WALBERLA_BUILD_WITH_OPENMP: "OFF"
+      WALBERLA_BUILD_WITH_PARMETIS: "OFF"
+   only:
+      variables:
+         - $ENABLE_NIGHTLY_BUILDS
+   tags:
+      - docker
+
+clang_13.0_mpionly:
+   extends: .build_template
+   image: i10git.cs.fau.de:5005/walberla/buildenvs/clang:13.0
+   variables:
+      WALBERLA_BUILD_WITH_OPENMP: "OFF"
+   only:
+      variables:
+         - $ENABLE_NIGHTLY_BUILDS
+   tags:
+      - docker
+
+clang_13.0_serial_dbg:
+   extends: .build_template
+   image: i10git.cs.fau.de:5005/walberla/buildenvs/clang:13.0
+   variables:
+      WALBERLA_BUILD_WITH_MPI: "OFF"
+      WALBERLA_BUILD_WITH_OPENMP: "OFF"
+      WALBERLA_BUILD_WITH_PARMETIS: "OFF"
+      CMAKE_BUILD_TYPE: "DebugOptimized"
+   tags:
+      - docker
+
+clang_13.0_mpionly_dbg_eigen_petsc-complex_trilinos:
+   extends: .build_template
+   image: i10git.cs.fau.de:5005/walberla/buildenvs/clang:13.0
+   variables:
+      CMAKE_BUILD_TYPE: "DebugOptimized"
+      WALBERLA_BUILD_WITH_OPENMP: "OFF"
+      HYTEG_BUILD_WITH_PETSC: "ON"
+      HYTEG_BUILD_WITH_EIGEN: "ON"
+      HYTEG_BUILD_WITH_TRILINOS: "ON"
+      PETSC_DIR: "/opt/petsc-complex"
+   tags:
+      - docker
+
+clang_13.0_mpionly_eigen_petsc_trilinos:
+   extends: .build_template
+   image: i10git.cs.fau.de:5005/walberla/buildenvs/clang:13.0
    stage: pretest
    variables:
       WALBERLA_BUILD_WITH_OPENMP: "OFF"
+      HYTEG_BUILD_WITH_PETSC: "ON"
+      HYTEG_BUILD_WITH_EIGEN: "ON"
+      HYTEG_BUILD_WITH_TRILINOS: "ON"
+      PETSC_DIR: "/opt/petsc"
       HYTEG_TERRANEO_MODULE: "ON"
-      HYTEG_DOWNLOAD_BOOST: "ON"
-   tags:
-      - docker
-
-gcc_12_serial_dbg_sp:
-   extends: .build_template
-   image: i10git.cs.fau.de:5005/walberla/buildenvs/gcc:12
-   before_script:
-      - sed -i 's/-Wno-error=\(.*\)conversion/-Wno-\1conversion/g' $CI_PROJECT_DIR/CMakeLists.txt
-   variables:
-      WALBERLA_BUILD_WITH_MPI: "OFF"
-      WALBERLA_BUILD_WITH_OPENMP: "OFF"
-      WALBERLA_BUILD_WITH_PARMETIS: "OFF"
-      CMAKE_BUILD_TYPE: "DebugOptimized"
-<<<<<<< HEAD
-      WALBERLA_DOUBLE_ACCURACY: "OFF"
-      WALBERLA_BUILD_WITH_PARMETIS: "OFF"
-      WALBERLA_BUILD_WITH_METIS: "OFF"
-   tags:
-      - docker
-
-gcc_12_mpionly_dbg_petsc-complex_trilinos:
-=======
-   only:
-      variables:
-         - $ENABLE_NIGHTLY_BUILDS
-   tags:
-      - docker
-
-clang_7.0_mpionly_dbg_eigen_petsc-complex_trilinos:
-   extends: .build_template
-   image: i10git.cs.fau.de:5005/walberla/buildenvs/clang:7.0
-   variables:
-      CMAKE_BUILD_TYPE: "DebugOptimized"
-      WALBERLA_BUILD_WITH_OPENMP: "OFF"
-      HYTEG_BUILD_WITH_PETSC: "ON"
-      HYTEG_BUILD_WITH_EIGEN: "ON"
-      HYTEG_BUILD_WITH_TRILINOS: "ON"
-      PETSC_DIR: "/opt/petsc-complex"
-   only:
-      variables:
-         - $ENABLE_NIGHTLY_BUILDS
-   tags:
-      - docker
-
-clang_7.0_mpionly_eigen_petsc_trilinos:
->>>>>>> f351a82b
-   extends: .build_template
-   image: i10git.cs.fau.de:5005/walberla/buildenvs/gcc:12
-   variables:
-      CMAKE_BUILD_TYPE: "DebugOptimized"
-      WALBERLA_BUILD_WITH_OPENMP: "OFF"
-      HYTEG_BUILD_WITH_PETSC: "ON"
-      HYTEG_BUILD_WITH_TRILINOS: "ON"
-      PETSC_DIR: "/opt/spack/install"
-   tags:
-      - docker
-
-gcc_12_mpionly_petsc_trilinos:
-   extends: .build_template
-   image: i10git.cs.fau.de:5005/walberla/buildenvs/gcc:12
-   variables:
-      WALBERLA_BUILD_WITH_OPENMP: "OFF"
-      HYTEG_BUILD_WITH_PETSC: "ON"
-      HYTEG_BUILD_WITH_TRILINOS: "ON"
-      PETSC_DIR: "/opt/spack/install"
-   tags:
-      - docker
-
-<<<<<<< HEAD
-gcc_12_mpionly_eigen_petsc_trilinos_no_werror:
-   extends: .build_template
-   image: i10git.cs.fau.de:5005/walberla/buildenvs/gcc:12
+   tags:
+      - docker
+
+clang_13.0_mpionly_eigen_petsc_trilinos_no_werror:
+   extends: .build_template
+   image: i10git.cs.fau.de:5005/walberla/buildenvs/clang:13.0
    stage: no_werror
-=======
-clang_8.0_mpionly_eigen_petsc_trilinos:
-   extends: .build_template
-   image: i10git.cs.fau.de:5005/walberla/buildenvs/clang:8.0
->>>>>>> f351a82b
-   variables:
-      WALBERLA_BUILD_WITH_OPENMP: "OFF"
-      HYTEG_BUILD_WITH_PETSC: "ON"
-      HYTEG_BUILD_WITH_TRILINOS: "ON"
-      PETSC_DIR: "/opt/spack/install"
+   variables:
+      WALBERLA_BUILD_WITH_OPENMP: "OFF"
+      HYTEG_BUILD_WITH_PETSC: "ON"
+      HYTEG_BUILD_WITH_EIGEN: "ON"
+      HYTEG_BUILD_WITH_TRILINOS: "ON"
+      PETSC_DIR: "/opt/petsc"
       WARNING_ERROR: "OFF"
    when: manual
    needs: [ ]
    tags:
       - docker
 
-clang_9.0_serial:
-   extends: .build_template
-   image: i10git.cs.fau.de:5005/walberla/buildenvs/clang:9.0
-   variables:
-      WALBERLA_BUILD_WITH_MPI: "OFF"
-      WALBERLA_BUILD_WITH_OPENMP: "OFF"
-      WALBERLA_BUILD_WITH_PARMETIS: "OFF"
-   only:
-      variables:
-         - $ENABLE_NIGHTLY_BUILDS
-   tags:
-      - docker
-
-clang_9.0_mpionly:
-   extends: .build_template
-   image: i10git.cs.fau.de:5005/walberla/buildenvs/clang:9.0
-   variables:
-      WALBERLA_BUILD_WITH_OPENMP: "OFF"
-   only:
-      variables:
-         - $ENABLE_NIGHTLY_BUILDS
-   tags:
-      - docker
-
-clang_9.0_serial_dbg_sp:
-   extends: .build_template
-   image: i10git.cs.fau.de:5005/walberla/buildenvs/clang:9.0
-   before_script:
-      - sed -i 's/-Wno-error=\(.*\)conversion/-Wno-\1conversion/g' $CI_PROJECT_DIR/CMakeLists.txt
-   variables:
-      WALBERLA_BUILD_WITH_MPI: "OFF"
-      WALBERLA_BUILD_WITH_OPENMP: "OFF"
-      WALBERLA_BUILD_WITH_PARMETIS: "OFF"
-      CMAKE_BUILD_TYPE: "DebugOptimized"
-      WALBERLA_DOUBLE_ACCURACY: "OFF"
-      WALBERLA_BUILD_WITH_PARMETIS: "OFF"
-      WALBERLA_BUILD_WITH_METIS: "OFF"
-   only:
-      variables:
-         - $ENABLE_NIGHTLY_BUILDS
-   tags:
-      - docker
-
-clang_9.0_mpionly_dbg_petsc-complex_trilinos:
-   extends: .build_template
-   image: i10git.cs.fau.de:5005/walberla/buildenvs/clang:9.0
-   variables:
-      CMAKE_BUILD_TYPE: "DebugOptimized"
-      WALBERLA_BUILD_WITH_OPENMP: "OFF"
-      HYTEG_BUILD_WITH_PETSC: "ON"
-      HYTEG_BUILD_WITH_TRILINOS: "ON"
-<<<<<<< HEAD
-      PETSC_DIR: "/opt/spack/install"
-=======
+inteloneapi_22.1_serial:
+   extends: .build_template
+   image: i10git.cs.fau.de:5005/walberla/buildenvs/inteloneapi:22.1
+   variables:
+      WALBERLA_BUILD_WITH_MPI: "OFF"
+      WALBERLA_BUILD_WITH_OPENMP: "OFF"
+      WALBERLA_BUILD_WITH_PARMETIS: "OFF"
+   only:
+      variables:
+         - $ENABLE_NIGHTLY_BUILDS
+   tags:
+      - docker
+
+inteloneapi_22.1_mpionly:
+   extends: .build_template
+   image: i10git.cs.fau.de:5005/walberla/buildenvs/inteloneapi:22.1
+   variables:
+      WALBERLA_BUILD_WITH_OPENMP: "OFF"
+   only:
+      variables:
+         - $ENABLE_NIGHTLY_BUILDS
+   tags:
+      - docker
+
+inteloneapi_22.1_serial_dbg:
+   extends: .build_template
+   image: i10git.cs.fau.de:5005/walberla/buildenvs/inteloneapi:22.1
+   variables:
+      WALBERLA_BUILD_WITH_MPI: "OFF"
+      WALBERLA_BUILD_WITH_OPENMP: "OFF"
+      WALBERLA_BUILD_WITH_PARMETIS: "OFF"
+      CMAKE_BUILD_TYPE: "DebugOptimized"
+   tags:
+      - docker
+
+inteloneapi_22.1_mpionly_dbg_eigen_petsc-complex_trilinos:
+   extends: .build_template
+   image: i10git.cs.fau.de:5005/walberla/buildenvs/inteloneapi:22.1
+   variables:
+      CMAKE_BUILD_TYPE: "DebugOptimized"
+      WALBERLA_BUILD_WITH_OPENMP: "OFF"
+      HYTEG_BUILD_WITH_PETSC: "ON"
+      HYTEG_BUILD_WITH_EIGEN: "ON"
+      HYTEG_BUILD_WITH_TRILINOS: "ON"
       PETSC_DIR: "/opt/petsc-complex"
->>>>>>> f351a82b
-   only:
-      variables:
-         - $ENABLE_NIGHTLY_BUILDS
-   tags:
-      - docker
-
-<<<<<<< HEAD
-clang_9.0_mpionly_petsc_trilinos:
-=======
-clang_9.0_mpionly_eigen_petsc_trilinos:
->>>>>>> f351a82b
-   extends: .build_template
-   image: i10git.cs.fau.de:5005/walberla/buildenvs/clang:9.0
-   variables:
-      WALBERLA_BUILD_WITH_OPENMP: "OFF"
-      HYTEG_BUILD_WITH_PETSC: "ON"
-      HYTEG_BUILD_WITH_TRILINOS: "ON"
-      PETSC_DIR: "/opt/spack/install"
-   only:
-      variables:
-         - $ENABLE_NIGHTLY_BUILDS
-   tags:
-      - docker
-
-clang_10.0_serial:
-   extends: .build_template
-   image: i10git.cs.fau.de:5005/walberla/buildenvs/clang:10.0
-   variables:
-      WALBERLA_BUILD_WITH_MPI: "OFF"
-      WALBERLA_BUILD_WITH_OPENMP: "OFF"
-      WALBERLA_BUILD_WITH_PARMETIS: "OFF"
-   only:
-      variables:
-         - $ENABLE_NIGHTLY_BUILDS
-   tags:
-      - docker
-
-clang_10.0_mpionly:
-   extends: .build_template
-   image: i10git.cs.fau.de:5005/walberla/buildenvs/clang:10.0
-   variables:
-      WALBERLA_BUILD_WITH_OPENMP: "OFF"
-   only:
-      variables:
-         - $ENABLE_NIGHTLY_BUILDS
-   tags:
-      - docker
-
-clang_10.0_serial_dbg_sp:
-   extends: .build_template
-   image: i10git.cs.fau.de:5005/walberla/buildenvs/clang:10.0
-   before_script:
-      - sed -i 's/-Wno-error=\(.*\)conversion/-Wno-\1conversion/g' $CI_PROJECT_DIR/CMakeLists.txt
-   variables:
-      WALBERLA_BUILD_WITH_MPI: "OFF"
-      WALBERLA_BUILD_WITH_OPENMP: "OFF"
-      WALBERLA_BUILD_WITH_PARMETIS: "OFF"
-      CMAKE_BUILD_TYPE: "DebugOptimized"
-      WALBERLA_DOUBLE_ACCURACY: "OFF"
-      WALBERLA_BUILD_WITH_PARMETIS: "OFF"
-      WALBERLA_BUILD_WITH_METIS: "OFF"
-   only:
-      variables:
-         - $ENABLE_NIGHTLY_BUILDS
-   tags:
-      - docker
-
-clang_10.0_mpionly_dbg_petsc-complex_trilinos:
-   extends: .build_template
-   image: i10git.cs.fau.de:5005/walberla/buildenvs/clang:10.0
-   variables:
-      CMAKE_BUILD_TYPE: "DebugOptimized"
-      WALBERLA_BUILD_WITH_OPENMP: "OFF"
-      HYTEG_BUILD_WITH_PETSC: "ON"
-      HYTEG_BUILD_WITH_TRILINOS: "ON"
-      PETSC_DIR: "/opt/spack/install"
-   only:
-      variables:
-         - $ENABLE_NIGHTLY_BUILDS
-   tags:
-      - docker
-
-<<<<<<< HEAD
-clang_10.0_mpionly_petsc_trilinos:
-=======
-clang_10.0_mpionly_eigen_petsc_trilinos:
->>>>>>> f351a82b
-   extends: .build_template
-   image: i10git.cs.fau.de:5005/walberla/buildenvs/clang:10.0
-   variables:
-      WALBERLA_BUILD_WITH_OPENMP: "OFF"
-      HYTEG_BUILD_WITH_PETSC: "ON"
-      HYTEG_BUILD_WITH_TRILINOS: "ON"
-      PETSC_DIR: "/opt/spack/install"
-   only:
-      variables:
-         - $ENABLE_NIGHTLY_BUILDS
-   tags:
-      - docker
-
-clang_11.0_serial:
-   extends: .build_template
-   image: i10git.cs.fau.de:5005/walberla/buildenvs/clang:11.0
-   variables:
-      WALBERLA_BUILD_WITH_MPI: "OFF"
-      WALBERLA_BUILD_WITH_OPENMP: "OFF"
-      WALBERLA_BUILD_WITH_PARMETIS: "OFF"
-   only:
-      variables:
-         - $ENABLE_NIGHTLY_BUILDS
-   tags:
-      - docker
-
-clang_11.0_mpionly:
-   extends: .build_template
-   image: i10git.cs.fau.de:5005/walberla/buildenvs/clang:11.0
-   variables:
-      WALBERLA_BUILD_WITH_OPENMP: "OFF"
-   only:
-      variables:
-         - $ENABLE_NIGHTLY_BUILDS
-   tags:
-      - docker
-
-clang_11.0_serial_dbg_sp:
-   extends: .build_template
-   image: i10git.cs.fau.de:5005/walberla/buildenvs/clang:11.0
-   before_script:
-      - sed -i 's/-Wno-error=\(.*\)conversion/-Wno-\1conversion/g' $CI_PROJECT_DIR/CMakeLists.txt
-   variables:
-      WALBERLA_BUILD_WITH_MPI: "OFF"
-      WALBERLA_BUILD_WITH_OPENMP: "OFF"
-      WALBERLA_BUILD_WITH_PARMETIS: "OFF"
-      CMAKE_BUILD_TYPE: "DebugOptimized"
-      WALBERLA_DOUBLE_ACCURACY: "OFF"
-      WALBERLA_BUILD_WITH_PARMETIS: "OFF"
-      WALBERLA_BUILD_WITH_METIS: "OFF"
-   only:
-      variables:
-         - $ENABLE_NIGHTLY_BUILDS
-   tags:
-      - docker
-
-clang_11.0_mpionly_dbg_petsc-complex_trilinos:
-   extends: .build_template
-   image: i10git.cs.fau.de:5005/walberla/buildenvs/clang:11.0
-   variables:
-      CMAKE_BUILD_TYPE: "DebugOptimized"
-      WALBERLA_BUILD_WITH_OPENMP: "OFF"
-      HYTEG_BUILD_WITH_PETSC: "ON"
-      HYTEG_BUILD_WITH_TRILINOS: "ON"
-      PETSC_DIR: "/opt/spack/install"
-   only:
-      variables:
-         - $ENABLE_NIGHTLY_BUILDS
-   tags:
-      - docker
-
-<<<<<<< HEAD
-clang_11.0_mpionly_petsc_trilinos:
-=======
-clang_11.0_mpionly_eigen_petsc_trilinos:
->>>>>>> f351a82b
-   extends: .build_template
-   image: i10git.cs.fau.de:5005/walberla/buildenvs/clang:11.0
-   variables:
-      WALBERLA_BUILD_WITH_OPENMP: "OFF"
-      HYTEG_BUILD_WITH_PETSC: "ON"
-      HYTEG_BUILD_WITH_TRILINOS: "ON"
-      PETSC_DIR: "/opt/spack/install"
-   only:
-      variables:
-         - $ENABLE_NIGHTLY_BUILDS
-   tags:
-      - docker
-
-clang_12.0_serial:
-   extends: .build_template
-   image: i10git.cs.fau.de:5005/walberla/buildenvs/clang:12.0
-   variables:
-      WALBERLA_BUILD_WITH_MPI: "OFF"
-      WALBERLA_BUILD_WITH_OPENMP: "OFF"
-      WALBERLA_BUILD_WITH_PARMETIS: "OFF"
-   only:
-      variables:
-         - $ENABLE_NIGHTLY_BUILDS
-   tags:
-      - docker
-
-clang_12.0_mpionly:
-   extends: .build_template
-   image: i10git.cs.fau.de:5005/walberla/buildenvs/clang:12.0
-   variables:
-      WALBERLA_BUILD_WITH_OPENMP: "OFF"
-   only:
-      variables:
-         - $ENABLE_NIGHTLY_BUILDS
-   tags:
-      - docker
-
-clang_12.0_serial_dbg_sp:
-   extends: .build_template
-   image: i10git.cs.fau.de:5005/walberla/buildenvs/clang:12.0
-   before_script:
-      - sed -i 's/-Wno-error=\(.*\)conversion/-Wno-\1conversion/g' $CI_PROJECT_DIR/CMakeLists.txt
-   variables:
-      WALBERLA_BUILD_WITH_MPI: "OFF"
-      WALBERLA_BUILD_WITH_OPENMP: "OFF"
-      WALBERLA_BUILD_WITH_PARMETIS: "OFF"
-      CMAKE_BUILD_TYPE: "DebugOptimized"
-      WALBERLA_DOUBLE_ACCURACY: "OFF"
-      WALBERLA_BUILD_WITH_PARMETIS: "OFF"
-      WALBERLA_BUILD_WITH_METIS: "OFF"
-   only:
-      variables:
-         - $ENABLE_NIGHTLY_BUILDS
-   tags:
-      - docker
-
-clang_12.0_mpionly_dbg_petsc-complex_trilinos:
-   extends: .build_template
-   image: i10git.cs.fau.de:5005/walberla/buildenvs/clang:12.0
-   variables:
-      CMAKE_BUILD_TYPE: "DebugOptimized"
-      WALBERLA_BUILD_WITH_OPENMP: "OFF"
-      HYTEG_BUILD_WITH_PETSC: "ON"
-      HYTEG_BUILD_WITH_TRILINOS: "ON"
-<<<<<<< HEAD
-      PETSC_DIR: "/opt/spack/install"
-=======
-      PETSC_DIR: "/opt/petsc-complex"
->>>>>>> f351a82b
-   only:
-      variables:
-         - $ENABLE_NIGHTLY_BUILDS
-   tags:
-      - docker
-
-<<<<<<< HEAD
-clang_12.0_mpionly_petsc_trilinos:
-=======
-clang_12.0_mpionly_eigen_petsc_trilinos:
->>>>>>> f351a82b
-   extends: .build_template
-   image: i10git.cs.fau.de:5005/walberla/buildenvs/clang:12.0
-   variables:
-      WALBERLA_BUILD_WITH_OPENMP: "OFF"
-      HYTEG_BUILD_WITH_PETSC: "ON"
-      HYTEG_BUILD_WITH_TRILINOS: "ON"
-      PETSC_DIR: "/opt/spack/install"
-   only:
-      variables:
-         - $ENABLE_NIGHTLY_BUILDS
-   tags:
-      - docker
-
-clang_13.0_serial:
-   extends: .build_template
-   image: i10git.cs.fau.de:5005/walberla/buildenvs/clang:13.0
-   variables:
-      WALBERLA_BUILD_WITH_MPI: "OFF"
-      WALBERLA_BUILD_WITH_OPENMP: "OFF"
-      WALBERLA_BUILD_WITH_PARMETIS: "OFF"
-   only:
-      variables:
-         - $ENABLE_NIGHTLY_BUILDS
-   tags:
-      - docker
-
-clang_13.0_mpionly:
-   extends: .build_template
-   image: i10git.cs.fau.de:5005/walberla/buildenvs/clang:13.0
-   variables:
-      WALBERLA_BUILD_WITH_OPENMP: "OFF"
-   only:
-      variables:
-         - $ENABLE_NIGHTLY_BUILDS
-   tags:
-      - docker
-
-clang_13.0_serial_dbg_sp:
-   extends: .build_template
-   image: i10git.cs.fau.de:5005/walberla/buildenvs/clang:13.0
-   before_script:
-      - sed -i 's/-Wno-error=\(.*\)conversion/-Wno-\1conversion/g' $CI_PROJECT_DIR/CMakeLists.txt
-   variables:
-      WALBERLA_BUILD_WITH_MPI: "OFF"
-      WALBERLA_BUILD_WITH_OPENMP: "OFF"
-      WALBERLA_BUILD_WITH_PARMETIS: "OFF"
-      CMAKE_BUILD_TYPE: "DebugOptimized"
-      WALBERLA_DOUBLE_ACCURACY: "OFF"
-      WALBERLA_BUILD_WITH_PARMETIS: "OFF"
-      WALBERLA_BUILD_WITH_METIS: "OFF"
-   tags:
-      - docker
-
-clang_13.0_mpionly_dbg_petsc-complex_trilinos:
-   extends: .build_template
-   image: i10git.cs.fau.de:5005/walberla/buildenvs/clang:13.0
-   variables:
-      CMAKE_BUILD_TYPE: "DebugOptimized"
-      WALBERLA_BUILD_WITH_OPENMP: "OFF"
-      HYTEG_BUILD_WITH_PETSC: "ON"
-      HYTEG_BUILD_WITH_TRILINOS: "ON"
-      PETSC_DIR: "/opt/spack/install"
-   tags:
-      - docker
-
-<<<<<<< HEAD
-clang_13.0_mpionly_petsc_trilinos:
-=======
-clang_13.0_mpionly_eigen_petsc_trilinos:
->>>>>>> f351a82b
-   extends: .build_template
-   image: i10git.cs.fau.de:5005/walberla/buildenvs/clang:13.0
-   stage: pretest
-   variables:
-      WALBERLA_BUILD_WITH_OPENMP: "OFF"
-      HYTEG_BUILD_WITH_PETSC: "ON"
-      HYTEG_BUILD_WITH_TRILINOS: "ON"
-<<<<<<< HEAD
-      PETSC_DIR: "/opt/spack/install"
-      HYTEG_TERRANEO_MODULE: "ON"
-      HYTEG_DOWNLOAD_BOOST: "ON"
-=======
-      PETSC_DIR: "/opt/petsc"
-      HYTEG_TERRANEO_MODULE: "ON"
->>>>>>> f351a82b
-   tags:
-      - docker
-
-clang_13.0_mpionly_eigen_petsc_trilinos_no_werror:
-   extends: .build_template
-   image: i10git.cs.fau.de:5005/walberla/buildenvs/clang:13.0
+   tags:
+      - docker
+
+inteloneapi_22.1_mpionly_eigen_petsc_trilinos:
+   extends: .build_template
+   image: i10git.cs.fau.de:5005/walberla/buildenvs/inteloneapi:22.1
+   variables:
+      WALBERLA_BUILD_WITH_OPENMP: "OFF"
+      HYTEG_BUILD_WITH_PETSC: "ON"
+      HYTEG_BUILD_WITH_EIGEN: "ON"
+      HYTEG_BUILD_WITH_TRILINOS: "ON"
+      PETSC_DIR: "/opt/petsc"
+   tags:
+      - docker
+
+inteloneapi_22.1_mpionly_eigen_petsc_trilinos_no_werror:
+   extends: .build_template
+   image: i10git.cs.fau.de:5005/walberla/buildenvs/inteloneapi:22.1
    stage: no_werror
    variables:
       WALBERLA_BUILD_WITH_OPENMP: "OFF"
       HYTEG_BUILD_WITH_PETSC: "ON"
-      HYTEG_BUILD_WITH_TRILINOS: "ON"
-      PETSC_DIR: "/opt/spack/install"
-      WARNING_ERROR: "OFF"
-   when: manual
-   needs: [ ]
-   tags:
-      - docker
-
-inteloneapi_22.3_serial:
-   extends: .build_template
-   image: i10git.cs.fau.de:5005/walberla/buildenvs/inteloneapi:22.3
-   before_script:
-      - pip install cmake==3.20.5
-   variables:
-      WALBERLA_BUILD_WITH_MPI: "OFF"
-      WALBERLA_BUILD_WITH_OPENMP: "OFF"
-      WALBERLA_BUILD_WITH_PARMETIS: "OFF"
-   only:
-      variables:
-         - $ENABLE_NIGHTLY_BUILDS
-   tags:
-      - docker
-
-inteloneapi_22.3_mpionly:
-   extends: .build_template
-   image: i10git.cs.fau.de:5005/walberla/buildenvs/inteloneapi:22.3
-   before_script:
-      - pip install cmake==3.20.5
-   variables:
-      WALBERLA_BUILD_WITH_OPENMP: "OFF"
-   only:
-      variables:
-         - $ENABLE_NIGHTLY_BUILDS
-   tags:
-      - docker
-
-inteloneapi_22.3_serial_dbg_sp:
-   extends: .build_template
-   image: i10git.cs.fau.de:5005/walberla/buildenvs/inteloneapi:22.3
-   before_script:
-      - sed -i 's/-Wno-error=\(.*\)conversion/-Wno-\1conversion/g' $CI_PROJECT_DIR/CMakeLists.txt
-      - pip install cmake==3.20.5
-   variables:
-      WALBERLA_BUILD_WITH_MPI: "OFF"
-      WALBERLA_BUILD_WITH_OPENMP: "OFF"
-      WALBERLA_BUILD_WITH_PARMETIS: "OFF"
-      CMAKE_BUILD_TYPE: "DebugOptimized"
-      WALBERLA_DOUBLE_ACCURACY: "OFF"
-      WALBERLA_BUILD_WITH_PARMETIS: "OFF"
-      WALBERLA_BUILD_WITH_METIS: "OFF"
-   tags:
-      - docker
-
-inteloneapi_22.3_mpionly_dbg_petsc-complex_trilinos:
-   extends: .build_template
-   image: i10git.cs.fau.de:5005/walberla/buildenvs/inteloneapi:22.3
-   before_script:
-      - pip install cmake==3.20.5
-   variables:
-      CMAKE_BUILD_TYPE: "DebugOptimized"
-      WALBERLA_BUILD_WITH_OPENMP: "OFF"
-      HYTEG_BUILD_WITH_PETSC: "ON"
-      HYTEG_BUILD_WITH_TRILINOS: "ON"
-      PETSC_DIR: "/opt/spack/install"
-   tags:
-      - docker
-
-<<<<<<< HEAD
-inteloneapi_22.3_mpionly_petsc_trilinos:
-   extends: .build_template
-   image: i10git.cs.fau.de:5005/walberla/buildenvs/inteloneapi:22.3
-   before_script:
-      - pip install cmake==3.20.5
-=======
-inteloneapi_22.1_mpionly_eigen_petsc_trilinos:
-   extends: .build_template
-   image: i10git.cs.fau.de:5005/walberla/buildenvs/inteloneapi:22.1
->>>>>>> f351a82b
-   variables:
-      WALBERLA_BUILD_WITH_OPENMP: "OFF"
-      HYTEG_BUILD_WITH_PETSC: "ON"
-      HYTEG_BUILD_WITH_TRILINOS: "ON"
-      PETSC_DIR: "/opt/spack/install"
-   tags:
-      - docker
-
-inteloneapi_22.3_mpionly_eigen_petsc_trilinos_no_werror:
-   extends: .build_template
-   image: i10git.cs.fau.de:5005/walberla/buildenvs/inteloneapi:22.3
-   stage: no_werror
-   before_script:
-      - pip install cmake==3.20.5
-   variables:
-      WALBERLA_BUILD_WITH_OPENMP: "OFF"
-      HYTEG_BUILD_WITH_PETSC: "ON"
-      HYTEG_BUILD_WITH_TRILINOS: "ON"
-      PETSC_DIR: "/opt/spack/install"
+      HYTEG_BUILD_WITH_EIGEN: "ON"
+      HYTEG_BUILD_WITH_TRILINOS: "ON"
+      PETSC_DIR: "/opt/petsc"
       WARNING_ERROR: "OFF"
    when: manual
    needs: [ ]
