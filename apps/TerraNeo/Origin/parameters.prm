Parameters
{
   //////////////////////////
   //  Domain parameters   //
   //////////////////////////

   // Spherical shell radii

   rCMB 3471000;
   rSurface 6371000;

   // Coarse grid

   nTan 3;
   nRad 2;
   threeDim true;

   // Refinement level

   maxLevel 4;
   minLevel 2;
   //////////////////////////////////
   //  Initialisation parameters   //
   //////////////////////////////////

   // Temperature Initialisation 

   // tempInit: determine a filter for the initial sperical harmonics (default: no filtering)
   // tempInit = 0: keep anomalies near CMB
   // tempInit = 1: keep anomalies near the surface
   // tempInit = 2: keep anomalies near both boundaries 

   tempInit 0;

   // Steepness of temperature filtering

   initialTemperatureSteepness 4;

   /************************************************************/
   // Temperature noise 
   // generate random Gaussian noise to replce spherical harmonics 
   // false: generate spherical harmonics 

   temperatureNoise true;
   temperatureSphericalHarmonic true;

   // the default value of noiseFactor is set to 0.05
   noiseFactor 0.02; 
   /************************************************************/

   // Spherical Harmonics parameters

   degree 4;
   order 8;
   lmin 2;
   lmax 8;

   // Spherical Harmonics superposition
   // generate random superposition of spherical harmonics (lmin -> lmax)
   // false: generate a single spherical harmonic (degree and order defined above)

   superposition false;

   // scaling temperature anomalies in the initial state

   buoyancyFactor 0.01;
   ////////////////////////////
   //  Material parameters   //
   ////////////////////////////

   thermalExpansivity 2.238e-5;
   thermalConductivity 3;
   specificHeatCapacity 1260;
   internalHeatingRate 6e-12;
   referenceDensity 4448;
   viscosity       1e22;

   // Adiabatic reference state parameters

   // adiabatic reference state parameters

   adiabatSurfaceTemp 1600;
   surfaceDensity 3.3745581070e03;

   // Derive density profile using Gruneisen parameter

   grueneisenParameter 1.1;

   ///////////////////////////////////////////
   //  Temp-Dependent Viscosity parameters  //
   ///////////////////////////////////////////

   // Temperature dependent or independent viscosity

   tempDependentViscosity false;

   // Temperature-dependent viscosity law
   // 0 =  Frank–Kamenetskii type 1: goes as e^(-Activation * T)
   // 1 =  Frank–Kamenetskii type 2: goes as e^( Activation * ( 0.5 - T ) ) 
   // 2 =  Scale with deviation from mean: goes as e^(-Activation * dT )
   // 3 =  Arrhenius type: goes as e^( Activation / T )
   // default: 0
   //Note that the same values of activationEnergy aren't necessarily relevant for all cases

   tempDependentViscosityType 0; 

   activationEnergy 0;
   depthViscosityFactor 0;
   viscosityLowerBound 5e19;
   viscosityUpperBound 1e23;

   //setup solvers again due to changing spectral bounds of stokes operator

   resetSolver true;
   resetSolverFrequency 100; 

   /////////////////////////
   //  Model parameters   //
   /////////////////////////

   // Input profiles

<<<<<<< HEAD
   //viscosityProfile ViscosityProfile_Lin_et_al_2022.json;
   thermalExpansivityProfile ../../../data/terraneo/radialProfiles/alpha_radial.json;
   specificHeatCapacityProfile ../../../data/terraneo/radialProfiles/cp_radial.json;
   grueneisenParameterProfile ../../../data/terraneo/radialProfiles/gamma_radial.json;
=======
   // viscosityProfile ViscosityProfile_Lin_et_al_2022.json;
>>>>>>> 2057063b

   characteristicVelocity 1e-9;

   // Input temperature

   surfacetemp 300.0;
   cmbtemp 4200.0;

   //////////////////////////////
   //  Simulation parameters   //
   //////////////////////////////

   // Boundary Condition (Surface / CMB)
   // 1 = No-Slip / No-Slip
   // 2 = Free-Slip / Free-Slip
   // 3 = No-Slip / Free-Slip 
   // default: 1

   boundaryCond 1;

   // Model simulation type: ConvectionModel / CirculationModel

   simulationType ConvectionModel;

   compressible true;
   shearHeating true;
   adiabaticHeating true;
   internalHeating true;

   // Define Lithosphere thickness [km] and shear heating scaling factor 
   // for scaling the shear heating contribution within the Lithosphere

   shearHeatingScaling 1;
   lithosphereThickness 100;

   // Time steps 

<<<<<<< HEAD
   maxNumTimeSteps 100;
=======
   maxNumTimeSteps 500;
>>>>>>> 2057063b
   fixedTimeStep false;
   cflMax 0.4;
   dtConstant 100;

   // Adaptive reference Temperature 
   // true: update to radial mean Temperature

   adaptiveRefTemp false;

   // Input files for circulation model

   fnameTopologies       ../../../data/terraneo/plates/topologies0-100Ma.geojson;
   fnameReconstructions  ../../../data/terraneo/plates/Global_EarthByte_230-0Ma_GK07_AREPS.rot;
   initialAge 100;
   finalAge 1;
   plateVelocityScaling 8;

   //distance over which to smooth plate velocities to zero at either side of plate boundaries (in km)
   
   plateSmoothingDistance 110;

   verbose true;

   //////////////////////////
   //  Solver parameters  //
   //////////////////////////

   // Number of power iterations for estimating spectral radius

   numPowerIterations 50;

   // 0 - FMGRES
   // 1 - Uzawa
   SolverFlag 1;

   // Uzawa solver parameters

   stokesMaxNumIterations 3;
   stokesRelativeResidualUTolerance 1e-6;
   stokesAbsoluteResidualUTolerance 1e-6;
   stokesUzawaCoarseGridIter 10;
   stokesUzawaCoarseGridTol 1e-6;
   stokesSmoothIncrementCoarseGrid 2;
   
   // Common to both vanilla Uzawa and FGMRES
   uzawaIterations 3;
   uzawaOmega 0.3;
   ABlockMGPreSmooth 3;
   ABlockMGPostSmooth 3;

   // FGMRES solver parameters 
   FGMRESOuterIterations 5;
   FGMRESTolerance 1e-6;
   estimateUzawaOmega false;
   ABlockMGIterations 3;
   ABlockMGTolerance 1e-6;
   ABlockCoarseGridIterations 10;
   ABlockCoarseGridTolerance 1e-6;
   SchurMGIterations 3;
   SchurMGTolerance 1e-6;
   SchurMGPreSmooth 2;
   SchurMGPostSmooth 2;
   SchurCoarseGridIterations 5;
   SchurCoarseGridTolerance 1e-6;

   // If the calculated Stokes residual exceeds this value, the simulation will be killed

   stokesKillTolerance 10;

   // Diffusion parameters 

   diffusionMaxNumIterations 100;
   diffusionAbsoluteResidualUTolerance 1e-8;
   
   //////////////////////////
   //  Output parameters   //
   //////////////////////////

   dataOutput true;
   
   // vtk or adios2
   // if set to false then dataOutput is through adios2
   vtk false;
   
   OutputVelocity true;
   OutputTemperature true;
   OutputInterval 1;
   OutputVertexDoFs false;

   //If desired: output per Myr:

   outputMyr false;
   outputIntervalMyr 1;

   outputProfiles true;
   ADIOS2OutputConfig /home/pponkumar/hyteg/hyteg/apps/TerraNeo/Origin/ADIOS2config.xml;

   ADIOS2StoreCheckpointPath /SCRATCH/pponkumar/tn-output/checkpoint;
   ADIOS2StoreCheckpointFilename 3d_convection_checkpoint;
   ADIOS2StoreCheckpoint false;

   ADIOS2StartCheckpointPath /SCRATCH/pponkumar/tn-output/checkpoint;
   ADIOS2StartCheckpointFilename 3d_convection_checkpoint;
   ADIOS2StartFromCheckpoint false;

   // In steps
   ADIOS2StoreCheckpointFrequency 3;

   // ADIOS2 parameter keys and values for data output

   ADIOS2ParamKey AggregatorRatio;
   ADIOS2Value 4;

   outputDirectory /SCRATCH/pponkumar/tn-output/;
   outputBaseName 3d_convection_debug;

   // Output of a. json file containing timing tree information

   timingAnalysis true;
}<|MERGE_RESOLUTION|>--- conflicted
+++ resolved
@@ -120,14 +120,10 @@
 
    // Input profiles
 
-<<<<<<< HEAD
    //viscosityProfile ViscosityProfile_Lin_et_al_2022.json;
    thermalExpansivityProfile ../../../data/terraneo/radialProfiles/alpha_radial.json;
    specificHeatCapacityProfile ../../../data/terraneo/radialProfiles/cp_radial.json;
    grueneisenParameterProfile ../../../data/terraneo/radialProfiles/gamma_radial.json;
-=======
-   // viscosityProfile ViscosityProfile_Lin_et_al_2022.json;
->>>>>>> 2057063b
 
    characteristicVelocity 1e-9;
 
@@ -165,11 +161,7 @@
 
    // Time steps 
 
-<<<<<<< HEAD
    maxNumTimeSteps 100;
-=======
-   maxNumTimeSteps 500;
->>>>>>> 2057063b
    fixedTimeStep false;
    cflMax 0.4;
    dtConstant 100;
