/*
 * Copyright (c) 2017-2019 Dominik Thoennes, Nils Kohl.
 *
 * This file is part of HyTeG
 * (see https://i10git.cs.fau.de/hyteg/hyteg).
 *
 * This program is free software: you can redistribute it and/or modify
 * it under the terms of the GNU General Public License as published by
 * the Free Software Foundation, either version 3 of the License, or
 * (at your option) any later version.
 *
 * This program is distributed in the hope that it will be useful,
 * but WITHOUT ANY WARRANTY; without even the implied warranty of
 * MERCHANTABILITY or FITNESS FOR A PARTICULAR PURPOSE.  See the
 * GNU General Public License for more details.
 *
 * You should have received a copy of the GNU General Public License
 * along with this program. If not, see <http://www.gnu.org/licenses/>.
 */

#include <memory>

#include "core/Environment.h"
#include "core/timing/TimingJSON.h"

#include "hyteg/LikwidWrapper.hpp"
#include "hyteg/communication/Syncing.hpp"
<<<<<<< HEAD
#include "hyteg/edgedofspace/EdgeDoFMacroFace.hpp"
=======
>>>>>>> 24c7de83
#include "hyteg/elementwiseoperators/P2ElementwiseOperator.hpp"
#include "hyteg/geometry/AnnulusMap.hpp"
#include "hyteg/geometry/IcosahedralShellMap.hpp"
#include "hyteg/geometry/IdentityMap.hpp"
<<<<<<< HEAD
#include "hyteg/misc/dummy.hpp"
#include "hyteg/p1functionspace/VertexDoFMacroCell.hpp"
=======
#include "hyteg/p2functionspace/P2ConstantOperator.hpp"
#include "hyteg/p2functionspace/P2Function.hpp"
#include "hyteg/p1functionspace/VertexDoFMacroVertex.hpp"
>>>>>>> 24c7de83
#include "hyteg/p1functionspace/VertexDoFMacroEdge.hpp"
#include "hyteg/p1functionspace/VertexDoFMacroFace.hpp"
#include "hyteg/p1functionspace/VertexDoFMacroVertex.hpp"
#include "hyteg/p2functionspace/P2ConstantOperator.hpp"
#include "hyteg/p2functionspace/P2Function.hpp"
#include "hyteg/primitivestorage/SetupPrimitiveStorage.hpp"

using walberla::real_c;
using walberla::real_t;
using namespace hyteg;

/*
 * This benchmark meassures the time for several P2 functions on a macro face
 */
<<<<<<< HEAD
int main( int argc, char** argv )
{
   LIKWID_MARKER_INIT;

   walberla::Environment env( argc, argv );
   walberla::MPIManager::instance()->useWorldComm();

   auto              timingTree = std::make_shared< walberla::WcTimingTree >();
   walberla::WcTimer timer;

   //check if a config was given on command line or load default file otherwise
   auto cfg = std::make_shared< walberla::config::Config >();
   if ( env.config() == nullptr )
   {
      auto defaultFile = "./P2Benchmark.prm";
      WALBERLA_LOG_PROGRESS_ON_ROOT( "No Parameter file given loading default parameter file: " << defaultFile );
      cfg->readParameterFile( defaultFile );
   }
   else
   {
      cfg = env.config();
   }
   const walberla::Config::BlockHandle mainConf = cfg->getBlock( "Parameters" );

   const uint_t      level    = mainConf.getParameter< uint_t >( "level" );
   const std::string meshFile = mainConf.getParameter< std::string >( "mesh" );

   LIKWID_MARKER_THREADINIT;

   MeshInfo meshInfo = MeshInfo::fromGmshFile( meshFile );
   auto     setupStorage =
       std::make_shared< SetupPrimitiveStorage >( meshInfo, uint_c( walberla::mpi::MPIManager::instance()->numProcesses() ) );
   setupStorage->setMeshBoundaryFlagsOnBoundary( 0, 0, true );
   std::shared_ptr< PrimitiveStorage > storage = std::make_shared< PrimitiveStorage >( *setupStorage, timingTree );

   auto storageInfo    = storage->getGlobalInfo();
   auto numVertexDoFs  = numberOfGlobalDoFs< VertexDoFFunctionTag >( *storage, level );
   auto numEdgeDoFs    = numberOfGlobalDoFs< EdgeDoFFunctionTag >( *storage, level );
   auto numP2DoFsTotal = numberOfGlobalDoFs< P2FunctionTag >( *storage, level );

   const uint_t numIterations = 3;

   WALBERLA_LOG_DEVEL_ON_ROOT( "" );
   WALBERLA_LOG_DEVEL_ON_ROOT( "=================================" );
   WALBERLA_LOG_DEVEL_ON_ROOT( "===== P2 Function Benchmark =====" );
   WALBERLA_LOG_DEVEL_ON_ROOT( "=================================" );
   WALBERLA_LOG_DEVEL_ON_ROOT( "" );

   WALBERLA_LOG_INFO_ON_ROOT( storageInfo );
   WALBERLA_LOG_INFO_ON_ROOT( "mesh:             " << meshFile );
   WALBERLA_LOG_INFO_ON_ROOT( "refinement level: " << level );
   WALBERLA_LOG_INFO_ON_ROOT( "# vertexdofs:     " << numVertexDoFs );
   WALBERLA_LOG_INFO_ON_ROOT( "# edgedofs:       " << numEdgeDoFs );
   WALBERLA_LOG_INFO_ON_ROOT( "# total dofs:     " << numP2DoFsTotal );
   WALBERLA_LOG_INFO_ON_ROOT( "# iterations:     " << numIterations );

   WALBERLA_LOG_INFO_ON_ROOT( "Allocating functions ..." );
=======
>>>>>>> 24c7de83

void runFunctionTests( std::shared_ptr< PrimitiveStorage >& storage, uint_t level,
                       const uint_t numIterations, walberla::WcTimer& timer )
{
   P2Function< real_t > src( "src", storage, level, level );
   P2Function< real_t > dst( "dst", storage, level, level );

   WALBERLA_LOG_INFO_ON_ROOT( "Preparing operators ..." );

   WALBERLA_LOG_INFO_ON_ROOT( "- L_constant_stencil ..." );
   P2ConstantLaplaceOperator            L_constant_stencil( storage, level, level );
   WALBERLA_LOG_INFO_ON_ROOT( "- L_elementwise_otf_cc ..." );
   P2ElementwiseLaplaceOperator         L_elementwise_otf_cc( storage, level, level );
   WALBERLA_LOG_INFO_ON_ROOT( "- L_elementwise_otf_blending_id ..." );
   P2ElementwiseBlendingLaplaceOperator L_elementwise_otf_blending_id( storage, level, level, P2Form_laplace(), false );
   WALBERLA_LOG_INFO_ON_ROOT( "- L_elementwise_otf_blending_shell ..." );
   P2ElementwiseBlendingLaplaceOperator L_elementwise_otf_blending_shell( storage, level, level, P2Form_laplace(), false );
   WALBERLA_LOG_INFO_ON_ROOT( "- L_elementwise_stored_blending_shell ..." );
   P2ElementwiseBlendingLaplaceOperator L_elementwise_stored_blending_shell( storage, level, level, P2Form_laplace(), false );

   WALBERLA_LOG_INFO_ON_ROOT( "- L_elementwise_otf_blending_id_pimped ..." );
   P2ElementwiseBlendingLaplaceOperatorPimped3D L_elementwise_otf_blending_id_pimped( storage, level, level, P2Form_laplacePimped3D(), false );
   WALBERLA_LOG_INFO_ON_ROOT( "- L_elementwise_otf_blending_shell_pimped ..." );
   P2ElementwiseBlendingLaplaceOperatorPimped3D L_elementwise_otf_blending_shell_pimped( storage, level, level, P2Form_laplacePimped3D(), false );

   WALBERLA_LOG_INFO_ON_ROOT( "Done." );

   std::function< real_t( const hyteg::Point3D& ) > someFunction = [&]( const hyteg::Point3D& point ) {
     return point[0] + point[1];
   };

<<<<<<< HEAD
   WALBERLA_LOG_INFO_ON_ROOT( "=== Starting measurements ===" );

=======
>>>>>>> 24c7de83
   LIKWID_MARKER_START( "interpolate constant" );
   timer.reset();
   for ( uint_t i = 0; i < numIterations; i++ )
      src.interpolate( 42.0, level );
   timer.end();
   LIKWID_MARKER_STOP( "interpolate constant" );
   WALBERLA_LOG_INFO_ON_ROOT( "interpolate constant:               " << timer.last() );

   LIKWID_MARKER_START( "interpolate function" );
   timer.reset();
   for ( uint_t i = 0; i < numIterations; i++ )
      src.interpolate( someFunction, level );
   timer.end();
   LIKWID_MARKER_STOP( "interpolate function" );
   WALBERLA_LOG_INFO_ON_ROOT( "interpolate function:               " << timer.last() );

   LIKWID_MARKER_START( "assign" );
   timer.reset();
   for ( uint_t i = 0; i < numIterations; i++ )
      dst.assign( {1.0}, {src}, level );
   timer.end();
   LIKWID_MARKER_STOP( "assign" );
   WALBERLA_LOG_INFO_ON_ROOT( "assign:                             " << timer.last() );

   LIKWID_MARKER_START( "assign scaled" );
   timer.reset();
   for ( uint_t i = 0; i < numIterations; i++ )
      dst.assign( {1.23}, {src}, level );
   timer.end();
   LIKWID_MARKER_STOP( "assign scaled" );
   WALBERLA_LOG_INFO_ON_ROOT( "assign scaled:                      " << timer.last() );

   LIKWID_MARKER_START( "dot" );
   timer.reset();
   for ( uint_t i = 0; i < numIterations; i++ )
      src.dotGlobal( dst, level );
   timer.end();
   LIKWID_MARKER_STOP( "dot" );
   WALBERLA_LOG_INFO_ON_ROOT( "dot:                                " << timer.last() );

   LIKWID_MARKER_START( "dot self" );
   timer.reset();
   for ( uint_t i = 0; i < numIterations; i++ )
      dst.dotGlobal( dst, level );
   timer.end();
   LIKWID_MARKER_STOP( "dot self" );
   WALBERLA_LOG_INFO_ON_ROOT( "dot self:                           " << timer.last() );

   LIKWID_MARKER_START( "sync all" );
   timer.reset();
   for ( uint_t i = 0; i < numIterations; i++ )
      communication::syncP2FunctionBetweenPrimitives( dst, level );
   timer.end();
   LIKWID_MARKER_STOP( "sync all" );
   WALBERLA_LOG_INFO_ON_ROOT( "sync all:                           " << timer.last() );

   LIKWID_MARKER_START( "apply cc stencil" );
   timer.reset();
   for ( uint_t i = 0; i < numIterations; i++ )
      L_constant_stencil.apply( src, dst, level, All );
   timer.end();
   LIKWID_MARKER_STOP( "apply cc stencil" );
   WALBERLA_LOG_INFO_ON_ROOT( "apply cc stencil:                   " << timer.last() );

   LIKWID_MARKER_START( "apply cc elem" );
   timer.reset();
   for ( uint_t i = 0; i < numIterations; i++ )
      L_elementwise_otf_cc.apply( src, dst, level, All );
   timer.end();
   LIKWID_MARKER_STOP( "apply cc elem" );
   WALBERLA_LOG_INFO_ON_ROOT( "apply cc elem:                      " << timer.last() );

   LIKWID_MARKER_START( "apply blending id elem" );
   timer.reset();
   for ( uint_t i = 0; i < numIterations; i++ )
      L_elementwise_otf_blending_id.apply( src, dst, level, All );
   timer.end();
   LIKWID_MARKER_STOP( "apply blending id elem" );
   WALBERLA_LOG_INFO_ON_ROOT( "apply blending id elem:             " << timer.last() );

   LIKWID_MARKER_START( "apply blending id elem (pimped)" );
   timer.reset();
   for ( uint_t i = 0; i < numIterations; i++ )
      L_elementwise_otf_blending_id_pimped.apply( src, dst, level, All );
   timer.end();
   LIKWID_MARKER_STOP( "apply blending id elem (pimped)" );
   WALBERLA_LOG_INFO_ON_ROOT( "apply blending id elem (pimped):    " << timer.last() );

   IcosahedralShellMap::setMap( *setupStorage );
   storage = std::make_shared< PrimitiveStorage >( *setupStorage, timingTree );

   LIKWID_MARKER_START( "apply blending shell elem" );
   timer.reset();
   for ( uint_t i = 0; i < numIterations; i++ )
      L_elementwise_otf_blending_shell.apply( src, dst, level, All );
   timer.end();
   LIKWID_MARKER_STOP( "apply blending shell elem" );
   WALBERLA_LOG_INFO_ON_ROOT( "apply blending shell elem:          " << timer.last() );

   LIKWID_MARKER_START( "apply blending shell elem (pimped)" );
   timer.reset();
   for ( uint_t i = 0; i < numIterations; i++ )
      L_elementwise_otf_blending_shell_pimped.apply( src, dst, level, All );
   timer.end();
   LIKWID_MARKER_STOP( "apply blending shell elem (pimped)" );
   WALBERLA_LOG_INFO_ON_ROOT( "apply blending shell elem (pimped): " << timer.last() );

   L_elementwise_stored_blending_shell.computeAndStoreLocalElementMatrices();
   LIKWID_MARKER_START( "apply blending shell elem stored" );
   timer.reset();
   for ( uint_t i = 0; i < numIterations; i++ )
      L_elementwise_stored_blending_shell.apply( src, dst, level, All );
   timer.end();
   LIKWID_MARKER_STOP( "apply blending shell elem stored" );
   WALBERLA_LOG_INFO_ON_ROOT( "apply blending shell elem stored:   " << timer.last() );
   LIKWID_MARKER_START( "apply blending shell elem" );

   meshInfo = MeshInfo::fromGmshFile( meshFile );
   setupStorage =
       std::make_shared< SetupPrimitiveStorage >( meshInfo, uint_c( walberla::mpi::MPIManager::instance()->numProcesses() ) );
   setupStorage->setMeshBoundaryFlagsOnBoundary( 0, 0, true );
   storage = std::make_shared< PrimitiveStorage >( *setupStorage, timingTree );

   LIKWID_MARKER_START( "SOR cc stencil" );
   timer.reset();
   for ( uint_t i = 0; i < numIterations; i++ )
      L_constant_stencil.smooth_sor( src, dst, 1.1, level, All );
   timer.end();
   LIKWID_MARKER_STOP( "SOR cc stencil" );
   WALBERLA_LOG_INFO_ON_ROOT( "SOR cc stencil:                     " << timer.last() );

   misc::dummy( &dst );
   misc::dummy( &src );
}

void runLaplaceOperatorTests( SetupPrimitiveStorage& setupStorage, uint_t level,
                              const uint_t numIterations, walberla::WcTimer& timer,
                              std::shared_ptr< walberla::WcTimingTree >& timingTree )
{

   WALBERLA_LOG_INFO_ON_ROOT( "--- Timing Laplace.apply() ---" );

   std::shared_ptr< PrimitiveStorage > storage = std::make_shared< PrimitiveStorage >( setupStorage, timingTree );
   bool running3D = storage->hasGlobalCells();

   WALBERLA_LOG_INFO_ON_ROOT( "Allocating functions ..." );

   P2Function< real_t > src( "src", storage, level, level );
   P2Function< real_t > dst( "dst", storage, level, level );

   WALBERLA_LOG_INFO_ON_ROOT( "Preparing operators ..." );

   WALBERLA_LOG_INFO_ON_ROOT( "- L_constant_stencil ..." );
   P2ConstantLaplaceOperator L_constant_stencil( storage, level, level );

   WALBERLA_LOG_INFO_ON_ROOT( "- L_elementwise_otf_cc ..." );
   P2ElementwiseLaplaceOperator L_elementwise_otf_cc( storage, level, level );

   WALBERLA_LOG_INFO_ON_ROOT( "- L_elementwise_otf_blending_id ..." );
   P2ElementwiseBlendingLaplaceOperator L_elementwise_otf_blending_id( storage, level, level, P2Form_laplace(), false );

   if ( running3D )
   {
      WALBERLA_LOG_INFO_ON_ROOT( "- L_elementwise_otf_blending_shell ..." );
   }
   else
   {
      WALBERLA_LOG_INFO_ON_ROOT( "- L_elementwise_otf_blending_annulus ..." );
   }
   P2ElementwiseBlendingLaplaceOperator L_elementwise_otf_blending_shell( storage, level, level, P2Form_laplace(), false );

   WALBERLA_LOG_INFO_ON_ROOT( "Done." );

   LIKWID_MARKER_START( "apply cc stencil" );
   timer.reset();
   for ( uint_t i = 0; i < numIterations; i++ )
      L_constant_stencil.apply( src, dst, level, All );
   timer.end();
   LIKWID_MARKER_STOP( "apply cc stencil" );
   WALBERLA_LOG_INFO_ON_ROOT( "apply cc stencil:           " << timer.last() );

   LIKWID_MARKER_START( "apply cc elem" );
   timer.reset();
   for ( uint_t i = 0; i < numIterations; i++ )
      L_elementwise_otf_cc.apply( src, dst, level, All );
   timer.end();
   LIKWID_MARKER_STOP( "apply cc elem" );
   WALBERLA_LOG_INFO_ON_ROOT( "apply cc elem:              " << timer.last() );

   LIKWID_MARKER_START( "apply blending id elem" );
   timer.reset();
   for ( uint_t i = 0; i < numIterations; i++ )
      L_elementwise_otf_blending_id.apply( src, dst, level, All );
   timer.end();
   LIKWID_MARKER_STOP( "apply blending id elem" );
   WALBERLA_LOG_INFO_ON_ROOT( "apply blending id elem:     " << timer.last() );

   if ( running3D )
   {
     IcosahedralShellMap::setMap( setupStorage );
     storage = std::make_shared< PrimitiveStorage >( setupStorage, timingTree );
     LIKWID_MARKER_START( "apply blending shell elem" );
   }
   else
   {
     AnnulusMap::setMap( setupStorage );
     storage = std::make_shared< PrimitiveStorage >( setupStorage, timingTree );
     LIKWID_MARKER_START( "apply blending annulus elem" );
   }

   timer.reset();
   for ( uint_t i = 0; i < numIterations; i++ )
      L_elementwise_otf_blending_shell.apply( src, dst, level, All );
   timer.end();
   if ( running3D )
   {
     LIKWID_MARKER_STOP( "apply blending shell elem" );
     WALBERLA_LOG_INFO_ON_ROOT( "apply blending shell elem:  " << timer.last() );
   }
   else
   {
     LIKWID_MARKER_STOP( "apply blending annulus elem" );
     WALBERLA_LOG_INFO_ON_ROOT( "apply blending annulus elem:  " << timer.last() );
   }

}


void runMassOperatorTests( SetupPrimitiveStorage& setupStorage, uint_t level,
                              const uint_t numIterations, walberla::WcTimer& timer,
                              std::shared_ptr< walberla::WcTimingTree >& timingTree )
{
   WALBERLA_LOG_INFO_ON_ROOT( "--- Timing Mass.apply() ---" );

   std::shared_ptr< PrimitiveStorage > storage = std::make_shared< PrimitiveStorage >( setupStorage, timingTree );
   bool running3D = storage->hasGlobalCells();

   WALBERLA_LOG_INFO_ON_ROOT( "Allocating functions ..." );

   P2Function< real_t > src( "src", storage, level, level );
   P2Function< real_t > dst( "dst", storage, level, level );

   WALBERLA_LOG_INFO_ON_ROOT( "Preparing operators ..." );

   WALBERLA_LOG_INFO_ON_ROOT( "- L_constant_stencil ..." );
   P2ConstantMassOperator L_constant_stencil( storage, level, level );

   WALBERLA_LOG_INFO_ON_ROOT( "- L_elementwise_otf_cc ..." );
   P2ElementwiseMassOperator L_elementwise_otf_cc( storage, level, level );

   WALBERLA_LOG_INFO_ON_ROOT( "- L_elementwise_otf_blending_id ..." );
   P2ElementwiseBlendingMassOperator L_elementwise_otf_blending_id( storage, level, level, P2Form_mass(), false );

   if ( running3D )
   {
      WALBERLA_LOG_INFO_ON_ROOT( "- L_elementwise_otf_blending_shell ..." );
   }
   else
   {
      WALBERLA_LOG_INFO_ON_ROOT( "- L_elementwise_otf_blending_annulus ..." );
   }
   P2ElementwiseBlendingMassOperator L_elementwise_otf_blending_shell( storage, level, level, P2Form_mass(), false );

   WALBERLA_LOG_INFO_ON_ROOT( "Done." );

   LIKWID_MARKER_START( "apply cc stencil" );
   timer.reset();
   for ( uint_t i = 0; i < numIterations; i++ )
      L_constant_stencil.apply( src, dst, level, All );
   timer.end();
   LIKWID_MARKER_STOP( "apply cc stencil" );
   WALBERLA_LOG_INFO_ON_ROOT( "apply cc stencil:           " << timer.last() );

   LIKWID_MARKER_START( "apply cc elem" );
   timer.reset();
   for ( uint_t i = 0; i < numIterations; i++ )
      L_elementwise_otf_cc.apply( src, dst, level, All );
   timer.end();
   LIKWID_MARKER_STOP( "apply cc elem" );
   WALBERLA_LOG_INFO_ON_ROOT( "apply cc elem:              " << timer.last() );

   LIKWID_MARKER_START( "apply blending id elem" );
   timer.reset();
   for ( uint_t i = 0; i < numIterations; i++ )
      L_elementwise_otf_blending_id.apply( src, dst, level, All );
   timer.end();
   LIKWID_MARKER_STOP( "apply blending id elem" );
   WALBERLA_LOG_INFO_ON_ROOT( "apply blending id elem:     " << timer.last() );

   if ( running3D )
   {
     IcosahedralShellMap::setMap( setupStorage );
     storage = std::make_shared< PrimitiveStorage >( setupStorage, timingTree );
     LIKWID_MARKER_START( "apply blending shell elem" );
   }
   else
   {
     AnnulusMap::setMap( setupStorage );
     storage = std::make_shared< PrimitiveStorage >( setupStorage, timingTree );
     LIKWID_MARKER_START( "apply blending annulus elem" );
   }

   timer.reset();
   for ( uint_t i = 0; i < numIterations; i++ )
      L_elementwise_otf_blending_shell.apply( src, dst, level, All );
   timer.end();
   if ( running3D )
   {
     LIKWID_MARKER_STOP( "apply blending shell elem" );
     WALBERLA_LOG_INFO_ON_ROOT( "apply blending shell elem:  " << timer.last() );
   }
   else
   {
     LIKWID_MARKER_STOP( "apply blending annulus elem" );
     WALBERLA_LOG_INFO_ON_ROOT( "apply blending annulus elem:  " << timer.last() );
   }
}


void performBenchmarkRuns( const walberla::Config::BlockHandle& conf )
{
   auto              timingTree = std::make_shared< walberla::WcTimingTree >();
   walberla::WcTimer timer;

   const uint_t      level    = conf.getParameter< uint_t >( "level" );
   const uint_t      numIterations = conf.getParameter< uint_t >( "numIterations" );
   const std::string meshFile = conf.getParameter< std::string >( "mesh" );

   MeshInfo              meshInfo = MeshInfo::fromGmshFile( meshFile );
   SetupPrimitiveStorage setupStorage( meshInfo, uint_c( walberla::mpi::MPIManager::instance()->numProcesses() ) );
   setupStorage.setMeshBoundaryFlagsOnBoundary( 0, 0, true );
   std::shared_ptr< PrimitiveStorage > storage = std::make_shared< PrimitiveStorage >( setupStorage, timingTree );

   auto storageInfo    = storage->getGlobalInfo();
   auto numVertexDoFs  = numberOfGlobalDoFs< VertexDoFFunctionTag >( *storage, level );
   auto numEdgeDoFs    = numberOfGlobalDoFs< EdgeDoFFunctionTag >( *storage, level );
   auto numP2DoFsTotal = numberOfGlobalDoFs< P2FunctionTag >( *storage, level );

   WALBERLA_LOG_DEVEL_ON_ROOT( "" );
   WALBERLA_LOG_DEVEL_ON_ROOT( "=================================" );
   WALBERLA_LOG_DEVEL_ON_ROOT( "===== P2 Function Benchmark =====" );
   WALBERLA_LOG_DEVEL_ON_ROOT( "=================================" );
   WALBERLA_LOG_DEVEL_ON_ROOT( "" );

   WALBERLA_LOG_INFO_ON_ROOT( storageInfo );
   WALBERLA_LOG_INFO_ON_ROOT( "mesh:             " << meshFile );
   WALBERLA_LOG_INFO_ON_ROOT( "refinement level: " << level );
   WALBERLA_LOG_INFO_ON_ROOT( "# vertexdofs:     " << numVertexDoFs );
   WALBERLA_LOG_INFO_ON_ROOT( "# edgedofs:       " << numEdgeDoFs );
   WALBERLA_LOG_INFO_ON_ROOT( "# total dofs:     " << numP2DoFsTotal );
   WALBERLA_LOG_INFO_ON_ROOT( "numIterations:    " << numIterations );

   WALBERLA_LOG_INFO_ON_ROOT( "=== Starting measurements ===" );

   runFunctionTests( storage, level, numIterations, timer );
   if ( conf.getParameter< bool >( "timeLaplace" ) ) runLaplaceOperatorTests( setupStorage, level, numIterations, timer, timingTree );
   if ( conf.getParameter< bool >( "timeMass" ) ) runMassOperatorTests( setupStorage, level, numIterations, timer, timingTree );

   auto timingTreeReducedWithRemainder = timingTree->getReduced().getCopyWithRemainder();
   if ( conf.getParameter< bool >( "printDetails" ) )
   {
      WALBERLA_LOG_INFO_ON_ROOT( timingTreeReducedWithRemainder );
   }
   nlohmann::json ttjson = nlohmann::json( timingTreeReducedWithRemainder );
<<<<<<< HEAD
   std::ofstream  o( "P2Benchmark.json" );
=======
   const std::string jsonFile = conf.getParameter< std::string >( "jsonFile" );
   std::ofstream  o( jsonFile );
>>>>>>> 24c7de83
   o << ttjson;
   o.close();
}


int main( int argc, char** argv )
{
   LIKWID_MARKER_INIT;

   walberla::Environment env( argc, argv );
   walberla::MPIManager::instance()->useWorldComm();

   //check if a config was given on command line or load default file otherwise
   auto cfg = std::make_shared<walberla::config::Config>();
   if( env.config() == nullptr ) {
      auto defaultFile = "./P2Benchmark.prm";
      WALBERLA_LOG_PROGRESS_ON_ROOT("No Parameter file given loading default parameter file: " << defaultFile);
      cfg->readParameterFile( defaultFile );
   } else {
      cfg = env.config();
   }
   const walberla::Config::BlockHandle conf2D = cfg->getBlock( "Parameters_for_2D" );
   const walberla::Config::BlockHandle conf3D = cfg->getBlock( "Parameters_for_3D" );

   LIKWID_MARKER_THREADINIT;

   if ( conf2D.getParameter< bool >( "run" ) )
   {
     performBenchmarkRuns( conf2D );
   }

   if ( conf3D.getParameter< bool >( "run" ) )
   {
     performBenchmarkRuns( conf3D );
   }

   LIKWID_MARKER_CLOSE;
}<|MERGE_RESOLUTION|>--- conflicted
+++ resolved
@@ -25,27 +25,18 @@
 
 #include "hyteg/LikwidWrapper.hpp"
 #include "hyteg/communication/Syncing.hpp"
-<<<<<<< HEAD
 #include "hyteg/edgedofspace/EdgeDoFMacroFace.hpp"
-=======
->>>>>>> 24c7de83
 #include "hyteg/elementwiseoperators/P2ElementwiseOperator.hpp"
 #include "hyteg/geometry/AnnulusMap.hpp"
 #include "hyteg/geometry/IcosahedralShellMap.hpp"
 #include "hyteg/geometry/IdentityMap.hpp"
-<<<<<<< HEAD
 #include "hyteg/misc/dummy.hpp"
 #include "hyteg/p1functionspace/VertexDoFMacroCell.hpp"
-=======
 #include "hyteg/p2functionspace/P2ConstantOperator.hpp"
 #include "hyteg/p2functionspace/P2Function.hpp"
 #include "hyteg/p1functionspace/VertexDoFMacroVertex.hpp"
->>>>>>> 24c7de83
 #include "hyteg/p1functionspace/VertexDoFMacroEdge.hpp"
 #include "hyteg/p1functionspace/VertexDoFMacroFace.hpp"
-#include "hyteg/p1functionspace/VertexDoFMacroVertex.hpp"
-#include "hyteg/p2functionspace/P2ConstantOperator.hpp"
-#include "hyteg/p2functionspace/P2Function.hpp"
 #include "hyteg/primitivestorage/SetupPrimitiveStorage.hpp"
 
 using walberla::real_c;
@@ -55,102 +46,17 @@
 /*
  * This benchmark meassures the time for several P2 functions on a macro face
  */
-<<<<<<< HEAD
-int main( int argc, char** argv )
-{
-   LIKWID_MARKER_INIT;
-
-   walberla::Environment env( argc, argv );
-   walberla::MPIManager::instance()->useWorldComm();
-
-   auto              timingTree = std::make_shared< walberla::WcTimingTree >();
-   walberla::WcTimer timer;
-
-   //check if a config was given on command line or load default file otherwise
-   auto cfg = std::make_shared< walberla::config::Config >();
-   if ( env.config() == nullptr )
-   {
-      auto defaultFile = "./P2Benchmark.prm";
-      WALBERLA_LOG_PROGRESS_ON_ROOT( "No Parameter file given loading default parameter file: " << defaultFile );
-      cfg->readParameterFile( defaultFile );
-   }
-   else
-   {
-      cfg = env.config();
-   }
-   const walberla::Config::BlockHandle mainConf = cfg->getBlock( "Parameters" );
-
-   const uint_t      level    = mainConf.getParameter< uint_t >( "level" );
-   const std::string meshFile = mainConf.getParameter< std::string >( "mesh" );
-
-   LIKWID_MARKER_THREADINIT;
-
-   MeshInfo meshInfo = MeshInfo::fromGmshFile( meshFile );
-   auto     setupStorage =
-       std::make_shared< SetupPrimitiveStorage >( meshInfo, uint_c( walberla::mpi::MPIManager::instance()->numProcesses() ) );
-   setupStorage->setMeshBoundaryFlagsOnBoundary( 0, 0, true );
-   std::shared_ptr< PrimitiveStorage > storage = std::make_shared< PrimitiveStorage >( *setupStorage, timingTree );
-
-   auto storageInfo    = storage->getGlobalInfo();
-   auto numVertexDoFs  = numberOfGlobalDoFs< VertexDoFFunctionTag >( *storage, level );
-   auto numEdgeDoFs    = numberOfGlobalDoFs< EdgeDoFFunctionTag >( *storage, level );
-   auto numP2DoFsTotal = numberOfGlobalDoFs< P2FunctionTag >( *storage, level );
-
-   const uint_t numIterations = 3;
-
-   WALBERLA_LOG_DEVEL_ON_ROOT( "" );
-   WALBERLA_LOG_DEVEL_ON_ROOT( "=================================" );
-   WALBERLA_LOG_DEVEL_ON_ROOT( "===== P2 Function Benchmark =====" );
-   WALBERLA_LOG_DEVEL_ON_ROOT( "=================================" );
-   WALBERLA_LOG_DEVEL_ON_ROOT( "" );
-
-   WALBERLA_LOG_INFO_ON_ROOT( storageInfo );
-   WALBERLA_LOG_INFO_ON_ROOT( "mesh:             " << meshFile );
-   WALBERLA_LOG_INFO_ON_ROOT( "refinement level: " << level );
-   WALBERLA_LOG_INFO_ON_ROOT( "# vertexdofs:     " << numVertexDoFs );
-   WALBERLA_LOG_INFO_ON_ROOT( "# edgedofs:       " << numEdgeDoFs );
-   WALBERLA_LOG_INFO_ON_ROOT( "# total dofs:     " << numP2DoFsTotal );
-   WALBERLA_LOG_INFO_ON_ROOT( "# iterations:     " << numIterations );
-
-   WALBERLA_LOG_INFO_ON_ROOT( "Allocating functions ..." );
-=======
->>>>>>> 24c7de83
 
 void runFunctionTests( std::shared_ptr< PrimitiveStorage >& storage, uint_t level,
                        const uint_t numIterations, walberla::WcTimer& timer )
 {
    P2Function< real_t > src( "src", storage, level, level );
    P2Function< real_t > dst( "dst", storage, level, level );
-
-   WALBERLA_LOG_INFO_ON_ROOT( "Preparing operators ..." );
-
-   WALBERLA_LOG_INFO_ON_ROOT( "- L_constant_stencil ..." );
-   P2ConstantLaplaceOperator            L_constant_stencil( storage, level, level );
-   WALBERLA_LOG_INFO_ON_ROOT( "- L_elementwise_otf_cc ..." );
-   P2ElementwiseLaplaceOperator         L_elementwise_otf_cc( storage, level, level );
-   WALBERLA_LOG_INFO_ON_ROOT( "- L_elementwise_otf_blending_id ..." );
-   P2ElementwiseBlendingLaplaceOperator L_elementwise_otf_blending_id( storage, level, level, P2Form_laplace(), false );
-   WALBERLA_LOG_INFO_ON_ROOT( "- L_elementwise_otf_blending_shell ..." );
-   P2ElementwiseBlendingLaplaceOperator L_elementwise_otf_blending_shell( storage, level, level, P2Form_laplace(), false );
-   WALBERLA_LOG_INFO_ON_ROOT( "- L_elementwise_stored_blending_shell ..." );
-   P2ElementwiseBlendingLaplaceOperator L_elementwise_stored_blending_shell( storage, level, level, P2Form_laplace(), false );
-
-   WALBERLA_LOG_INFO_ON_ROOT( "- L_elementwise_otf_blending_id_pimped ..." );
-   P2ElementwiseBlendingLaplaceOperatorPimped3D L_elementwise_otf_blending_id_pimped( storage, level, level, P2Form_laplacePimped3D(), false );
-   WALBERLA_LOG_INFO_ON_ROOT( "- L_elementwise_otf_blending_shell_pimped ..." );
-   P2ElementwiseBlendingLaplaceOperatorPimped3D L_elementwise_otf_blending_shell_pimped( storage, level, level, P2Form_laplacePimped3D(), false );
-
-   WALBERLA_LOG_INFO_ON_ROOT( "Done." );
 
    std::function< real_t( const hyteg::Point3D& ) > someFunction = [&]( const hyteg::Point3D& point ) {
      return point[0] + point[1];
    };
 
-<<<<<<< HEAD
-   WALBERLA_LOG_INFO_ON_ROOT( "=== Starting measurements ===" );
-
-=======
->>>>>>> 24c7de83
    LIKWID_MARKER_START( "interpolate constant" );
    timer.reset();
    for ( uint_t i = 0; i < numIterations; i++ )
@@ -207,80 +113,6 @@
    LIKWID_MARKER_STOP( "sync all" );
    WALBERLA_LOG_INFO_ON_ROOT( "sync all:                           " << timer.last() );
 
-   LIKWID_MARKER_START( "apply cc stencil" );
-   timer.reset();
-   for ( uint_t i = 0; i < numIterations; i++ )
-      L_constant_stencil.apply( src, dst, level, All );
-   timer.end();
-   LIKWID_MARKER_STOP( "apply cc stencil" );
-   WALBERLA_LOG_INFO_ON_ROOT( "apply cc stencil:                   " << timer.last() );
-
-   LIKWID_MARKER_START( "apply cc elem" );
-   timer.reset();
-   for ( uint_t i = 0; i < numIterations; i++ )
-      L_elementwise_otf_cc.apply( src, dst, level, All );
-   timer.end();
-   LIKWID_MARKER_STOP( "apply cc elem" );
-   WALBERLA_LOG_INFO_ON_ROOT( "apply cc elem:                      " << timer.last() );
-
-   LIKWID_MARKER_START( "apply blending id elem" );
-   timer.reset();
-   for ( uint_t i = 0; i < numIterations; i++ )
-      L_elementwise_otf_blending_id.apply( src, dst, level, All );
-   timer.end();
-   LIKWID_MARKER_STOP( "apply blending id elem" );
-   WALBERLA_LOG_INFO_ON_ROOT( "apply blending id elem:             " << timer.last() );
-
-   LIKWID_MARKER_START( "apply blending id elem (pimped)" );
-   timer.reset();
-   for ( uint_t i = 0; i < numIterations; i++ )
-      L_elementwise_otf_blending_id_pimped.apply( src, dst, level, All );
-   timer.end();
-   LIKWID_MARKER_STOP( "apply blending id elem (pimped)" );
-   WALBERLA_LOG_INFO_ON_ROOT( "apply blending id elem (pimped):    " << timer.last() );
-
-   IcosahedralShellMap::setMap( *setupStorage );
-   storage = std::make_shared< PrimitiveStorage >( *setupStorage, timingTree );
-
-   LIKWID_MARKER_START( "apply blending shell elem" );
-   timer.reset();
-   for ( uint_t i = 0; i < numIterations; i++ )
-      L_elementwise_otf_blending_shell.apply( src, dst, level, All );
-   timer.end();
-   LIKWID_MARKER_STOP( "apply blending shell elem" );
-   WALBERLA_LOG_INFO_ON_ROOT( "apply blending shell elem:          " << timer.last() );
-
-   LIKWID_MARKER_START( "apply blending shell elem (pimped)" );
-   timer.reset();
-   for ( uint_t i = 0; i < numIterations; i++ )
-      L_elementwise_otf_blending_shell_pimped.apply( src, dst, level, All );
-   timer.end();
-   LIKWID_MARKER_STOP( "apply blending shell elem (pimped)" );
-   WALBERLA_LOG_INFO_ON_ROOT( "apply blending shell elem (pimped): " << timer.last() );
-
-   L_elementwise_stored_blending_shell.computeAndStoreLocalElementMatrices();
-   LIKWID_MARKER_START( "apply blending shell elem stored" );
-   timer.reset();
-   for ( uint_t i = 0; i < numIterations; i++ )
-      L_elementwise_stored_blending_shell.apply( src, dst, level, All );
-   timer.end();
-   LIKWID_MARKER_STOP( "apply blending shell elem stored" );
-   WALBERLA_LOG_INFO_ON_ROOT( "apply blending shell elem stored:   " << timer.last() );
-   LIKWID_MARKER_START( "apply blending shell elem" );
-
-   meshInfo = MeshInfo::fromGmshFile( meshFile );
-   setupStorage =
-       std::make_shared< SetupPrimitiveStorage >( meshInfo, uint_c( walberla::mpi::MPIManager::instance()->numProcesses() ) );
-   setupStorage->setMeshBoundaryFlagsOnBoundary( 0, 0, true );
-   storage = std::make_shared< PrimitiveStorage >( *setupStorage, timingTree );
-
-   LIKWID_MARKER_START( "SOR cc stencil" );
-   timer.reset();
-   for ( uint_t i = 0; i < numIterations; i++ )
-      L_constant_stencil.smooth_sor( src, dst, 1.1, level, All );
-   timer.end();
-   LIKWID_MARKER_STOP( "SOR cc stencil" );
-   WALBERLA_LOG_INFO_ON_ROOT( "SOR cc stencil:                     " << timer.last() );
 
    misc::dummy( &dst );
    misc::dummy( &src );
@@ -515,12 +347,8 @@
       WALBERLA_LOG_INFO_ON_ROOT( timingTreeReducedWithRemainder );
    }
    nlohmann::json ttjson = nlohmann::json( timingTreeReducedWithRemainder );
-<<<<<<< HEAD
-   std::ofstream  o( "P2Benchmark.json" );
-=======
    const std::string jsonFile = conf.getParameter< std::string >( "jsonFile" );
    std::ofstream  o( jsonFile );
->>>>>>> 24c7de83
    o << ttjson;
    o.close();
 }
