--- conflicted
+++ resolved
@@ -31,7 +31,6 @@
                               Face&                           face,
                               walberla::WcTimingTree&         timingTree )
 {
-<<<<<<< HEAD
    const std::string benchInfoString = "level" + ( level < 10 ? "0" + std::to_string( level ) : std::to_string( level ) ) +
                                        "-numProcs" + std::to_string( walberla::mpi::MPIManager::instance()->numProcesses() );
 
@@ -58,19 +57,13 @@
        levelinfo::num_microvertices_per_face_from_width( levelinfo::num_microvertices_per_edge( level ) - 3 );
    WALBERLA_LOG_INFO_ON_ROOT(
        hhg::format( "%18s|%10s|%10s|%10s|%6s|%5s", "kernel", "Time (s)", "MLUPs", "MFLOPs", " Iter", " Level" ) );
-=======
-   const std::string benchInfoString = "level" + ( level < 10 ? "0" + std::to_string( level ) : std::to_string( level ) ) + "-" +
-                                       "sampleSize" + std::to_string( sampleSize ) + "numProcs" +
-                                       std::to_string( walberla::mpi::MPIManager::instance()->numProcesses() );
 
    typedef edgedof::EdgeDoFOrientation eo;
    std::map< eo, uint_t >              firstIdx;
    for ( auto e : edgedof::faceLocalEdgeDoFOrientations )
       firstIdx[e] = edgedof::macroface::index( level, 0, 0, e );
->>>>>>> 7cd2475e
 
    /// Vertex to Vertex
-<<<<<<< HEAD
 
    do
    {
@@ -84,22 +77,6 @@
       auto stencilPtr = face.getData( laplace.getVertexToVertexOpr().getFaceStencilID() )->getPointer( level );
 
       for ( uint_t i = 0; i < iterations; ++i )
-=======
-   for ( uint_t i = 0; i < sampleSize; i++ )
-   {
-      name = "Vertex-to-Vertex-Apply-" + benchInfoString;
-      timingTree.start( name );
-      LIKWID_MARKER_START( name.c_str() );
-      if ( USE_GENERATED_KERNELS )
-      {
-         auto dstPtr     = face.getData( dst.getVertexDoFFunction().getFaceDataID() )->getPointer( level );
-         auto srcPtr     = face.getData( src.getVertexDoFFunction().getFaceDataID() )->getPointer( level );
-         auto stencilPtr = face.getData( laplace.getVertexToVertexOpr().getFaceStencilID() )->getPointer( level );
-         hhg::vertexdof::macroface::generated::apply_2D_macroface_vertexdof_to_vertexdof_replace(
-             dstPtr, srcPtr, stencilPtr, static_cast< int64_t >( level ) );
-      }
-      else
->>>>>>> 7cd2475e
       {
          hhg::vertexdof::macroface::generated::apply_2D_macroface_vertexdof_to_vertexdof_replace(
              dstPtr, srcPtr, stencilPtr, static_cast< int64_t >( level ) );
@@ -126,7 +103,6 @@
        hhg::format( "%18s|%10.3e|%10.3e|%10.3e|%6u|%5u", "vertex to vertex", time, mlups, mflops, iterations, level ) );
 
    /// Edge to Vertex
-<<<<<<< HEAD
 
    iterations = 1;
 
@@ -142,29 +118,13 @@
       auto stencilPtr = face.getData( laplace.getEdgeToVertexOpr().getFaceStencilID() )->getPointer( level );
 
       for ( uint_t i = 0; i < iterations; i++ )
-=======
-   for ( uint_t i = 0; i < sampleSize; i++ )
-   {
-      name = "Edge-to-Vertex-Apply-" + benchInfoString;
-      timingTree.start( name );
-      LIKWID_MARKER_START( name.c_str() );
-      if ( USE_GENERATED_KERNELS )
       {
-         auto dstPtr     = face.getData( dst.getVertexDoFFunction().getFaceDataID() )->getPointer( level );
-         auto srcPtr     = face.getData( src.getEdgeDoFFunction().getFaceDataID() )->getPointer( level );
-         auto stencilPtr = face.getData( laplace.getEdgeToVertexOpr().getFaceStencilID() )->getPointer( level );
          hhg::EdgeDoFToVertexDoF::generated::apply_2D_macroface_edgedof_to_vertexdof_replace( &srcPtr[firstIdx[eo::X]],
                                                                                               &srcPtr[firstIdx[eo::XY]],
                                                                                               &srcPtr[firstIdx[eo::Y]],
                                                                                               stencilPtr,
                                                                                               dstPtr,
                                                                                               static_cast< int64_t >( level ) );
-      }
-      else
->>>>>>> 7cd2475e
-      {
-         hhg::EdgeDoFToVertexDoF::generated::apply_2D_macroface_edgedof_to_vertexdof_replace(
-             srcPtr, stencilPtr, dstPtr, static_cast< int64_t >( level ) );
          hhg::misc::dummy( srcPtr, dstPtr );
       }
       LIKWID_MARKER_STOP( evname.c_str() );
@@ -185,7 +145,6 @@
        hhg::format( "%18s|%10.3e|%10.3e|%10.3e|%6u|%5u", "edge to vertex", time, mlups, mflops, iterations, level ) );
 
    /// Edge to Edge
-<<<<<<< HEAD
 
    iterations = 1;
 
@@ -201,17 +160,7 @@
       auto stencilPtr = face.getData( laplace.getEdgeToEdgeOpr().getFaceStencilID() )->getPointer( level );
 
       for ( uint_t i = 0; i < iterations; i++ )
-=======
-   for ( uint_t i = 0; i < sampleSize; i++ )
-   {
-      name = "Edge-to-Edge-Apply-" + benchInfoString;
-      timingTree.start( name );
-      LIKWID_MARKER_START( name.c_str() );
-      if ( USE_GENERATED_KERNELS )
       {
-         auto dstPtr     = face.getData( dst.getEdgeDoFFunction().getFaceDataID() )->getPointer( level );
-         auto srcPtr     = face.getData( src.getEdgeDoFFunction().getFaceDataID() )->getPointer( level );
-         auto stencilPtr = face.getData( laplace.getEdgeToEdgeOpr().getFaceStencilID() )->getPointer( level );
          hhg::edgedof::macroface::generated::apply_2D_macroface_edgedof_to_edgedof_replace( &dstPtr[firstIdx[eo::X]],
                                                                                             &dstPtr[firstIdx[eo::XY]],
                                                                                             &dstPtr[firstIdx[eo::Y]],
@@ -222,12 +171,6 @@
                                                                                             &stencilPtr[0],
                                                                                             &stencilPtr[10],
                                                                                             static_cast< int64_t >( level ) );
-      }
-      else
->>>>>>> 7cd2475e
-      {
-         hhg::edgedof::macroface::generated::apply_2D_macroface_edgedof_to_edgedof_replace(
-             dstPtr, srcPtr, &stencilPtr[5], &stencilPtr[0], &stencilPtr[10], static_cast< int64_t >( level ) );
          hhg::misc::dummy( srcPtr, dstPtr );
       }
 
@@ -251,7 +194,6 @@
        hhg::format( "%18s|%10.3e|%10.3e|%10.3e|%6u|%5u", "edge to edge", time, mlups, mflops, iterations, level ) );
 
    /// Vertex to Edge
-<<<<<<< HEAD
 
    iterations = 1;
 
@@ -270,33 +212,10 @@
       auto vertexToVerticalEdgeStencil   = &stencilPtr[8];
 
       for ( uint_t i = 0; i < iterations; i++ )
-=======
-   for ( uint_t i = 0; i < sampleSize; i++ )
-   {
-      name = "Vertex-to-Edge-Apply-" + benchInfoString;
-      timingTree.start( name );
-      LIKWID_MARKER_START( name.c_str() );
-      if ( USE_GENERATED_KERNELS )
       {
-         auto dstPtr                      = face.getData( dst.getEdgeDoFFunction().getFaceDataID() )->getPointer( level );
-         auto srcPtr                      = face.getData( src.getVertexDoFFunction().getFaceDataID() )->getPointer( level );
-         auto stencilPtr                  = face.getData( laplace.getVertexToEdgeOpr().getFaceStencilID() )->getPointer( level );
-         auto vertexToDiagonalEdgeStencil = &stencilPtr[4];
-         auto vertexToHorizontalEdgeStencil = &stencilPtr[0];
-         auto vertexToVerticalEdgeStencil   = &stencilPtr[8];
          hhg::VertexDoFToEdgeDoF::generated::apply_2D_macroface_vertexdof_to_edgedof_replace( &dstPtr[firstIdx[eo::X]],
                                                                                               &dstPtr[firstIdx[eo::XY]],
                                                                                               &dstPtr[firstIdx[eo::Y]],
-                                                                                              srcPtr,
-                                                                                              vertexToDiagonalEdgeStencil,
-                                                                                              vertexToHorizontalEdgeStencil,
-                                                                                              vertexToVerticalEdgeStencil,
-                                                                                              static_cast< int64_t >( level ) );
-      }
-      else
->>>>>>> 7cd2475e
-      {
-         hhg::VertexDoFToEdgeDoF::generated::apply_2D_macroface_vertexdof_to_edgedof_replace( dstPtr,
                                                                                               srcPtr,
                                                                                               vertexToDiagonalEdgeStencil,
                                                                                               vertexToHorizontalEdgeStencil,
