--- conflicted
+++ resolved
@@ -24,16 +24,6 @@
   WALBERLA_LOG_INFO_ON_ROOT("TinyHHG FMG Test");
 
 
-<<<<<<< HEAD
-  //hhg::Mesh mesh("C:/cygwin64/home/TUM/tinyhhg/build/apps/data/meshes/bfs_12el.msh");
-  hhg::Mesh mesh("C:/cygwin64/home/TUM/tinyhhg/build/apps/data/meshes/quad_4el.msh");
-
-  size_t minLevel = 2;
-  size_t maxLevel = 8;
-  size_t nu_pre = 2;
-  size_t nu_post = 2;
-  size_t outer = 50;
-=======
   hhg::Mesh mesh(parameters.getParameter<std::string>("mesh"));
 
   size_t minLevel = parameters.getParameter<size_t>("minlevel");
@@ -41,7 +31,6 @@
   size_t nu_pre = parameters.getParameter<size_t>("nu_pre");
   size_t nu_post = parameters.getParameter<size_t>("nu_post");
   size_t outer = parameters.getParameter<size_t>("outer_iter");
->>>>>>> af16882f
 
   size_t coarse_maxiter = 100;
   double coarse_tolerance = 1e-6;
@@ -56,24 +45,13 @@
   hhg::P1Function err("err", mesh, minLevel, maxLevel);
 
   hhg::P1LaplaceOperator A(mesh, minLevel, maxLevel);
-<<<<<<< HEAD
-  
-  WALBERLA_LOG_DEVEL("Creating functions")
-  std::function<double(const hhg::Point3D&)> exact = [](const hhg::Point3D& x) { return x[0]*x[0] - x[1]*x[1]; };
-  std::function<double(const hhg::Point3D&)> rhs = [](const hhg::Point3D& x) { return 0.0; };
-  std::function<double(const hhg::Point3D&)> zero = [](const hhg::Point3D& x) { return 0.0; };
-  std::function<double(const hhg::Point3D&)> ones = [](const hhg::Point3D& x) { return 1.0; };
-=======
 
   std::function<double(const hhg::Point3D&)> exact = [](const hhg::Point3D& xx) { return xx[0]*xx[0] - xx[1]*xx[1]; };
   std::function<double(const hhg::Point3D&)> rhs   = [](const hhg::Point3D&) { return 0.0; };
   std::function<double(const hhg::Point3D&)> zero  = [](const hhg::Point3D&) { return 0.0; };
   std::function<double(const hhg::Point3D&)> ones  = [](const hhg::Point3D&) { return 1.0; };
->>>>>>> af16882f
 
-  WALBERLA_LOG_DEVEL("Interpolating x")
   x.interpolate(exact, maxLevel, hhg::DirichletBoundary);
-  WALBERLA_LOG_DEVEL("Interpolatin x_exact")
   x_exact.interpolate(exact, maxLevel);
 
   tmp.interpolate(ones, maxLevel);
