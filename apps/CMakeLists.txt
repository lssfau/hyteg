waLBerla_add_executable( NAME stokes_flow_through_porous_med
        FILES stokes_flow_through_porous_med.cpp
        DEPENDS tinyhhg_core)

waLBerla_add_executable( NAME StokesFlowSolverComparison
        FILES StokesFlowSolverComparison.cpp
        DEPENDS tinyhhg_core)

waLBerla_add_executable( NAME fullmg
        FILES fullmg.cpp
        DEPENDS tinyhhg_core)

waLBerla_add_executable( NAME Chorin
        FILES Chorin.cpp
        DEPENDS tinyhhg_core)

waLBerla_add_executable( NAME dg0_transport
        FILES dg0_transport.cpp
        DEPENDS tinyhhg_core)

waLBerla_add_executable( NAME stokes_stab_uzawa
        FILES stokes_stab_uzawa.cpp
        DEPENDS tinyhhg_core)

waLBerla_add_executable( NAME geophysics_plume
        FILES geophysics_plume.cpp
        DEPENDS tinyhhg_core)

waLBerla_add_executable( NAME GeometryBlending
        FILES GeometryBlending.cpp
        DEPENDS tinyhhg_core)

waLBerla_add_executable( NAME show_mesh
        FILES show_mesh.cpp
        DEPENDS tinyhhg_core)

waLBerla_add_executable( NAME PolarLaplacian
<<<<<<< HEAD
        FILES polar_laplacian.cpp
=======
        FILES  PolarLaplacian.cpp
>>>>>>> 64301f58
        DEPENDS tinyhhg_core)

waLBerla_add_executable( NAME PrimitiveSizes
        FILES PrimitiveSizes.cpp
        DEPENDS tinyhhg_core)

if( HHG_BUILD_WITH_EIGEN )
    waLBerla_add_executable( NAME cg_P1_blending
            FILES cg_P1_blending.cpp
            DEPENDS tinyhhg_core)

    waLBerla_add_executable( NAME gmg_blending
            FILES gmg_blending.cpp
            DEPENDS tinyhhg_core)
endif()

if( HHG_BUILD_WITH_PETSC )
waLBerla_add_executable( NAME exportOperatorMatrix
        FILES exportOperatorMatrix.cpp
        DEPENDS tinyhhg_core)
endif()

add_subdirectory(benchmarks)
add_subdirectory(stokesSphere)
add_subdirectory(stokesCubeTransport)
add_subdirectory(stokesSphereTransport)
add_subdirectory(MultigridStudies)
add_subdirectory(DefectCorrection)<|MERGE_RESOLUTION|>--- conflicted
+++ resolved
@@ -35,11 +35,7 @@
         DEPENDS tinyhhg_core)
 
 waLBerla_add_executable( NAME PolarLaplacian
-<<<<<<< HEAD
-        FILES polar_laplacian.cpp
-=======
         FILES  PolarLaplacian.cpp
->>>>>>> 64301f58
         DEPENDS tinyhhg_core)
 
 waLBerla_add_executable( NAME PrimitiveSizes
