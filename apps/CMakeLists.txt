--- conflicted
+++ resolved
@@ -74,7 +74,10 @@
         FILES gmg_P2.cpp
         DEPENDS tinyhhg_core)
 
-<<<<<<< HEAD
+waLBerla_add_executable( NAME GeometryBlending
+        FILES GeometryBlending.cpp
+        DEPENDS tinyhhg_core)
+
 if( HHG_BUILD_WITH_EIGEN )
 waLBerla_add_executable( NAME cg_P1_varcoeff_poly
         FILES cg_P1_varcoeff_poly.cpp
@@ -85,12 +88,7 @@
         DEPENDS tinyhhg_core)
 endif()
 
-=======
-waLBerla_add_executable( NAME GeometryBlending
-        FILES GeometryBlending.cpp
-        DEPENDS tinyhhg_core)
 
->>>>>>> 170f98a0
 if( HHG_BUILD_WITH_PETSC )
 waLBerla_add_executable( NAME stokes_mini_petsc
         FILES stokes_mini_petsc.cpp
