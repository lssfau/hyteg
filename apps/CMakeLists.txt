--- conflicted
+++ resolved
@@ -4,21 +4,6 @@
 
 waLBerla_add_executable( NAME StokesFlowSolverComparison
         FILES StokesFlowSolverComparison.cpp
-<<<<<<< HEAD
-        DEPENDS tinyhhg_core)
-
-waLBerla_add_executable( NAME fullmg
-        FILES fullmg.cpp
-        DEPENDS tinyhhg_core)
-
-waLBerla_add_executable( NAME cg_P1
-        FILES cg_P1.cpp
-        DEPENDS tinyhhg_core)
-
-waLBerla_add_executable( NAME cg_P1_varcoeff
-        FILES cg_P1_varcoeff.cpp
-=======
->>>>>>> 51b6b0d2
         DEPENDS tinyhhg_core)
 
 waLBerla_add_executable( NAME fullmg
