--- conflicted
+++ resolved
@@ -22,15 +22,10 @@
         FILES cg_P1_varcoeff.cpp
         DEPENDS tinyhhg_core)
 
-<<<<<<< HEAD
 waLBerla_add_executable( NAME cg_P1_tensorvarcoeff
         FILES cg_P1_tensorvarcoeff.cpp
         DEPENDS tinyhhg_core)
 
-waLBerla_execute_test(NO_MODULE_LABEL NAME cg_bubble       CONFIGURATIONS Release RelWithDbgInfo)
-=======
-
->>>>>>> 18cfa9cc
 waLBerla_execute_test(NO_MODULE_LABEL NAME minres          CONFIGURATIONS Release RelWithDbgInfo)
 waLBerla_execute_test(NO_MODULE_LABEL NAME BlockCG         CONFIGURATIONS Release RelWithDbgInfo)
 waLBerla_execute_test(NO_MODULE_LABEL NAME stokes_stab     CONFIGURATIONS Release RelWithDbgInfo)
@@ -70,7 +65,10 @@
         FILES gmg_P2.cpp
         DEPENDS tinyhhg_core)
 
-<<<<<<< HEAD
+waLBerla_add_executable( NAME gmg_P2_h_refinement
+        FILES gmg_P2_h_refinement.cpp
+        DEPENDS tinyhhg_core)
+
 waLBerla_add_executable( NAME GeometryBlending
         FILES GeometryBlending.cpp
         DEPENDS tinyhhg_core)
@@ -88,16 +86,6 @@
         FILES gmg_blending.cpp
         DEPENDS tinyhhg_core)
 endif()
-
-
-if( HHG_BUILD_WITH_PETSC )
-waLBerla_add_executable( NAME stokes_mini_petsc
-        FILES stokes_mini_petsc.cpp
-=======
-waLBerla_add_executable( NAME gmg_P2_h_refinement
-        FILES gmg_P2_h_refinement.cpp
->>>>>>> 18cfa9cc
-        DEPENDS tinyhhg_core)
 
 waLBerla_add_executable( NAME CompareInterpolate
         FILES benchmarks/CompareInterpolate.cpp
