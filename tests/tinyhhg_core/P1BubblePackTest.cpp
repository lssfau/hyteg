--- conflicted
+++ resolved
@@ -110,7 +110,6 @@
   std::function<real_t(const hhg::Point3D&)> eight = [](const hhg::Point3D&) { return 8; };
   std::function<real_t(const hhg::Point3D&)> nine = [](const hhg::Point3D&) { return 9; };
 
-<<<<<<< HEAD
   for(auto it = storage->beginEdges(); it != storage->endEdges(); ++it){
     walberla::mpi::SendBuffer sb;
     for ( const auto & higherDimNeighborID : it->second->higherDimNeighbors() ) {
@@ -119,16 +118,6 @@
       packInfo->unpackFaceFromEdge(storage->getFace(higherDimNeighborID),it->first,rb);
     }
   }
-=======
-//  for(auto it = storage->beginEdges(); it != storage->endEdges(); ++it){
-//    walberla::mpi::SendBuffer sb;
-//    for(auto jt = it->second->beginHigherDimNeighbors(); jt != it->second->endHigherDimNeighbors(); ++jt){
-//      packInfo->packEdgeForFace(it->second,jt->first,sb);
-//      walberla::mpi::RecvBuffer rb(sb);
-//      packInfo->unpackFaceFromEdge(storage->getFace(jt->first),it->first,rb);
-//    }
-//  }
->>>>>>> c8961d90
 
   //hhg::P1BubbleFace::interpolate(*face0,0,eight,maxLevel);
 
