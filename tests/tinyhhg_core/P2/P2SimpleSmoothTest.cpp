#include "core/Environment.h"
#include "core/debug/CheckFunctions.h"
#include "core/debug/TestSubsystem.h"
#include "core/timing/all.h"

#include "tinyhhg_core/p2functionspace/P2Function.hpp"
#include "tinyhhg_core/p2functionspace/P2ConstantOperator.hpp"
#include "tinyhhg_core/primitivestorage/SetupPrimitiveStorage.hpp"


namespace hhg {

/// this test uses stencil weights which results in all values being one after the smoothing step so we can check easily
static void testP2Smooth() {
  const uint_t level = 3;

  MeshInfo mesh = MeshInfo::fromGmshFile("../../data/meshes/quad_2el.msh");

  SetupPrimitiveStorage setupStorage(mesh, uint_c(walberla::mpi::MPIManager::instance()->numProcesses()));

  std::shared_ptr<PrimitiveStorage> storage = std::make_shared<PrimitiveStorage>(setupStorage);

  auto x = std::make_shared<P2Function<real_t> >("x", storage, level, level);
  auto rhs = std::make_shared<P2Function<real_t> >("rhs", storage, level, level);

  P2ConstantLaplaceOperator p2operator(storage, level, level);

  typedef stencilDirection sD;

  real_t *vertexToVertexStencil;
  real_t *edgeToVertexStencil;

  real_t *edgeToEdgeStencil;
  real_t *vertexToEdgeStencil;

  for (auto faceIt : storage->getFaces()) {
    Face* face = faceIt.second.get();


    vertexToVertexStencil = face->getData(p2operator.getVertexToVertexOpr().getFaceStencilID())->getPointer(level);
    edgeToVertexStencil = face->getData(p2operator.getEdgeToVertexOpr().getFaceStencilID())->getPointer(level);

    edgeToEdgeStencil = face->getData(p2operator.getEdgeToEdgeOpr().getFaceStencilID())->getPointer(level);
    vertexToEdgeStencil = face->getData(p2operator.getVertexToEdgeOpr().getFaceStencilID())->getPointer(level);


    /// vertex dofs
    for (uint_t k = 0; k < vertexdof::macroface::neighborsWithCenter.size(); ++k) {
      vertexToVertexStencil[vertexdof::stencilIndexFromVertex(vertexdof::macroface::neighborsWithCenter[k])] = 1;
    }
    vertexToVertexStencil[vertexdof::stencilIndexFromVertex(stencilDirection::VERTEX_C)] = -17.;

    for (uint_t k = 0; k < edgedof::macroface::neighborsFromVertex.size(); ++k) {
      edgeToVertexStencil[edgedof::stencilIndexFromVertex(edgedof::macroface::neighborsFromVertex[k])] = 1;
    }

    /// horizontal edges
    for (uint_t k = 0; k < edgedof::macroface::neighborsFromHorizontalEdge.size(); ++k) {
      edgeToEdgeStencil[edgedof::stencilIndexFromHorizontalEdge(edgedof::macroface::neighborsFromHorizontalEdge[k])] = 1;
    }
    edgeToEdgeStencil[edgedof::stencilIndexFromHorizontalEdge(stencilDirection::EDGE_HO_C)] = -7;

    for (uint_t k = 0; k < vertexdof::macroface::neighborsFromHorizontalEdge.size(); ++k) {
      vertexToEdgeStencil[vertexdof::stencilIndexFromHorizontalEdge(vertexdof::macroface::neighborsFromHorizontalEdge[k])] = 1;
    }

    /// diagonal edges
    for (uint_t k = 0; k < edgedof::macroface::neighborsFromDiagonalEdge.size(); ++k) {
      edgeToEdgeStencil[edgedof::stencilIndexFromDiagonalEdge(edgedof::macroface::neighborsFromDiagonalEdge[k])] = 1;
    }
    edgeToEdgeStencil[edgedof::stencilIndexFromDiagonalEdge(stencilDirection::EDGE_DI_C)] = -7;

    for (uint_t k = 0; k < vertexdof::macroface::neighborsFromDiagonalEdge.size(); ++k) {
      vertexToEdgeStencil[vertexdof::stencilIndexFromDiagonalEdge(vertexdof::macroface::neighborsFromDiagonalEdge[k])] = 1;
    }

    /// vertical edges
    for (uint_t k = 0; k < edgedof::macroface::neighborsFromVerticalEdge.size(); ++k) {
      edgeToEdgeStencil[edgedof::stencilIndexFromVerticalEdge(edgedof::macroface::neighborsFromVerticalEdge[k])] = 1;
    }
    edgeToEdgeStencil[edgedof::stencilIndexFromVerticalEdge(stencilDirection::EDGE_VE_C)] = -7;

    for (uint_t k = 0; k < vertexdof::macroface::neighborsFromVerticalEdge.size(); ++k) {
      vertexToEdgeStencil[vertexdof::stencilIndexFromVerticalEdge(vertexdof::macroface::neighborsFromVerticalEdge[k])] = 1;
    }


<<<<<<< HEAD
    std::function<real_t(const hhg::Point3D &)> ones = [](const hhg::Point3D &) { return 1; };
    std::function<real_t(const hhg::Point3D &)> zeros = [](const hhg::Point3D &) { return 1; };
=======
  P2::face::smoothGSvertexDoF(level, *face, p2operator.getVertexToVertexOpr().getFaceStencilID(),
                                           x->getVertexDoFFunction()->getFaceDataID(),
                                           p2operator.getEdgeToVertexOpr().getFaceStencilID(),
                            x->getEdgeDoFFunction()->getFaceDataID(),
                            rhs->getVertexDoFFunction()->getFaceDataID());
>>>>>>> 68a045fd

    x->interpolate(ones, level);
    rhs->interpolate(ones, level);

    x->getVertexDoFFunction()->getCommunicator(level)->startCommunication<Face, Edge>();
    x->getVertexDoFFunction()->getCommunicator(level)->endCommunication<Face, Edge>();
    x->getEdgeDoFFunction()->getCommunicator(level)->startCommunication<Face, Edge>();
    x->getEdgeDoFFunction()->getCommunicator(level)->endCommunication<Face, Edge>();

    P2::face::smoothGSvertexDoFTmpl< level >(*face,
                                             p2operator.getVertexToVertexOpr().getFaceStencilID(),
                                             x->getVertexDoFFunction()->getFaceDataID(),
                                             p2operator.getEdgeToVertexOpr().getFaceStencilID(),
                                           x->getEdgeDoFFunction()->getFaceDataID(),
                                           rhs->getVertexDoFFunction()->getFaceDataID());

<<<<<<< HEAD
    P2::face::smoothGSedgeDoFTmpl< level >(*face, p2operator.getVertexToEdgeOpr().getFaceStencilID(),
=======
  P2::face::smoothGSedgeDoF(level, *face, p2operator.getVertexToEdgeOpr().getFaceStencilID(),
>>>>>>> 68a045fd
                                           x->getVertexDoFFunction()->getFaceDataID(),
                                           p2operator.getEdgeToEdgeOpr().getFaceStencilID(),
                                           x->getEdgeDoFFunction()->getFaceDataID(),
                                           rhs->getEdgeDoFFunction()->getFaceDataID());

    real_t *edgeDoFData = face->getData(x->getEdgeDoFFunction()->getFaceDataID())->getPointer(level);
    real_t *vertexDoFData = face->getData(x->getVertexDoFFunction()->getFaceDataID())->getPointer(level);

    for (const auto &it : hhg::vertexdof::macroface::Iterator(level, 0)) {
      WALBERLA_CHECK_FLOAT_EQUAL(
        vertexDoFData[hhg::vertexdof::macroface::indexFromVertex<level>(it.col(), it.row(), sD::VERTEX_C)],
        1.,
        it.col() << " " << it.row());
    }

    for (const auto &it : hhg::edgedof::macroface::Iterator(level, 0)) {
      WALBERLA_CHECK_FLOAT_EQUAL(
        edgeDoFData[hhg::edgedof::macroface::indexFromVertex<level>(it.col(), it.row(), sD::EDGE_HO_E)],
        1.,
        it.col() << " " << it.row());

      WALBERLA_CHECK_FLOAT_EQUAL(
        edgeDoFData[hhg::edgedof::macroface::indexFromVertex<level>(it.col(), it.row(), sD::EDGE_DI_NE)],
        1.,
        it.col() << " " << it.row());

      WALBERLA_CHECK_FLOAT_EQUAL(
        edgeDoFData[hhg::edgedof::macroface::indexFromVertex<level>(it.col(), it.row(), sD::EDGE_VE_N)],
        1.,
        it.col() << " " << it.row());
    }
  }

  /// check only the edge with two faces
  Edge * doubleEdge = nullptr;
  for(auto e : storage->getEdges()){
    if(e.second->getNumNeighborFaces() == 2){
      doubleEdge = e.second.get();
    }
  }
  vertexToVertexStencil = doubleEdge->getData(p2operator.getVertexToVertexOpr().getEdgeStencilID())->getPointer( level );
  edgeToVertexStencil = doubleEdge->getData(p2operator.getEdgeToVertexOpr().getEdgeStencilID())->getPointer( level );

  edgeToEdgeStencil = doubleEdge->getData(p2operator.getEdgeToEdgeOpr().getEdgeStencilID())->getPointer( level );
  vertexToEdgeStencil = doubleEdge->getData(p2operator.getVertexToEdgeOpr().getEdgeStencilID())->getPointer( level );


  /// vertex dofs
  for(uint_t k = 0; k < 7; ++k){
    vertexToVertexStencil[k] = 1;
  }
  vertexToVertexStencil[vertexdof::stencilIndexFromVertex(stencilDirection::VERTEX_C )] = -17.;

  for(uint_t k = 0; k < 12; ++k){
    edgeToVertexStencil[k] = 1;
  }

  /// edge dofs
  for(uint_t k = 0; k < 4; ++k){
    vertexToEdgeStencil[k] = 1;
  }


  for(uint_t k = 0; k < 5; ++k){
    edgeToEdgeStencil[k] = 1;
  }
  edgeToEdgeStencil[edgedof::stencilIndexFromHorizontalEdge(stencilDirection::EDGE_HO_C)] = -7.;

<<<<<<< HEAD
  P2::edge::smoothGSvertexDoFTmpl< level >(*doubleEdge,
=======
  vertexdof::macroedge::printFunctionMemory< real_t >( level, *doubleEdge,x->getVertexDoFFunction()->getEdgeDataID());


  P2::edge::smoothGSvertexDoF( level, *doubleEdge,
>>>>>>> 68a045fd
                                           p2operator.getVertexToVertexOpr().getEdgeStencilID(),
                                           x->getVertexDoFFunction()->getEdgeDataID(),
                                           p2operator.getEdgeToVertexOpr().getEdgeStencilID(),
                                           x->getEdgeDoFFunction()->getEdgeDataID(),
                                           rhs->getVertexDoFFunction()->getEdgeDataID());

<<<<<<< HEAD
  P2::edge::smoothGSedgeDoFTmpl< level >(*doubleEdge,
=======
  vertexdof::macroedge::printFunctionMemory< real_t >( level, *doubleEdge,x->getVertexDoFFunction()->getEdgeDataID());

  edgedof::macroedge::printFunctionMemory< real_t >( level, *doubleEdge,x->getEdgeDoFFunction()->getEdgeDataID());

  P2::edge::smoothGSedgeDoF(level, *doubleEdge,
>>>>>>> 68a045fd
                                           p2operator.getVertexToEdgeOpr().getEdgeStencilID(),
                                           x->getVertexDoFFunction()->getEdgeDataID(),
                                           p2operator.getEdgeToEdgeOpr().getEdgeStencilID(),
                                           x->getEdgeDoFFunction()->getEdgeDataID(),
                                           rhs->getEdgeDoFFunction()->getEdgeDataID());

<<<<<<< HEAD
  real_t *edgeDoFData = doubleEdge->getData(x->getEdgeDoFFunction()->getEdgeDataID())->getPointer(level);
  real_t *vertexDoFData = doubleEdge->getData(x->getVertexDoFFunction()->getEdgeDataID())->getPointer(level);
=======
  edgedof::macroedge::printFunctionMemory< real_t >(level, *doubleEdge,x->getEdgeDoFFunction()->getEdgeDataID());
>>>>>>> 68a045fd

  for (const auto &it : hhg::vertexdof::macroedge::Iterator(level, 0)) {
    WALBERLA_CHECK_FLOAT_EQUAL(
      vertexDoFData[hhg::vertexdof::macroedge::indexFromVertex<level>(it.col(), sD::VERTEX_C)],
      1.,
      it.col() << " " << it.row());
  }

  for (const auto &it : hhg::edgedof::macroedge::Iterator(level, 0)) {
    WALBERLA_CHECK_FLOAT_EQUAL(
      edgeDoFData[hhg::edgedof::macroedge::indexFromVertex<level>(it.col(), sD::EDGE_HO_E)],
      1.,
      it.col() << " " << it.row());
  }
}

}/// namespace hhg

int main( int argc, char* argv[] )
{
  walberla::debug::enterTestMode();

  walberla::Environment walberlaEnv(argc, argv);
  walberla::logging::Logging::instance()->setLogLevel( walberla::logging::Logging::PROGRESS );
  walberla::MPIManager::instance()->useWorldComm();
  hhg::testP2Smooth();

  return EXIT_SUCCESS;
}<|MERGE_RESOLUTION|>--- conflicted
+++ resolved
@@ -85,16 +85,15 @@
     }
 
 
-<<<<<<< HEAD
+
     std::function<real_t(const hhg::Point3D &)> ones = [](const hhg::Point3D &) { return 1; };
     std::function<real_t(const hhg::Point3D &)> zeros = [](const hhg::Point3D &) { return 1; };
-=======
+
   P2::face::smoothGSvertexDoF(level, *face, p2operator.getVertexToVertexOpr().getFaceStencilID(),
-                                           x->getVertexDoFFunction()->getFaceDataID(),
-                                           p2operator.getEdgeToVertexOpr().getFaceStencilID(),
-                            x->getEdgeDoFFunction()->getFaceDataID(),
+                              x->getVertexDoFFunction()->getFaceDataID(),
+                              p2operator.getEdgeToVertexOpr().getFaceStencilID(),
+                              x->getEdgeDoFFunction()->getFaceDataID(),
                             rhs->getVertexDoFFunction()->getFaceDataID());
->>>>>>> 68a045fd
 
     x->interpolate(ones, level);
     rhs->interpolate(ones, level);
@@ -104,18 +103,10 @@
     x->getEdgeDoFFunction()->getCommunicator(level)->startCommunication<Face, Edge>();
     x->getEdgeDoFFunction()->getCommunicator(level)->endCommunication<Face, Edge>();
 
-    P2::face::smoothGSvertexDoFTmpl< level >(*face,
-                                             p2operator.getVertexToVertexOpr().getFaceStencilID(),
-                                             x->getVertexDoFFunction()->getFaceDataID(),
-                                             p2operator.getEdgeToVertexOpr().getFaceStencilID(),
-                                           x->getEdgeDoFFunction()->getFaceDataID(),
-                                           rhs->getVertexDoFFunction()->getFaceDataID());
-
-<<<<<<< HEAD
-    P2::face::smoothGSedgeDoFTmpl< level >(*face, p2operator.getVertexToEdgeOpr().getFaceStencilID(),
-=======
+
+
+
   P2::face::smoothGSedgeDoF(level, *face, p2operator.getVertexToEdgeOpr().getFaceStencilID(),
->>>>>>> 68a045fd
                                            x->getVertexDoFFunction()->getFaceDataID(),
                                            p2operator.getEdgeToEdgeOpr().getFaceStencilID(),
                                            x->getEdgeDoFFunction()->getFaceDataID(),
@@ -126,24 +117,24 @@
 
     for (const auto &it : hhg::vertexdof::macroface::Iterator(level, 0)) {
       WALBERLA_CHECK_FLOAT_EQUAL(
-        vertexDoFData[hhg::vertexdof::macroface::indexFromVertex<level>(it.col(), it.row(), sD::VERTEX_C)],
+        vertexDoFData[hhg::vertexdof::macroface::indexFromVertex(level,it.col(), it.row(), sD::VERTEX_C)],
         1.,
         it.col() << " " << it.row());
     }
 
     for (const auto &it : hhg::edgedof::macroface::Iterator(level, 0)) {
       WALBERLA_CHECK_FLOAT_EQUAL(
-        edgeDoFData[hhg::edgedof::macroface::indexFromVertex<level>(it.col(), it.row(), sD::EDGE_HO_E)],
-        1.,
-        it.col() << " " << it.row());
-
-      WALBERLA_CHECK_FLOAT_EQUAL(
-        edgeDoFData[hhg::edgedof::macroface::indexFromVertex<level>(it.col(), it.row(), sD::EDGE_DI_NE)],
-        1.,
-        it.col() << " " << it.row());
-
-      WALBERLA_CHECK_FLOAT_EQUAL(
-        edgeDoFData[hhg::edgedof::macroface::indexFromVertex<level>(it.col(), it.row(), sD::EDGE_VE_N)],
+        edgeDoFData[hhg::edgedof::macroface::indexFromVertex(level,it.col(), it.row(), sD::EDGE_HO_E)],
+        1.,
+        it.col() << " " << it.row());
+
+      WALBERLA_CHECK_FLOAT_EQUAL(
+        edgeDoFData[hhg::edgedof::macroface::indexFromVertex(level,it.col(), it.row(), sD::EDGE_DI_NE)],
+        1.,
+        it.col() << " " << it.row());
+
+      WALBERLA_CHECK_FLOAT_EQUAL(
+        edgeDoFData[hhg::edgedof::macroface::indexFromVertex(level,it.col(), it.row(), sD::EDGE_VE_N)],
         1.,
         it.col() << " " << it.row());
     }
@@ -184,52 +175,37 @@
   }
   edgeToEdgeStencil[edgedof::stencilIndexFromHorizontalEdge(stencilDirection::EDGE_HO_C)] = -7.;
 
-<<<<<<< HEAD
-  P2::edge::smoothGSvertexDoFTmpl< level >(*doubleEdge,
-=======
-  vertexdof::macroedge::printFunctionMemory< real_t >( level, *doubleEdge,x->getVertexDoFFunction()->getEdgeDataID());
 
 
   P2::edge::smoothGSvertexDoF( level, *doubleEdge,
->>>>>>> 68a045fd
                                            p2operator.getVertexToVertexOpr().getEdgeStencilID(),
                                            x->getVertexDoFFunction()->getEdgeDataID(),
                                            p2operator.getEdgeToVertexOpr().getEdgeStencilID(),
                                            x->getEdgeDoFFunction()->getEdgeDataID(),
                                            rhs->getVertexDoFFunction()->getEdgeDataID());
 
-<<<<<<< HEAD
-  P2::edge::smoothGSedgeDoFTmpl< level >(*doubleEdge,
-=======
-  vertexdof::macroedge::printFunctionMemory< real_t >( level, *doubleEdge,x->getVertexDoFFunction()->getEdgeDataID());
-
-  edgedof::macroedge::printFunctionMemory< real_t >( level, *doubleEdge,x->getEdgeDoFFunction()->getEdgeDataID());
 
   P2::edge::smoothGSedgeDoF(level, *doubleEdge,
->>>>>>> 68a045fd
                                            p2operator.getVertexToEdgeOpr().getEdgeStencilID(),
                                            x->getVertexDoFFunction()->getEdgeDataID(),
                                            p2operator.getEdgeToEdgeOpr().getEdgeStencilID(),
                                            x->getEdgeDoFFunction()->getEdgeDataID(),
                                            rhs->getEdgeDoFFunction()->getEdgeDataID());
 
-<<<<<<< HEAD
   real_t *edgeDoFData = doubleEdge->getData(x->getEdgeDoFFunction()->getEdgeDataID())->getPointer(level);
   real_t *vertexDoFData = doubleEdge->getData(x->getVertexDoFFunction()->getEdgeDataID())->getPointer(level);
-=======
-  edgedof::macroedge::printFunctionMemory< real_t >(level, *doubleEdge,x->getEdgeDoFFunction()->getEdgeDataID());
->>>>>>> 68a045fd
+
 
   for (const auto &it : hhg::vertexdof::macroedge::Iterator(level, 0)) {
     WALBERLA_CHECK_FLOAT_EQUAL(
-      vertexDoFData[hhg::vertexdof::macroedge::indexFromVertex<level>(it.col(), sD::VERTEX_C)],
+      vertexDoFData[hhg::vertexdof::macroedge::indexFromVertex(level,it.col(), sD::VERTEX_C)],
       1.,
       it.col() << " " << it.row());
   }
 
   for (const auto &it : hhg::edgedof::macroedge::Iterator(level, 0)) {
     WALBERLA_CHECK_FLOAT_EQUAL(
-      edgeDoFData[hhg::edgedof::macroedge::indexFromVertex<level>(it.col(), sD::EDGE_HO_E)],
+      edgeDoFData[hhg::edgedof::macroedge::indexFromVertex(level,it.col(), sD::EDGE_HO_E)],
       1.,
       it.col() << " " << it.row());
   }
