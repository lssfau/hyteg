
#include "core/math/Random.h"
#include "core/DataTypes.h"
#include "core/mpi/MPIManager.h"

#include "tinyhhg_core/petsc/PETScManager.hpp"
#include "tinyhhg_core/mesh/MeshInfo.hpp"
#include "tinyhhg_core/primitivestorage/SetupPrimitiveStorage.hpp"
#include "tinyhhg_core/primitivestorage/PrimitiveStorage.hpp"
#include "tinyhhg_core/primitivestorage/Visualization.hpp"
#include "tinyhhg_core/primitivestorage/loadbalancing/SimpleBalancer.hpp"
#include "tinyhhg_core/p1functionspace/P1Function.hpp"
#include "tinyhhg_core/p1functionspace/P1ConstantOperator.hpp"
#include "tinyhhg_core/petsc/PETScSparseMatrix.hpp"
#include "tinyhhg_core/petsc/PETScVector.hpp"
#include "tinyhhg_core/FunctionTraits.hpp"
#include "tinyhhg_core/VTKWriter.hpp"
#include "tinyhhg_core/communication/Syncing.hpp"

#include <numeric>

using walberla::real_t;

namespace hhg {

void p1PetscApplyTest( const uint_t & level, const std::string & meshFile, const DoFType & location, const real_t & eps )
{
  WALBERLA_LOG_INFO_ON_ROOT( "level: " << level << ", mesh file: " << meshFile );

  PETScManager petscManager;

  MeshInfo meshInfo = hhg::MeshInfo::fromGmshFile( meshFile );
  SetupPrimitiveStorage setupStorage(meshInfo, walberla::uint_c(walberla::mpi::MPIManager::instance()->numProcesses()));
  setupStorage.setMeshBoundaryFlagsOnBoundary( 1, 0, true );
  loadbalancing::roundRobin( setupStorage );
  std::shared_ptr<hhg::PrimitiveStorage> storage = std::make_shared<hhg::PrimitiveStorage>(setupStorage);

  writeDomainPartitioningVTK( storage, "../../output", "P1PetscApplyTestDomain" );

  P1Function< real_t >   src      ( "src",       storage, level, level );
  P1Function< real_t >   hhgDst   ( "hhgDst",    storage, level, level );
  P1Function< real_t >   petscDst ( "petscDst",  storage, level, level );
  P1Function< real_t >   err      ( "error",     storage, level, level );
  P1Function< real_t >   ones     ( "ones",      storage, level, level );
  P1Function< PetscInt > numerator( "numerator", storage, level, level );

  std::function<real_t(const hhg::Point3D&)> zero  = [](const hhg::Point3D&) { return 0.0; };
  std::function<real_t(const hhg::Point3D&)> one   = [](const hhg::Point3D&) { return 1.0; };
  std::function<real_t(const hhg::Point3D&)> rand         = []( const hhg::Point3D &   ) { return walberla::math::realRandom<real_t>(); };
  std::function<real_t(const hhg::Point3D&)> srcFunction  = []( const hhg::Point3D & x ) { return x[0] * x[0] * x[0] * x[0] * std::sinh( x[1] ) * std::cos( x[2] ); };

  src.interpolate( srcFunction, level, hhg::All );
  hhgDst.interpolate( rand, level, location );
  petscDst.interpolate( rand, level, location );
  ones.interpolate( one, level, location );

  P1ConstantLaplaceOperator L( storage, level, level );

  numerator.enumerate( level );

  const uint_t globalDoFs = hhg::numberOfGlobalDoFs< hhg::P1FunctionTag >( *storage, level );
  const uint_t localDoFs  = hhg::numberOfLocalDoFs< hhg::P1FunctionTag >( *storage, level );

  WALBERLA_LOG_INFO_ON_ROOT( "Global DoFs: " << globalDoFs );

  // HyTeG apply
  L.apply( src, hhgDst, level, location );

  // PETSc apply
  PETScVector< real_t, P1Function > srcPetscVec( localDoFs );
  PETScVector< real_t, P1Function > dstPetscVec( localDoFs );
  PETScSparseMatrix< P1ConstantLaplaceOperator, P1Function > petscMatrix( localDoFs, globalDoFs );

  srcPetscVec.createVectorFromFunction( src, numerator, level, All );
  dstPetscVec.createVectorFromFunction( petscDst, numerator, level, All );
  petscMatrix.createMatrixFromFunction( L, level, numerator, All );

  WALBERLA_CHECK( petscMatrix.isSymmetric() );

  MatMult( petscMatrix.get(), srcPetscVec.get(), dstPetscVec.get() );

  dstPetscVec.createFunctionFromVector( petscDst, numerator, level, location );

  // compare
  err.assign( {1.0, -1.0}, {hhgDst, petscDst}, level, location );
  const auto absScalarProd = std::abs( err.dotGlobal( ones, level, location ) );

  WALBERLA_LOG_INFO_ON_ROOT( "Error sum = " << absScalarProd );

  // VTK
  VTKOutput vtkOutput( "../../output", "P1PetscApplyTest", storage );
  vtkOutput.add( src );
  vtkOutput.add( hhgDst );
  vtkOutput.add( petscDst );
  vtkOutput.add( err );
  vtkOutput.write( level, 0 );

  WALBERLA_CHECK_LESS( absScalarProd, eps );

}

}

int main(int argc, char* argv[])
{
  walberla::MPIManager::instance()->initializeMPI( &argc, &argv );
  walberla::MPIManager::instance()->useWorldComm();

  hhg::p1PetscApplyTest( 3, "../../data/meshes/quad_4el.msh",       hhg::All,   1.0e-15 );
  hhg::p1PetscApplyTest( 3, "../../data/meshes/annulus_coarse.msh", hhg::All,   1.7e-13 );
  hhg::p1PetscApplyTest( 3, "../../data/meshes/3D/tet_1el.msh",     hhg::Inner, 7.6e-18 );
<<<<<<< HEAD
  hhg::p1PetscApplyTest( 3, "../../data/meshes/3D/pyramid_2el.msh", hhg::Inner, 2.0e-16 );
  hhg::p1PetscApplyTest( 3, "../../data/meshes/3D/pyramid_4el.msh", hhg::Inner, 3.0e-16 );
=======
  hhg::p1PetscApplyTest( 3, "../../data/meshes/3D/pyramid_2el.msh", hhg::Inner, 1.6e-16 );
  hhg::p1PetscApplyTest( 3, "../../data/meshes/3D/pyramid_4el.msh", hhg::Inner, 1.0e-15 );
>>>>>>> 8edea2b0
  hhg::p1PetscApplyTest( 3, "../../data/meshes/3D/regular_octahedron_8el.msh", hhg::Inner, 4.5e-16 );

  return EXIT_SUCCESS;
}<|MERGE_RESOLUTION|>--- conflicted
+++ resolved
@@ -109,13 +109,8 @@
   hhg::p1PetscApplyTest( 3, "../../data/meshes/quad_4el.msh",       hhg::All,   1.0e-15 );
   hhg::p1PetscApplyTest( 3, "../../data/meshes/annulus_coarse.msh", hhg::All,   1.7e-13 );
   hhg::p1PetscApplyTest( 3, "../../data/meshes/3D/tet_1el.msh",     hhg::Inner, 7.6e-18 );
-<<<<<<< HEAD
   hhg::p1PetscApplyTest( 3, "../../data/meshes/3D/pyramid_2el.msh", hhg::Inner, 2.0e-16 );
-  hhg::p1PetscApplyTest( 3, "../../data/meshes/3D/pyramid_4el.msh", hhg::Inner, 3.0e-16 );
-=======
-  hhg::p1PetscApplyTest( 3, "../../data/meshes/3D/pyramid_2el.msh", hhg::Inner, 1.6e-16 );
   hhg::p1PetscApplyTest( 3, "../../data/meshes/3D/pyramid_4el.msh", hhg::Inner, 1.0e-15 );
->>>>>>> 8edea2b0
   hhg::p1PetscApplyTest( 3, "../../data/meshes/3D/regular_octahedron_8el.msh", hhg::Inner, 4.5e-16 );
 
   return EXIT_SUCCESS;
