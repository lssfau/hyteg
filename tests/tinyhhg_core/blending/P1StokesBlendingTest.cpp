#include "core/config/Create.h"

#include "core/DataTypes.h"

//#include "tinyhhg_core/VTKWriter.hpp"

#include "tinyhhg_core/composites/P1BlendingStokesOperator.hpp"
#include "tinyhhg_core/composites/P1CoefficientStokesOperator.hpp"
#include "tinyhhg_core/composites/P1StokesFunction.hpp"
#include "tinyhhg_core/composites/P1StokesOperator.hpp"
#include "tinyhhg_core/Format.hpp"
#include "tinyhhg_core/geometry/CircularMap.hpp"
#include "tinyhhg_core/gridtransferoperators/P1toP1LinearProlongation.hpp"
#include "tinyhhg_core/gridtransferoperators/P1toP1LinearRestriction.hpp"
#include "tinyhhg_core/mesh/MeshInfo.hpp"
#include "tinyhhg_core/p1functionspace/P1BlendingOperator.hpp"
#include "tinyhhg_core/p1functionspace/P1ConstantOperator.hpp"
<<<<<<< HEAD
#include "tinyhhg_core/gridtransferoperators/P1P1StokesToP1P1StokesProlongation.hpp"
#include "tinyhhg_core/gridtransferoperators/P1P1StokesToP1P1StokesRestriction.hpp"
=======
#include "tinyhhg_core/p1functionspace/P1Function.hpp"
>>>>>>> 57684c4a
#include "tinyhhg_core/primitivestorage/PrimitiveStorage.hpp"
#include "tinyhhg_core/primitivestorage/SetupPrimitiveStorage.hpp"
#include "tinyhhg_core/primitivestorage/loadbalancing/SimpleBalancer.hpp"
#include "tinyhhg_core/solvers/MinresSolver.hpp"
#include "tinyhhg_core/solvers/UzawaSolver.hpp"
#include "tinyhhg_core/communication/Syncing.hpp"

using walberla::real_t;

int main( int argc, char* argv[] )
{
   walberla::MPIManager::instance()->initializeMPI( &argc, &argv );
   walberla::MPIManager::instance()->useWorldComm();

   walberla::shared_ptr< walberla::config::Config > cfg;

   if( argc == 1 )
   {
      walberla::shared_ptr< walberla::config::Config > cfg_( new walberla::config::Config );
      cfg_->readParameterFile( "../../data/param/stokes_blending.prm" );
      cfg = cfg_;
   } else
   {
      cfg = walberla::config::create( argc, argv );
   }
   WALBERLA_LOG_INFO_ON_ROOT( "config = " << *cfg );
   walberla::Config::BlockHandle parameters = cfg->getOneBlock( "Parameters" );

   const std::string meshFileName  = parameters.getParameter< std::string >( "meshFileName" );
   const uint_t      minLevel      = parameters.getParameter< uint_t >( "minLevel" );
   const uint_t      maxLevel      = parameters.getParameter< uint_t >( "maxLevel" );
   const uint_t      coarseMaxiter = parameters.getParameter< uint_t >( "coarseMaxiter" );
   const uint_t      maxOuterIter  = parameters.getParameter< uint_t >( "maxOuterIter" );

   hhg::MeshInfo              meshInfo = hhg::MeshInfo::fromGmshFile( meshFileName );
   hhg::SetupPrimitiveStorage setupStorage( meshInfo, walberla::uint_c( walberla::mpi::MPIManager::instance()->numProcesses() ) );

   Point3D circleCenter{
       {parameters.getParameter< real_t >( "circleCenterX" ), parameters.getParameter< real_t >( "circleCenterY" ), 0}};
   real_t circleRadius = parameters.getParameter< real_t >( "circleRadius" );

   for( auto it : setupStorage.getFaces() )
   {
      Face& face = *(it.second);

      std::vector< PrimitiveID > neighborEdgesOnBoundary = face.neighborEdges();
      std::remove_if( neighborEdgesOnBoundary.begin(), neighborEdgesOnBoundary.end(), [&setupStorage]( const PrimitiveID& id ) {
         return !setupStorage.onBoundary( id );
      } );

      if( neighborEdgesOnBoundary.size() > 0 )
      {
         Edge& edge = *setupStorage.getEdge( neighborEdgesOnBoundary[0] );

         if( ( edge.getCoordinates()[0] - circleCenter ).norm() < 0.4 )
         {
            setupStorage.setGeometryMap( edge.getID(),
                                         std::make_shared< CircularMap >( face, setupStorage, circleCenter, circleRadius ) );
            setupStorage.setGeometryMap( face.getID(),
                                         std::make_shared< CircularMap >( face, setupStorage, circleCenter, circleRadius ) );
         }
      }
   }

   hhg::loadbalancing::roundRobin( setupStorage );

   std::shared_ptr< hhg::PrimitiveStorage > storage = std::make_shared< hhg::PrimitiveStorage >( setupStorage );

   hhg::P1Function< real_t >       one( "one", storage, minLevel, maxLevel );
   hhg::P1StokesFunction< real_t > tmp( "tmp", storage, minLevel, maxLevel );
   hhg::P1StokesFunction< real_t > tmp2( "tmp", storage, minLevel, maxLevel );
   hhg::P1StokesFunction< real_t > r( "r", storage, minLevel, maxLevel );
   hhg::P1StokesFunction< real_t > f( "f", storage, minLevel, maxLevel );
   hhg::P1StokesFunction< real_t > u( "u", storage, minLevel, maxLevel );
   hhg::P1StokesFunction< real_t > u_exact( "u_exact", storage, minLevel, maxLevel );
   hhg::P1StokesFunction< real_t > err( "err", storage, minLevel, maxLevel );
   hhg::P1StokesFunction< real_t > Lu( "Lu", storage, minLevel, maxLevel );

   typedef hhg::P1BlendingStokesOperator SolveOperator;
<<<<<<< HEAD
   typedef hhg::P1P1StokesToP1P1StokesRestriction RestrictionOperator;
   typedef hhg::P1P1StokesToP1P1StokesProlongation ProlongationOperator;
   typedef hhg::MinResSolver< P1StokesFunction< real_t >, SolveOperator > CoarseGridSolver;
=======
   typedef hhg::P1toP1LinearRestriction  RestrictionOperator;
   typedef hhg::P1toP1LinearProlongation ProlongationOperator;
>>>>>>> 57684c4a

   auto          start = walberla::timing::getWcTime();
   SolveOperator L( storage, minLevel, maxLevel );
   auto          end       = walberla::timing::getWcTime();
   real_t        setupTime = end - start;

   RestrictionOperator  restrictionOperator;
   ProlongationOperator prolongationOperator;
   CoarseGridSolver coarseGridSolver( storage, minLevel, maxLevel );

   P1BlendingMassOperator M( storage, minLevel, maxLevel );

   std::function< real_t( const hhg::Point3D& ) > zeros   = []( const hhg::Point3D& ) { return 0.0; };
   std::function< real_t( const hhg::Point3D& ) > ones    = []( const hhg::Point3D& ) { return 1.0; };
   std::function< real_t( const hhg::Point3D& ) > exact_u = []( const hhg::Point3D& x ) {
      return sin( x[0] ) * cos( x[1] ) / ( x[0] + 1 );
   };
   std::function< real_t( const hhg::Point3D& ) > exact_v = []( const hhg::Point3D& x ) {
      return -( ( x[0] + 1 ) * cos( x[0] ) - sin( x[0] ) ) * sin( x[1] ) / pow( x[0] + 1, 2 );
   };
   std::function< real_t( const hhg::Point3D& ) > exact_p = []( const hhg::Point3D& x ) {
      return pow( x[0], 2 ) * pow( x[1], 3 );
   };
   std::function< real_t( const hhg::Point3D& ) > rhs_u = []( const hhg::Point3D& x ) {
      return ( 2 * x[0] * pow( x[1], 3 ) * pow( x[0] + 1, 3 ) + 2.0 * pow( x[0] + 1, 2 ) * sin( x[0] ) * cos( x[1] ) +
               ( 4.0 * x[0] + 4.0 ) * cos( x[0] ) * cos( x[1] ) -
               2.0 * ( ( x[0] + 1 ) * cos( x[0] ) + sin( x[0] ) ) * cos( x[1] ) ) /
             pow( x[0] + 1, 3 );
   };
   std::function< real_t( const hhg::Point3D& ) > rhs_v = []( const hhg::Point3D& x ) {
      return ( 3 * pow( x[0], 2 ) * pow( x[1], 2 ) * pow( x[0] + 1, 4 ) +
               2.0 * pow( x[0] + 1, 2 ) * ( -( x[0] + 1 ) * cos( x[0] ) + 2 * sin( x[0] ) ) * sin( x[1] ) +
               6.0 * ( ( x[0] + 1 ) * cos( x[0] ) - sin( x[0] ) ) * sin( x[1] ) ) /
             pow( x[0] + 1, 4 );
   };

   u.u.interpolate( exact_u, maxLevel, hhg::DirichletBoundary );
   u.v.interpolate( exact_v, maxLevel, hhg::DirichletBoundary );

   hhg::communication::syncFunctionBetweenPrimitives( u.u, maxLevel );
   hhg::communication::syncFunctionBetweenPrimitives( u.v, maxLevel );

   u_exact.u.interpolate( exact_u, maxLevel, hhg::All );
   u_exact.v.interpolate( exact_v, maxLevel, hhg::All );
   u_exact.p.interpolate( exact_p, maxLevel, hhg::All );

   hhg::communication::syncFunctionBetweenPrimitives( u_exact.u, maxLevel );
   hhg::communication::syncFunctionBetweenPrimitives( u_exact.v, maxLevel );
   hhg::communication::syncFunctionBetweenPrimitives( u_exact.p, maxLevel );

   hhg::vertexdof::projectMean( u_exact.p, tmp.p, maxLevel );

   // Integrate RHS for u
   tmp.u.interpolate( rhs_u, maxLevel, hhg::All );
   //hhg::communication::syncFunctionBetweenPrimitives( tmp.u, maxLevel );
   M.apply( tmp.u, f.u, maxLevel, hhg::All );

   // Integrate RHS for v
   tmp.v.interpolate( rhs_v, maxLevel, hhg::All );
   //hhg::communication::syncFunctionBetweenPrimitives( tmp.v, maxLevel );
   M.apply( tmp.v, f.v, maxLevel, hhg::All );

   // Apply compatibility projection
   one.interpolate( zeros, maxLevel, hhg::All );
   one.interpolate( ones, maxLevel, hhg::DirichletBoundary );
   communication::syncFunctionBetweenPrimitives( one, maxLevel);
   L.div_x.apply( u_exact.u, tmp2.p, maxLevel, hhg::DirichletBoundary, Replace );
   L.div_y.apply( u_exact.v, tmp2.p, maxLevel, hhg::DirichletBoundary, Add );
   real_t corr = one.dot( tmp2.p, maxLevel, hhg::DirichletBoundary );
   M.apply( one, tmp2.p, maxLevel, hhg::DirichletBoundary, Replace );
   real_t volume = one.dot( tmp2.p, maxLevel, hhg::DirichletBoundary );
   tmp2.p.assign( {corr / volume}, {&one}, maxLevel, hhg::DirichletBoundary );
   M.apply( tmp2.p, f.p, maxLevel, hhg::DirichletBoundary );

   one.interpolate( ones, maxLevel, hhg::All );
   communication::syncFunctionBetweenPrimitives( one, maxLevel);
   real_t npoints = one.dot( one, maxLevel );

<<<<<<< HEAD
   typedef hhg::UzawaSolver<hhg::P1StokesFunction<real_t>, SolveOperator, CoarseGridSolver, RestrictionOperator, ProlongationOperator, true> Solver;
   auto solver = Solver(storage, coarseGridSolver, restrictionOperator, prolongationOperator, minLevel, maxLevel, 2, 2, 2);
=======
   typedef hhg::UzawaSolver< hhg::P1StokesFunction< real_t >, SolveOperator, RestrictionOperator, ProlongationOperator, true >
        Solver;
   auto solver = Solver( storage, minLevel, maxLevel );
>>>>>>> 57684c4a

   WALBERLA_LOG_INFO_ON_ROOT( "Starting Uzawa cycles" );
   WALBERLA_LOG_INFO_ON_ROOT( hhg::format( "%6s|%10s|%10s|%10s|%10s", "iter", "abs_res", "rel_res", "conv", "Time" ) );

   L.apply( u, r, maxLevel, hhg::Inner | hhg::NeumannBoundary );
   r.assign( {1.0, -1.0}, {&f, &r}, maxLevel, hhg::Inner | hhg::NeumannBoundary );
   real_t begin_res   = std::sqrt( r.dot( r, maxLevel, hhg::Inner | hhg::NeumannBoundary ) );
   real_t abs_res_old = begin_res;
   real_t rel_res     = 1.0;

   WALBERLA_LOG_INFO_ON_ROOT(
       hhg::format( "%6d|%10.3e|%10.3e|%10.3e|%10.3e", 0, begin_res, rel_res, begin_res / abs_res_old, 0 ) );

   real_t       solveTime              = real_c( 0.0 );
   real_t       averageConvergenceRate = real_c( 0.0 );
   const uint_t convergenceStartIter   = 3;

   uint_t outer;
   for( outer = 0; outer < maxOuterIter; ++outer )
   {
      start = walberla::timing::getWcTime();
<<<<<<< HEAD
      solver.solve(L, u, f, r, maxLevel, 1e-6, coarseMaxiter,
                   hhg::Inner | hhg::NeumannBoundary, Solver::CycleType::VCYCLE, true);
=======
      solver.solve( L,
                    u,
                    f,
                    r,
                    restrictionOperator,
                    prolongationOperator,
                    maxLevel,
                    1e-6,
                    coarseMaxiter,
                    hhg::Inner | hhg::NeumannBoundary,
                    Solver::CycleType::VCYCLE,
                    true );
>>>>>>> 57684c4a
      end = walberla::timing::getWcTime();
      hhg::vertexdof::projectMean( u.p, tmp.p, maxLevel );

      L.apply( u, r, maxLevel, hhg::Inner | hhg::NeumannBoundary );

      r.assign( {1.0, -1.0}, {&f, &r}, maxLevel, hhg::Inner | hhg::NeumannBoundary );
      real_t abs_res = std::sqrt( r.dot( r, maxLevel, hhg::Inner | hhg::NeumannBoundary ) );
      rel_res        = abs_res / begin_res;
      WALBERLA_LOG_INFO_ON_ROOT(
          hhg::format( "%6d|%10.3e|%10.3e|%10.3e|%10.3e", outer + 1, abs_res, rel_res, abs_res / abs_res_old, end - start ) );
      solveTime += end - start;

      if( abs_res / abs_res_old > 0.95 )
      {
         break;
      }

      if( outer >= convergenceStartIter )
      {
         averageConvergenceRate += abs_res / abs_res_old;
      }

      abs_res_old = abs_res;

      //      if (rel_res < mg_tolerance)
      //      {
      //         break;
      //      }
   }

   //   WALBERLA_CHECK_LESS( outer, maxOuterIter );

   WALBERLA_LOG_INFO_ON_ROOT( "Setup time: " << setupTime );
   WALBERLA_LOG_INFO_ON_ROOT( "Solve time: " << solveTime );
   WALBERLA_LOG_INFO_ON_ROOT( "Time to solution: " << setupTime + solveTime );
   WALBERLA_LOG_INFO_ON_ROOT( "Avg. convergence rate: " << std::scientific
                                                        << averageConvergenceRate / real_c( outer + 1 - convergenceStartIter ) );
   WALBERLA_LOG_INFO_ON_ROOT( "Dofs: " << 3 * npoints );

   err.assign( {1.0, -1.0}, {&u, &u_exact}, maxLevel );
   real_t discr_u_l2_err = std::sqrt( ( err.u.dot( err.u, maxLevel ) + err.v.dot( err.v, maxLevel ) ) / ( 2 * npoints ) );
   real_t discr_p_l2_err = std::sqrt( ( err.p.dot( err.p, maxLevel ) ) / ( npoints ) );

   WALBERLA_LOG_INFO_ON_ROOT( "velocity_err = " << std::scientific << discr_u_l2_err );
   WALBERLA_LOG_INFO_ON_ROOT( "pressure_err = " << std::scientific << discr_p_l2_err );

   WALBERLA_CHECK_LESS( discr_u_l2_err, 2e-4 );
   WALBERLA_CHECK_LESS( discr_p_l2_err, 2e-2 );

   // u_u*iHat + u_v*jHat
   //   hhg::VTKOutput vtkOutput( "../output", "stokes_stab_varcoeff" );
   //   vtkOutput.add( &u.u );
   //   vtkOutput.add( &u.v );
   //   vtkOutput.add( &u.p );
   //   vtkOutput.add( &u_exact.u );
   //   vtkOutput.add( &u_exact.v );
   //   vtkOutput.add( &u_exact.p );
   //   vtkOutput.add( &err.u );
   //   vtkOutput.add( &err.v );
   //   vtkOutput.add( &err.p );
   //   vtkOutput.add( &r.u );
   //   vtkOutput.add( &r.v );
   //   vtkOutput.add( &r.p );
   //   vtkOutput.add( &f.u );
   //   vtkOutput.add( &f.v );
   //   vtkOutput.add( &f.p );
   //   vtkOutput.write( maxLevel, 0 );
   return EXIT_SUCCESS;
}<|MERGE_RESOLUTION|>--- conflicted
+++ resolved
@@ -15,12 +15,9 @@
 #include "tinyhhg_core/mesh/MeshInfo.hpp"
 #include "tinyhhg_core/p1functionspace/P1BlendingOperator.hpp"
 #include "tinyhhg_core/p1functionspace/P1ConstantOperator.hpp"
-<<<<<<< HEAD
 #include "tinyhhg_core/gridtransferoperators/P1P1StokesToP1P1StokesProlongation.hpp"
 #include "tinyhhg_core/gridtransferoperators/P1P1StokesToP1P1StokesRestriction.hpp"
-=======
 #include "tinyhhg_core/p1functionspace/P1Function.hpp"
->>>>>>> 57684c4a
 #include "tinyhhg_core/primitivestorage/PrimitiveStorage.hpp"
 #include "tinyhhg_core/primitivestorage/SetupPrimitiveStorage.hpp"
 #include "tinyhhg_core/primitivestorage/loadbalancing/SimpleBalancer.hpp"
@@ -100,14 +97,10 @@
    hhg::P1StokesFunction< real_t > Lu( "Lu", storage, minLevel, maxLevel );
 
    typedef hhg::P1BlendingStokesOperator SolveOperator;
-<<<<<<< HEAD
+
    typedef hhg::P1P1StokesToP1P1StokesRestriction RestrictionOperator;
    typedef hhg::P1P1StokesToP1P1StokesProlongation ProlongationOperator;
    typedef hhg::MinResSolver< P1StokesFunction< real_t >, SolveOperator > CoarseGridSolver;
-=======
-   typedef hhg::P1toP1LinearRestriction  RestrictionOperator;
-   typedef hhg::P1toP1LinearProlongation ProlongationOperator;
->>>>>>> 57684c4a
 
    auto          start = walberla::timing::getWcTime();
    SolveOperator L( storage, minLevel, maxLevel );
@@ -186,14 +179,8 @@
    communication::syncFunctionBetweenPrimitives( one, maxLevel);
    real_t npoints = one.dot( one, maxLevel );
 
-<<<<<<< HEAD
    typedef hhg::UzawaSolver<hhg::P1StokesFunction<real_t>, SolveOperator, CoarseGridSolver, RestrictionOperator, ProlongationOperator, true> Solver;
    auto solver = Solver(storage, coarseGridSolver, restrictionOperator, prolongationOperator, minLevel, maxLevel, 2, 2, 2);
-=======
-   typedef hhg::UzawaSolver< hhg::P1StokesFunction< real_t >, SolveOperator, RestrictionOperator, ProlongationOperator, true >
-        Solver;
-   auto solver = Solver( storage, minLevel, maxLevel );
->>>>>>> 57684c4a
 
    WALBERLA_LOG_INFO_ON_ROOT( "Starting Uzawa cycles" );
    WALBERLA_LOG_INFO_ON_ROOT( hhg::format( "%6s|%10s|%10s|%10s|%10s", "iter", "abs_res", "rel_res", "conv", "Time" ) );
@@ -215,23 +202,10 @@
    for( outer = 0; outer < maxOuterIter; ++outer )
    {
       start = walberla::timing::getWcTime();
-<<<<<<< HEAD
+
       solver.solve(L, u, f, r, maxLevel, 1e-6, coarseMaxiter,
                    hhg::Inner | hhg::NeumannBoundary, Solver::CycleType::VCYCLE, true);
-=======
-      solver.solve( L,
-                    u,
-                    f,
-                    r,
-                    restrictionOperator,
-                    prolongationOperator,
-                    maxLevel,
-                    1e-6,
-                    coarseMaxiter,
-                    hhg::Inner | hhg::NeumannBoundary,
-                    Solver::CycleType::VCYCLE,
-                    true );
->>>>>>> 57684c4a
+
       end = walberla::timing::getWcTime();
       hhg::vertexdof::projectMean( u.p, tmp.p, maxLevel );
 
