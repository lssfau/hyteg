
#include "core/Environment.h"
#include "core/debug/CheckFunctions.h"
#include "core/debug/TestSubsystem.h"
#include "core/timing/all.h"

#include "tinyhhg_core/mesh/MeshInfo.hpp"
#include "tinyhhg_core/primitivestorage/SetupPrimitiveStorage.hpp"
#include "tinyhhg_core/primitivestorage/PrimitiveStorage.hpp"
#include "tinyhhg_core/primitivestorage/Visualization.hpp"

#include "tinyhhg_core/p1functionspace/P1Function.hpp"
#include "tinyhhg_core/p1functionspace/P1ConstantOperator.hpp"
#include "tinyhhg_core/FunctionProperties.hpp"
#include "tinyhhg_core/FunctionTraits.hpp"
#include "tinyhhg_core/VTKWriter.hpp"

namespace hhg {

using walberla::uint_t;
using walberla::uint_c;
using walberla::real_t;

static void testVertexDoFFunction( const communication::BufferedCommunicator::LocalCommunicationMode & localCommunicationMode,
                                   const std::string & meshFile )
{
  const uint_t level = 3;

  auto storage = PrimitiveStorage::createFromGmshFile( meshFile );

  auto x = std::make_shared< vertexdof::VertexDoFFunction< real_t > >( "x", storage, level, level );
  auto y = std::make_shared< vertexdof::VertexDoFFunction< real_t > >( "y", storage, level, level );
  auto z = std::make_shared< vertexdof::VertexDoFFunction< real_t > >( "z", storage, level, level );

  x->setLocalCommunicationMode( localCommunicationMode );
  y->setLocalCommunicationMode( localCommunicationMode );

  std::function< real_t( const hhg::Point3D & ) > expr = []( const hhg::Point3D & xx ) -> real_t { return real_c( (1.0L/2.0L)*sin(2*xx[0])*sinh(xx[1]) ) * real_c( xx[2] ); };
  std::function< real_t( const hhg::Point3D & ) > ones = []( const hhg::Point3D &    ) -> real_t { return 1.0; };

  x->interpolate( expr, level );

  x->communicate< Vertex, Edge >( level );
  x->communicate< Edge, Face >( level );
  x->communicate< Face, Cell >( level );

  y->assign( { 7.0 }, { x.get() }, level );
  y->add( { 6.0 }, { x.get() }, level );

  y->communicate< Vertex, Edge >( level );
  y->communicate< Edge, Face >( level );
  y->communicate< Face, Cell >( level );

  for ( const auto & cellIt : storage->getCells() )
  {
    const Cell & cell = *cellIt.second;
    const auto xData = cell.getData( x->getCellDataID() )->getPointer( level );
    const auto yData = cell.getData( y->getCellDataID() )->getPointer( level );
    for ( const auto & it : vertexdof::macrocell::Iterator( level ) )
    {
      const uint_t idx = vertexdof::macrocell::indexFromVertex( level, it.x(), it.y(), it.z(), stencilDirection::VERTEX_C );
      WALBERLA_CHECK_FLOAT_EQUAL( 13.0 * xData[ idx ], yData[ idx ] );
    }
  }

  z->interpolate( ones, level );
  real_t zScalarProduct = z->dot( *z, level );
  WALBERLA_CHECK_EQUAL( walberla::mpi::MPIManager::instance()->numProcesses(), 1, "Test only works with 1 process currently." )
  WALBERLA_CHECK_FLOAT_EQUAL( zScalarProduct, real_c( numberOfLocalDoFs< P1FunctionTag >( *storage, level ) ) );
<<<<<<< HEAD
=======

  z->add( real_c( 1 ), level, All );
  zScalarProduct = z->dot( *z, level );
  WALBERLA_CHECK_FLOAT_EQUAL( zScalarProduct, real_c( 4 * numberOfLocalDoFs< P1FunctionTag >( *storage, level ) ) );
>>>>>>> 51b6b0d2

  // *****************
  // Apply

  // Apply test I
  // Simple check if apply is working at all on macro-cells.
  // The apply test II below probably also covers this case but we want to keep old tests anyway right? :)
  {
    auto operatorHandling  = std::make_shared< MemoryDataHandling< StencilMemory< real_t >, Cell > >( level, level, vertexDoFMacroCellStencilMemorySize );
    PrimitiveDataID< StencilMemory< real_t >, Cell > cellOperatorID;
    storage->addCellData( cellOperatorID, operatorHandling, "cell operator" );

    auto src = std::make_shared< vertexdof::VertexDoFFunction< real_t > >( "src", storage, level, level );
    auto dst = std::make_shared< vertexdof::VertexDoFFunction< real_t > >( "dst", storage, level, level );

    src->setLocalCommunicationMode( localCommunicationMode );
    dst->setLocalCommunicationMode( localCommunicationMode );

    for ( const auto & cellIt : storage->getCells() )
    {
      auto operatorData = cellIt.second->getData( cellOperatorID )->getPointer( level );
      operatorData[ vertexdof::stencilIndexFromVertex( stencilDirection::VERTEX_C ) ]  = 1.0;
      operatorData[ vertexdof::stencilIndexFromVertex( stencilDirection::VERTEX_TC ) ] = 2.0;
    }

    src->interpolate( ones, level );
    src->communicate< Vertex, Edge >( level );
    src->communicate< Edge, Face >( level );
    src->communicate< Face, Cell >( level );

    for ( const auto & cellIt : storage->getCells() )
    {
      vertexdof::macrocell::apply< real_t >( level, *cellIt.second, cellOperatorID, src->getCellDataID(), dst->getCellDataID(), UpdateType::Replace );

      auto dstData = cellIt.second->getData( dst->getCellDataID() )->getPointer( level );
      for ( const auto & it : vertexdof::macrocell::Iterator( level, 1 ) )
      {
        const uint_t idx = vertexdof::macrocell::indexFromVertex( level, it.x(), it.y(), it.z(), stencilDirection::VERTEX_C );
        WALBERLA_CHECK_FLOAT_EQUAL( dstData[ idx ], 3.0 );
      }
    }
  }

  // Apply test II
  // 1. Set all stencil weights of all primitives to 1.0
  // 2. Interpolate 1.0 everywhere
  // 3. Apply the operator
  // Expected result: each point's value equals its stencil size
  // If either lower to upper or upper to lower primitive-dimension communication is defect,
  // the result should be wrong at the borders.
  {
    auto op = std::make_shared< P1ZeroOperator >( storage, level, level );

    for ( const auto & it : storage->getVertices() )
    {
      StencilMemory< real_t > * vertexStencil = it.second->getData( op->getVertexStencilID() );
      WALBERLA_CHECK_EQUAL( vertexStencil->getSize( level ), it.second->getNumNeighborEdges() + 1 );
      for ( uint_t i = 0; i < it.second->getNumNeighborEdges() + 1; i++ ) vertexStencil->getPointer( level )[ i ] = 1.0;
    }
    for ( const auto & it : storage->getEdges() )
    {
      StencilMemory< real_t > * edgeStencil = it.second->getData( op->getEdgeStencilID() );
      WALBERLA_CHECK_EQUAL( edgeStencil->getSize( level ), 3 + 2 * it.second->getNumNeighborFaces() + it.second->getNumNeighborCells() );
      for ( uint_t i = 0; i < 3 + 2 * it.second->getNumNeighborFaces() + it.second->getNumNeighborCells(); i++ ) edgeStencil->getPointer( level )[ i ] = 1.0;
    }
    for ( const auto & it : storage->getFaces() )
    {
      StencilMemory< real_t > * faceStencil = it.second->getData( op->getFaceStencilID() );
      WALBERLA_CHECK_EQUAL( faceStencil->getSize( level ), 27 );
      for ( uint_t i = 0; i < 27; i++ ) faceStencil->getPointer( level )[ i ] = 1.0;
    }
    for ( const auto & it : storage->getCells() )
    {
      StencilMemory< real_t > * cellStencil = it.second->getData( op->getCellStencilID() );
      WALBERLA_CHECK_EQUAL( cellStencil->getSize( level ), 27 );
      for ( uint_t i = 0; i < 27; i++ ) cellStencil->getPointer( level )[ i ] = 1.0;
    }

    auto src = std::make_shared< vertexdof::VertexDoFFunction< real_t > >( "src", storage, level, level );
    auto dst = std::make_shared< vertexdof::VertexDoFFunction< real_t > >( "dst", storage, level, level );

    src->setLocalCommunicationMode( localCommunicationMode );
    dst->setLocalCommunicationMode( localCommunicationMode );

    src->interpolate( ones, level );
    op->apply( *src, *dst, level, DoFType::All );

    for ( const auto & it : storage->getVertices() )
    {
      auto vertexDst = it.second->getData( dst->getVertexDataID() )->getPointer( level );
      WALBERLA_CHECK_FLOAT_EQUAL( vertexDst[ 0 ], real_c( it.second->getNumNeighborEdges() + 1 ) );
    }
    for ( const auto & it : storage->getEdges() )
    {
      auto edgeDst = it.second->getData( dst->getEdgeDataID() )->getPointer( level );
      for ( const auto & idxIt : vertexdof::macroedge::Iterator( level, 1 ) )
      {
        WALBERLA_CHECK_FLOAT_EQUAL( edgeDst[vertexdof::macroedge::indexFromVertex( level, idxIt.x(), stencilDirection::VERTEX_C )], real_c( 3 + 2 * it.second->getNumNeighborFaces() + it.second->getNumNeighborCells() ) );
      }
    }
    for ( const auto & it : storage->getFaces() )
    {
      // face stencil size:
      // on face: 7
      // on top and bottom: each 6
      // => 13 for one, 19 for two neighboring cells
      auto faceDst = it.second->getData( dst->getFaceDataID() )->getPointer( level );
      for ( const auto & idxIt : vertexdof::macroface::Iterator( level, 1 ) )
      {
        WALBERLA_CHECK_FLOAT_EQUAL( faceDst[vertexdof::macroface::indexFromVertex( level, idxIt.x(),
                                                                                   idxIt.y(),
                                                                                   stencilDirection::VERTEX_C )], real_c( 7 + 6 * it.second->getNumNeighborCells() ) );
      }
    }
    for ( const auto & it : storage->getCells() )
    {
      auto cellDst = it.second->getData( dst->getCellDataID() )->getPointer( level );
      for ( const auto & idxIt : vertexdof::macrocell::Iterator( level, 1 ) )
      {
        WALBERLA_CHECK_FLOAT_EQUAL( cellDst[vertexdof::macrocell::indexFromVertex( level, idxIt.x(), idxIt.y(), idxIt.z(), stencilDirection::VERTEX_C )], 15.0 );
      }
    }
  }
}

} // namespace hhg


int main( int argc, char* argv[] )
{
  walberla::debug::enterTestMode();

  walberla::Environment walberlaEnv(argc, argv);
  walberla::logging::Logging::instance()->setLogLevel( walberla::logging::Logging::PROGRESS );
  walberla::MPIManager::instance()->useWorldComm();
  hhg::testVertexDoFFunction( communication::BufferedCommunicator::LocalCommunicationMode::BUFFERED_MPI, "../../data/meshes/3D/tet_1el.msh" );
  hhg::testVertexDoFFunction( communication::BufferedCommunicator::LocalCommunicationMode::DIRECT      , "../../data/meshes/3D/tet_1el.msh" );

  return EXIT_SUCCESS;
}<|MERGE_RESOLUTION|>--- conflicted
+++ resolved
@@ -67,13 +67,10 @@
   real_t zScalarProduct = z->dot( *z, level );
   WALBERLA_CHECK_EQUAL( walberla::mpi::MPIManager::instance()->numProcesses(), 1, "Test only works with 1 process currently." )
   WALBERLA_CHECK_FLOAT_EQUAL( zScalarProduct, real_c( numberOfLocalDoFs< P1FunctionTag >( *storage, level ) ) );
-<<<<<<< HEAD
-=======
 
   z->add( real_c( 1 ), level, All );
   zScalarProduct = z->dot( *z, level );
   WALBERLA_CHECK_FLOAT_EQUAL( zScalarProduct, real_c( 4 * numberOfLocalDoFs< P1FunctionTag >( *storage, level ) ) );
->>>>>>> 51b6b0d2
 
   // *****************
   // Apply
