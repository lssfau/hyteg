--- conflicted
+++ resolved
@@ -149,22 +149,16 @@
       std::array< vertexdof::macroface::StencilMap_T, maxLevel + 1 > macroFaceStencilOnLevel;
 
       for ( uint_t level = minLevel; level <= maxLevel; level++ ) {
-<<<<<<< HEAD
 
         for ( uint_t neighborCellID = 0; neighborCellID < face.getNumNeighborCells(); neighborCellID++ )
         {
           auto neighborCell = storage->getCell( face.neighborCells().at( neighborCellID ) );
           auto vertexAssemblyIndexInCell =
-            vertexdof::macroface::getIndexInNeighboringMacroCell( {1, 1, 0}, face, neighborCellID, *storage, level );
+          vertexdof::macroface::getIndexInNeighboringMacroCell( {1, 1, 0}, face, neighborCellID, *storage, level );
           macroFaceStencilOnLevel[level][neighborCellID] = P1Elements::P1Elements3D::assembleP1LocalStencilNew(
-            storage, *neighborCell, vertexAssemblyIndexInCell, level, ufcOperator );
-        }
-
-=======
-        std::map< stencilDirection, real_t > stencil = P1Elements::P1Elements3D::assembleP1LocalStencil< P1TestForm >( storage, face, indexing::Index( 1, 1, 0 ),
-                                                                                                                                                        level, form );
-        macroFaceStencilOnLevel[level] = stencil;
->>>>>>> f64c71a3
+          storage, *neighborCell, vertexAssemblyIndexInCell, level, form );
+        }
+
         real_t rowSum = real_c( 0 );
 
         for ( uint_t neighborCellID = 0; neighborCellID < face.getNumNeighborCells(); neighborCellID++ )
