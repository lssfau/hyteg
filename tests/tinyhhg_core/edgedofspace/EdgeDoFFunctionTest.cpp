
#include "core/Environment.h"
#include "core/debug/CheckFunctions.h"
#include "core/debug/TestSubsystem.h"
#include "core/timing/all.h"

#include "tinyhhg_core/tinyhhg.hpp"
#include "tinyhhg_core/edgedofspace/EdgeDoFFunction.hpp"
#include "tinyhhg_core/edgedofspace/EdgeDoFIndexing.hpp"

namespace hhg {

static void testEdgeDoFFunction()
{
  const uint_t minLevel = 2;
  const uint_t maxLevel = 4;

  MeshInfo mesh  = MeshInfo::fromGmshFile( "../../data/meshes/tri_1el.msh" );
  MeshInfo mesh2 = MeshInfo::fromGmshFile( "../../data/meshes/annulus_coarse.msh" );

  SetupPrimitiveStorage setupStorage( mesh, uint_c( walberla::mpi::MPIManager::instance()->numProcesses() ) );
  SetupPrimitiveStorage setupStorage2( mesh2, uint_c( walberla::mpi::MPIManager::instance()->numProcesses() ) );

  std::shared_ptr< PrimitiveStorage > storage = std::make_shared< PrimitiveStorage >( setupStorage );
  std::shared_ptr< PrimitiveStorage > storage2 = std::make_shared< PrimitiveStorage >( setupStorage2 );

  auto x = std::make_shared< EdgeDoFFunction< real_t > >( "x", storage, minLevel, maxLevel );
  auto y = std::make_shared< EdgeDoFFunction< real_t > >( "y", storage, minLevel, maxLevel );

  std::vector< PrimitiveID > faces;
  storage->getFaceIDs( faces );
  Face * face = storage->getFace( faces[0] );

  real_t * faceDataX = face->getData( x->getFaceDataID() )->getPointer( maxLevel );
  real_t * faceDataY = face->getData( y->getFaceDataID() )->getPointer( maxLevel );

  // Interpolate

  std::function<real_t(const hhg::Point3D&)> expr = []( const Point3D & ) -> real_t { return real_c( 2 ); };

  walberla::WcTimingPool timer;

  timer["Interpolate"].start();
  x->interpolate( expr, maxLevel, DoFType::All );
  y->interpolate( expr, maxLevel, DoFType::All );
  timer["Interpolate"].end();

  for ( const auto & it : edgedof::macroface::Iterator( maxLevel ) )
  {
<<<<<<< HEAD
    WALBERLA_CHECK_FLOAT_EQUAL( faceDataX[ indexing::edgedof::macroface::horizontalIndex< maxLevel >( it.col(), it.row() ) ], real_c( 2 ) );
    WALBERLA_CHECK_FLOAT_EQUAL( faceDataX[ indexing::edgedof::macroface::diagonalIndex< maxLevel >( it.col(), it.row() ) ], real_c( 2 ) );
    WALBERLA_CHECK_FLOAT_EQUAL( faceDataX[ indexing::edgedof::macroface::verticalIndex< maxLevel >( it.col(), it.row() ) ], real_c( 2 ) );

    WALBERLA_CHECK_FLOAT_EQUAL( faceDataY[ indexing::edgedof::macroface::horizontalIndex< maxLevel >( it.col(), it.row() ) ], real_c( 2 ) );
    WALBERLA_CHECK_FLOAT_EQUAL( faceDataY[ indexing::edgedof::macroface::diagonalIndex< maxLevel >( it.col(), it.row() ) ], real_c( 2 ) );
    WALBERLA_CHECK_FLOAT_EQUAL( faceDataY[ indexing::edgedof::macroface::verticalIndex< maxLevel >( it.col(), it.row() ) ], real_c( 2 ) );
=======
    WALBERLA_CHECK_FLOAT_EQUAL( faceDataX[ edgedof::macroface::horizontalIndex< maxLevel >( it.col(), it.row() ) ], real_c( 2 ) );
    WALBERLA_CHECK_FLOAT_EQUAL( faceDataX[ edgedof::macroface::diagonalIndex< maxLevel >( it.col(), it.row() ) ], real_c( 2 ) );
    WALBERLA_CHECK_FLOAT_EQUAL( faceDataX[ edgedof::macroface::verticalIndex< maxLevel >( it.col(), it.row() ) ], real_c( 2 ) );
>>>>>>> d268bb48
  }

  // Assign

  timer["Assign"].start();
  y->assign( { 3.0, 2.0 }, { x.get(), y.get() }, maxLevel, DoFType::All );
  timer["Assign"].end();

  for ( const auto & it : edgedof::macroface::Iterator( maxLevel ) )
  {
<<<<<<< HEAD
    WALBERLA_CHECK_FLOAT_EQUAL( faceDataY[ indexing::edgedof::macroface::horizontalIndex< maxLevel >( it.col(), it.row() ) ], real_c( 10 ) );
    WALBERLA_CHECK_FLOAT_EQUAL( faceDataY[ indexing::edgedof::macroface::diagonalIndex< maxLevel >( it.col(), it.row() ) ], real_c( 10 ) );
    WALBERLA_CHECK_FLOAT_EQUAL( faceDataY[ indexing::edgedof::macroface::verticalIndex< maxLevel >( it.col(), it.row() ) ], real_c( 10 ) );
=======
    WALBERLA_CHECK_FLOAT_EQUAL( faceDataY[ edgedof::macroface::horizontalIndex< maxLevel >( it.col(), it.row() ) ], real_c( 6 ) );
    WALBERLA_CHECK_FLOAT_EQUAL( faceDataY[ edgedof::macroface::diagonalIndex< maxLevel >( it.col(), it.row() ) ], real_c( 6 ) );
    WALBERLA_CHECK_FLOAT_EQUAL( faceDataY[ edgedof::macroface::verticalIndex< maxLevel >( it.col(), it.row() ) ], real_c( 6 ) );
>>>>>>> d268bb48
  }

  // Add

  timer["Add"].start();
  y->add( {{ 4.0, 3.0 }}, {{ x.get(), y.get() }}, maxLevel, DoFType::All );
  timer["Add"].end();

  for ( const auto & it : edgedof::macroface::Iterator( maxLevel ) )
  {
<<<<<<< HEAD
    WALBERLA_CHECK_FLOAT_EQUAL( faceDataY[ indexing::edgedof::macroface::horizontalIndex< maxLevel >( it.col(), it.row() ) ], real_c( 48 ) );
    WALBERLA_CHECK_FLOAT_EQUAL( faceDataY[ indexing::edgedof::macroface::diagonalIndex< maxLevel >( it.col(), it.row() ) ], real_c( 48 ) );
    WALBERLA_CHECK_FLOAT_EQUAL( faceDataY[ indexing::edgedof::macroface::verticalIndex< maxLevel >( it.col(), it.row() ) ], real_c( 48 ) );
=======
    WALBERLA_CHECK_FLOAT_EQUAL( faceDataY[ edgedof::macroface::horizontalIndex< maxLevel >( it.col(), it.row() ) ], real_c( 20 ) );
    WALBERLA_CHECK_FLOAT_EQUAL( faceDataY[ edgedof::macroface::diagonalIndex< maxLevel >( it.col(), it.row() ) ], real_c( 20 ) );
    WALBERLA_CHECK_FLOAT_EQUAL( faceDataY[ edgedof::macroface::verticalIndex< maxLevel >( it.col(), it.row() ) ], real_c( 20 ) );
>>>>>>> d268bb48
  }

  // Dot

  timer["Dot"].start();
  const real_t scalarProduct = y->dot( *x, maxLevel, DoFType::All );
  timer["Dot"].end();

  WALBERLA_CHECK_FLOAT_EQUAL( scalarProduct, real_c( levelinfo::num_microedges_per_face( maxLevel ) * 48 * 2 ) );

  WALBERLA_LOG_INFO_ON_ROOT( timer );

  // Output interpolate VTK

  auto p1 = std::make_shared< P1Function< real_t > >( "p1", storage2, minLevel, maxLevel );
  std::function<real_t(const hhg::Point3D&)> linearX = []( const Point3D & xx ) -> real_t { return xx[0] + xx[1]; };
  p1->interpolate( linearX, maxLevel, DoFType::All );

  auto z = std::make_shared< EdgeDoFFunction< real_t > >( "z", storage2, minLevel, maxLevel );
  z->interpolate( linearX, maxLevel, DoFType::All );

  auto dg = std::make_shared< DGFunction< real_t > >( "dg", storage2, minLevel, maxLevel );

  VTKOutput vtkOutput( "../../output", "interpolate_test" );
  vtkOutput.add( p1 );
  vtkOutput.add( z );
  vtkOutput.add( dg );
  vtkOutput.write( maxLevel );
}

} // namespace hhg


int main( int argc, char* argv[] )
{
   walberla::debug::enterTestMode();

   walberla::Environment walberlaEnv(argc, argv);
   walberla::logging::Logging::instance()->setLogLevel( walberla::logging::Logging::PROGRESS );
   walberla::MPIManager::instance()->useWorldComm();
   hhg::testEdgeDoFFunction();

   return EXIT_SUCCESS;
}<|MERGE_RESOLUTION|>--- conflicted
+++ resolved
@@ -47,19 +47,13 @@
 
   for ( const auto & it : edgedof::macroface::Iterator( maxLevel ) )
   {
-<<<<<<< HEAD
-    WALBERLA_CHECK_FLOAT_EQUAL( faceDataX[ indexing::edgedof::macroface::horizontalIndex< maxLevel >( it.col(), it.row() ) ], real_c( 2 ) );
-    WALBERLA_CHECK_FLOAT_EQUAL( faceDataX[ indexing::edgedof::macroface::diagonalIndex< maxLevel >( it.col(), it.row() ) ], real_c( 2 ) );
-    WALBERLA_CHECK_FLOAT_EQUAL( faceDataX[ indexing::edgedof::macroface::verticalIndex< maxLevel >( it.col(), it.row() ) ], real_c( 2 ) );
-
-    WALBERLA_CHECK_FLOAT_EQUAL( faceDataY[ indexing::edgedof::macroface::horizontalIndex< maxLevel >( it.col(), it.row() ) ], real_c( 2 ) );
-    WALBERLA_CHECK_FLOAT_EQUAL( faceDataY[ indexing::edgedof::macroface::diagonalIndex< maxLevel >( it.col(), it.row() ) ], real_c( 2 ) );
-    WALBERLA_CHECK_FLOAT_EQUAL( faceDataY[ indexing::edgedof::macroface::verticalIndex< maxLevel >( it.col(), it.row() ) ], real_c( 2 ) );
-=======
     WALBERLA_CHECK_FLOAT_EQUAL( faceDataX[ edgedof::macroface::horizontalIndex< maxLevel >( it.col(), it.row() ) ], real_c( 2 ) );
     WALBERLA_CHECK_FLOAT_EQUAL( faceDataX[ edgedof::macroface::diagonalIndex< maxLevel >( it.col(), it.row() ) ], real_c( 2 ) );
     WALBERLA_CHECK_FLOAT_EQUAL( faceDataX[ edgedof::macroface::verticalIndex< maxLevel >( it.col(), it.row() ) ], real_c( 2 ) );
->>>>>>> d268bb48
+
+    WALBERLA_CHECK_FLOAT_EQUAL( faceDataY[ edgedof::macroface::horizontalIndex< maxLevel >( it.col(), it.row() ) ], real_c( 2 ) );
+    WALBERLA_CHECK_FLOAT_EQUAL( faceDataY[ edgedof::macroface::diagonalIndex< maxLevel >( it.col(), it.row() ) ], real_c( 2 ) );
+    WALBERLA_CHECK_FLOAT_EQUAL( faceDataY[ edgedof::macroface::verticalIndex< maxLevel >( it.col(), it.row() ) ], real_c( 2 ) );
   }
 
   // Assign
@@ -70,15 +64,9 @@
 
   for ( const auto & it : edgedof::macroface::Iterator( maxLevel ) )
   {
-<<<<<<< HEAD
-    WALBERLA_CHECK_FLOAT_EQUAL( faceDataY[ indexing::edgedof::macroface::horizontalIndex< maxLevel >( it.col(), it.row() ) ], real_c( 10 ) );
-    WALBERLA_CHECK_FLOAT_EQUAL( faceDataY[ indexing::edgedof::macroface::diagonalIndex< maxLevel >( it.col(), it.row() ) ], real_c( 10 ) );
-    WALBERLA_CHECK_FLOAT_EQUAL( faceDataY[ indexing::edgedof::macroface::verticalIndex< maxLevel >( it.col(), it.row() ) ], real_c( 10 ) );
-=======
-    WALBERLA_CHECK_FLOAT_EQUAL( faceDataY[ edgedof::macroface::horizontalIndex< maxLevel >( it.col(), it.row() ) ], real_c( 6 ) );
-    WALBERLA_CHECK_FLOAT_EQUAL( faceDataY[ edgedof::macroface::diagonalIndex< maxLevel >( it.col(), it.row() ) ], real_c( 6 ) );
-    WALBERLA_CHECK_FLOAT_EQUAL( faceDataY[ edgedof::macroface::verticalIndex< maxLevel >( it.col(), it.row() ) ], real_c( 6 ) );
->>>>>>> d268bb48
+    WALBERLA_CHECK_FLOAT_EQUAL( faceDataY[ edgedof::macroface::horizontalIndex< maxLevel >( it.col(), it.row() ) ], real_c( 10 ) );
+    WALBERLA_CHECK_FLOAT_EQUAL( faceDataY[ edgedof::macroface::diagonalIndex< maxLevel >( it.col(), it.row() ) ], real_c( 10 ) );
+    WALBERLA_CHECK_FLOAT_EQUAL( faceDataY[ edgedof::macroface::verticalIndex< maxLevel >( it.col(), it.row() ) ], real_c( 10 ) );
   }
 
   // Add
@@ -89,15 +77,9 @@
 
   for ( const auto & it : edgedof::macroface::Iterator( maxLevel ) )
   {
-<<<<<<< HEAD
-    WALBERLA_CHECK_FLOAT_EQUAL( faceDataY[ indexing::edgedof::macroface::horizontalIndex< maxLevel >( it.col(), it.row() ) ], real_c( 48 ) );
-    WALBERLA_CHECK_FLOAT_EQUAL( faceDataY[ indexing::edgedof::macroface::diagonalIndex< maxLevel >( it.col(), it.row() ) ], real_c( 48 ) );
-    WALBERLA_CHECK_FLOAT_EQUAL( faceDataY[ indexing::edgedof::macroface::verticalIndex< maxLevel >( it.col(), it.row() ) ], real_c( 48 ) );
-=======
-    WALBERLA_CHECK_FLOAT_EQUAL( faceDataY[ edgedof::macroface::horizontalIndex< maxLevel >( it.col(), it.row() ) ], real_c( 20 ) );
-    WALBERLA_CHECK_FLOAT_EQUAL( faceDataY[ edgedof::macroface::diagonalIndex< maxLevel >( it.col(), it.row() ) ], real_c( 20 ) );
-    WALBERLA_CHECK_FLOAT_EQUAL( faceDataY[ edgedof::macroface::verticalIndex< maxLevel >( it.col(), it.row() ) ], real_c( 20 ) );
->>>>>>> d268bb48
+    WALBERLA_CHECK_FLOAT_EQUAL( faceDataY[ edgedof::macroface::horizontalIndex< maxLevel >( it.col(), it.row() ) ], real_c( 48 ) );
+    WALBERLA_CHECK_FLOAT_EQUAL( faceDataY[ edgedof::macroface::diagonalIndex< maxLevel >( it.col(), it.row() ) ], real_c( 48 ) );
+    WALBERLA_CHECK_FLOAT_EQUAL( faceDataY[ edgedof::macroface::verticalIndex< maxLevel >( it.col(), it.row() ) ], real_c( 48 ) );
   }
 
   // Dot
