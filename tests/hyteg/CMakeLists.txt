--- conflicted
+++ resolved
@@ -802,7 +802,6 @@
     waLBerla_compile_test(FILES dg/DGInterpolateEvaluateTest.cpp DEPENDS hyteg core)
     waLBerla_execute_test(NAME DGInterpolateEvaluateTest)
 
-<<<<<<< HEAD
     waLBerla_compile_test(FILES p1dgefunctionspace/P1DGEFunctionspaceTest.cpp DEPENDS hyteg core)
     waLBerla_execute_test(NAME P1DGEFunctionspaceTest)
 
@@ -811,10 +810,9 @@
 
     waLBerla_compile_test(FILES p1dgefunctionspace/P1DGEConvergenceTests2D.cpp DEPENDS hyteg core)
     waLBerla_execute_test(NAME P1DGEConvergenceTest2D)
-=======
+
     waLBerla_compile_test(FILES dg/DGPetscApplyTest.cpp DEPENDS hyteg core)
     waLBerla_execute_test(NAME DGPetscApplyTest)
->>>>>>> adba0cff
 endif()
 
 ## Basic Smoothing and Solving
