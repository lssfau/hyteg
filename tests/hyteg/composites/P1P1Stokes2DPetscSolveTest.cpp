/*
 * Copyright (c) 2017-2019 Dominik Thoennes.
 *
 * This file is part of HyTeG
 * (see https://i10git.cs.fau.de/hyteg/hyteg).
 *
 * This program is free software: you can redistribute it and/or modify
 * it under the terms of the GNU General Public License as published by
 * the Free Software Foundation, either version 3 of the License, or
 * (at your option) any later version.
 *
 * This program is distributed in the hope that it will be useful,
 * but WITHOUT ANY WARRANTY; without even the implied warranty of
 * MERCHANTABILITY or FITNESS FOR A PARTICULAR PURPOSE.  See the
 * GNU General Public License for more details.
 *
 * You should have received a copy of the GNU General Public License
 * along with this program. If not, see <http://www.gnu.org/licenses/>.
 */
#include "core/Environment.h"
#include "core/logging/Logging.h"
#include "core/math/Random.h"
#include "core/timing/Timer.h"

#include "hyteg/composites/P1P1StokesOperator.hpp"
#include "hyteg/dataexport/VTKOutput.hpp"
#include "hyteg/functions/FunctionProperties.hpp"
#include "hyteg/mesh/MeshInfo.hpp"
#include "hyteg/misc/ExactStencilWeights.hpp"
#include "hyteg/p1functionspace/P1ConstantOperator.hpp"
#include "hyteg/p1functionspace/P1Function.hpp"
#include "hyteg/petsc/PETScLUSolver.hpp"
#include "hyteg/petsc/PETScBlockPreconditionedStokesSolver.hpp"
#include "hyteg/petsc/PETScManager.hpp"
#include "hyteg/primitivestorage/SetupPrimitiveStorage.hpp"
#include "hyteg/primitivestorage/Visualization.hpp"
#include "hyteg/primitivestorage/loadbalancing/SimpleBalancer.hpp"

#ifndef HYTEG_BUILD_WITH_PETSC
WALBERLA_ABORT( "This test only works with PETSc enabled. Please enable it via -DHYTEG_BUILD_WITH_PETSC=ON" )
#endif

using walberla::real_t;
using walberla::uint_c;
using walberla::uint_t;

namespace hyteg {

void petscSolveTest( const uint_t & level, const MeshInfo & meshInfo, const real_t & resEps, const real_t & errEpsUSum, const real_t & errEpsP )
{
  SetupPrimitiveStorage setupStorage( meshInfo, uint_c( walberla::mpi::MPIManager::instance()->numProcesses() ) );

  setupStorage.setMeshBoundaryFlagsOnBoundary( 1, 0, true );

  hyteg::loadbalancing::roundRobin( setupStorage );

  std::shared_ptr< PrimitiveStorage > storage = std::make_shared< PrimitiveStorage >( setupStorage );
  writeDomainPartitioningVTK( storage, "../../output", "P1P1Stokes2DPetscSolve_Domain" );

  hyteg::P1StokesFunction< real_t >                      x( "x", storage, level, level );
  hyteg::P1StokesFunction< real_t >                      x_exact( "x_exact", storage, level, level );
  hyteg::P1StokesFunction< real_t >                      b( "b", storage, level, level );
  hyteg::P1StokesFunction< real_t >                      err( "err", storage, level, level );
  hyteg::P1StokesFunction< real_t >                      residuum( "res", storage, level, level );

  hyteg::P1P1StokesOperator A( storage, level, level );

  std::function< real_t( const hyteg::Point3D& ) > exactU = []( const hyteg::Point3D& xx ) { return real_c(20) * xx[0] * std::pow( xx[1], 3.0 ); };
  std::function< real_t( const hyteg::Point3D& ) > exactV = []( const hyteg::Point3D& xx ) { return real_c(5) * std::pow( xx[0], 4.0 ) - real_c(5) * std::pow( xx[1], 4.0 ); };
  std::function< real_t( const hyteg::Point3D& ) > exactP = []( const hyteg::Point3D& xx ) { return real_c(60) * std::pow( xx[0], 2.0 ) * xx[1] - real_c(20) * std::pow( xx[1], 3.0 ); };
  std::function< real_t( const hyteg::Point3D& ) > zero =   []( const hyteg::Point3D&    ) { return real_c(0); };
  std::function< real_t( const hyteg::Point3D& ) > ones =   []( const hyteg::Point3D&    ) { return real_c(1); };

  walberla::math::seedRandomGenerator( 0 );
  std::function< real_t( const Point3D& ) > rand = []( const Point3D& ) { return walberla::math::realRandom( 0.0, 1.0 ); };

  b.uvw().interpolate( {exactU, exactV}, level, hyteg::DirichletBoundary );
  x.uvw().interpolate( {exactU, exactV}, level, DirichletBoundary );
  x_exact.uvw().interpolate( {exactU, exactV}, level );
  x_exact.p().interpolate( exactP, level );

  //  VTKOutput vtkOutput("../../output", "P1P1Stokes2DPetscSolve", storage);
  //  vtkOutput.add( x.u );
  //  vtkOutput.add( x.v );
  //  vtkOutput.add( x.p );
  //  vtkOutput.add( x_exact.u );
  //  vtkOutput.add( x_exact.v );
  //  vtkOutput.add( x_exact.p );
  //  vtkOutput.add( err.u );
  //  vtkOutput.add( err.v );
  //  vtkOutput.add( err.p );
  //  vtkOutput.add( b.u );
  //  vtkOutput.add( b.v );
  //  vtkOutput.add( b.p );
  //  vtkOutput.write( level, 0 );

  uint_t localDoFs1 = hyteg::numberOfLocalDoFs< P1StokesFunctionTag >( *storage, level );
  uint_t globalDoFs1 = hyteg::numberOfGlobalDoFs< P1StokesFunctionTag >( *storage, level );

  WALBERLA_LOG_INFO( "localDoFs1: " << localDoFs1 << " globalDoFs1: " << globalDoFs1 );

<<<<<<< HEAD
  PETScLUSolver< P1StokesOperator > solver_1( storage, level );
 
=======
  PETScLUSolver< P1P1StokesOperator > solver_1( storage, level );

>>>>>>> 77217795
  walberla::WcTimer timer;
  solver_1.solve( A, x, b, level );
  timer.end();

  hyteg::vertexdof::projectMean( x.p(), level );
  hyteg::vertexdof::projectMean( x_exact.p(), level );

  WALBERLA_LOG_INFO_ON_ROOT( "time was: " << timer.last() );
  A.apply( x, residuum, level, hyteg::Inner );

  err.assign( {1.0, -1.0}, {x, x_exact}, level );

  real_t discr_l2_err_1_u = std::sqrt( err.uvw()[0].dotGlobal( err.uvw()[0], level ) / (real_t) globalDoFs1 );
  real_t discr_l2_err_1_v = std::sqrt( err.uvw()[1].dotGlobal( err.uvw()[1], level ) / (real_t) globalDoFs1 );
  real_t discr_l2_err_1_p = std::sqrt( err.p().dotGlobal( err.p(), level ) / (real_t) globalDoFs1 );
  real_t residuum_l2_1  = std::sqrt( residuum.dotGlobal( residuum, level ) / (real_t) globalDoFs1 );

  WALBERLA_LOG_INFO_ON_ROOT( "discrete L2 error u = " << discr_l2_err_1_u );
  WALBERLA_LOG_INFO_ON_ROOT( "discrete L2 error v = " << discr_l2_err_1_v );
  WALBERLA_LOG_INFO_ON_ROOT( "discrete L2 error p = " << discr_l2_err_1_p );
  WALBERLA_LOG_INFO_ON_ROOT( "residuum 1 = " << residuum_l2_1 );

//  vtkOutput.write( level, 1 );

  WALBERLA_CHECK_LESS( residuum_l2_1, resEps );
  WALBERLA_CHECK_LESS( discr_l2_err_1_u + discr_l2_err_1_v, errEpsUSum );
  WALBERLA_CHECK_LESS( discr_l2_err_1_p, errEpsP);
}

}

using namespace hyteg;

int main( int argc, char* argv[] )
{
  walberla::Environment walberlaEnv( argc, argv );
  walberla::MPIManager::instance()->useWorldComm();
  PETScManager petscManager( &argc, &argv );

  petscSolveTest( 5, hyteg::MeshInfo::fromGmshFile( "../../data/meshes/quad_center_at_origin_4el.msh" ), 1.7e-13, 0.025, 0.366 );

  return EXIT_SUCCESS;
}<|MERGE_RESOLUTION|>--- conflicted
+++ resolved
@@ -99,13 +99,8 @@
 
   WALBERLA_LOG_INFO( "localDoFs1: " << localDoFs1 << " globalDoFs1: " << globalDoFs1 );
 
-<<<<<<< HEAD
-  PETScLUSolver< P1StokesOperator > solver_1( storage, level );
- 
-=======
   PETScLUSolver< P1P1StokesOperator > solver_1( storage, level );
 
->>>>>>> 77217795
   walberla::WcTimer timer;
   solver_1.solve( A, x, b, level );
   timer.end();
