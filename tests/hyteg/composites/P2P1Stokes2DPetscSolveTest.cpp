<<<<<<< HEAD
/*
 * Copyright (c) 2017-2019 Dominik Thoennes.
 *
 * This file is part of HyTeG
 * (see https://i10git.cs.fau.de/hyteg/hyteg).
 *
 * This program is free software: you can redistribute it and/or modify
 * it under the terms of the GNU General Public License as published by
 * the Free Software Foundation, either version 3 of the License, or
 * (at your option) any later version.
 *
 * This program is distributed in the hope that it will be useful,
 * but WITHOUT ANY WARRANTY; without even the implied warranty of
 * MERCHANTABILITY or FITNESS FOR A PARTICULAR PURPOSE.  See the
 * GNU General Public License for more details.
 *
 * You should have received a copy of the GNU General Public License
 * along with this program. If not, see <http://www.gnu.org/licenses/>.
 */
#include "core/Environment.h"
#include "core/logging/Logging.h"
#include "core/math/Random.h"
#include "core/timing/Timer.h"

#include "hyteg/composites/P2P1TaylorHoodStokesOperator.hpp"
#include "hyteg/dataexport/VTKOutput.hpp"
#include "hyteg/mesh/MeshInfo.hpp"
#include "hyteg/misc/ExactStencilWeights.hpp"
#include "hyteg/p1functionspace/P1ConstantOperator.hpp"
#include "hyteg/p1functionspace/P1Function.hpp"
#include "hyteg/petsc/PETScLUSolver.hpp"
#include "hyteg/petsc/PETScManager.hpp"
#include "hyteg/primitivestorage/SetupPrimitiveStorage.hpp"
#include "hyteg/primitivestorage/Visualization.hpp"
#include "hyteg/primitivestorage/loadbalancing/SimpleBalancer.hpp"
#include "hyteg/solvers/MinresSolver.hpp"
#include "hyteg/solvers/preconditioners/stokes/StokesPressureBlockPreconditioner.hpp"

#ifndef HYTEG_BUILD_WITH_PETSC
WALBERLA_ABORT( "This test only works with PETSc enabled. Please enable it via -DHYTEG_BUILD_WITH_PETSC=ON" )
#endif

using walberla::real_t;
using walberla::uint_c;
using walberla::uint_t;

namespace hyteg {

void petscSolveTest( const uint_t & level, const MeshInfo & meshInfo, const real_t & resEps, const real_t & errEpsUSum, const real_t & errEpsP )
{
  SetupPrimitiveStorage setupStorage( meshInfo, uint_c( walberla::mpi::MPIManager::instance()->numProcesses() ) );

  setupStorage.setMeshBoundaryFlagsOnBoundary( 1, 0, true );

  hyteg::loadbalancing::roundRobin( setupStorage );

  std::shared_ptr< PrimitiveStorage > storage = std::make_shared< PrimitiveStorage >( setupStorage );
  writeDomainPartitioningVTK( storage, "../../output", "P2P1Stokes2DPetscSolve_Domain" );

  hyteg::P2P1TaylorHoodFunction< real_t >                      x( "x", storage, level, level );
  hyteg::P2P1TaylorHoodFunction< real_t >                      x_exact( "x_exact", storage, level, level );
  hyteg::P2P1TaylorHoodFunction< real_t >                      btmp( "btmp", storage, level, level );
  hyteg::P2P1TaylorHoodFunction< real_t >                      b( "b", storage, level, level );
  hyteg::P2P1TaylorHoodFunction< real_t >                      err( "err", storage, level, level );
  hyteg::P2P1TaylorHoodFunction< real_t >                      residuum( "res", storage, level, level );

  hyteg::P2P1TaylorHoodStokesOperator A( storage, level, level );

  std::function< real_t( const hyteg::Point3D& ) > exactU = []( const hyteg::Point3D& xx ) { return real_c(20) * xx[0] * xx[1] * xx[1] * xx[1]; };
  std::function< real_t( const hyteg::Point3D& ) > exactV = []( const hyteg::Point3D& xx ) { return real_c(5) * xx[0] * xx[0] * xx[0] * xx[0] - real_c(5) * xx[1] * xx[1] * xx[1] * xx[1]; };
  std::function< real_t( const hyteg::Point3D& ) > exactP = []( const hyteg::Point3D& xx ) { return real_c(60) * std::pow( xx[0], 2.0 ) * xx[1] - real_c(20) * std::pow( xx[1], 3.0 ); };
  std::function< real_t( const hyteg::Point3D& ) > zero =   []( const hyteg::Point3D&    ) { return real_c(0); };

  x.uvw.interpolate( { exactU, exactV }, level, hyteg::DirichletBoundary );
  x_exact.uvw.interpolate( { exactU, exactV }, level );
  x_exact.p.interpolate( exactP, level );
  b.uvw.interpolate( { exactU, exactV }, level, DirichletBoundary );




  uint_t localDoFs1 = hyteg::numberOfLocalDoFs< P2P1TaylorHoodFunctionTag >( *storage, level );
  uint_t globalDoFs1 = hyteg::numberOfGlobalDoFs< P2P1TaylorHoodFunctionTag >( *storage, level );

  WALBERLA_LOG_INFO( "localDoFs1: " << localDoFs1 << " globalDoFs1: " << globalDoFs1 );

  PETScLUSolver< P2P1TaylorHoodStokesOperator > solver_1( storage, level );

  walberla::WcTimer timer;
  solver_1.solve( A, x, b, level );
  timer.end();

  hyteg::vertexdof::projectMean( x.p, level );
  hyteg::vertexdof::projectMean( x_exact.p, level );

  WALBERLA_LOG_INFO_ON_ROOT( "time was: " << timer.last() );
  A.apply( x, residuum, level, hyteg::Inner | hyteg::NeumannBoundary );

  err.assign( {1.0, -1.0}, {x, x_exact}, level );

  real_t discr_l2_err_1_u = std::sqrt( err.uvw[0].dotGlobal( err.uvw[0], level ) / (real_t) globalDoFs1 );
  real_t discr_l2_err_1_v = std::sqrt( err.uvw[1].dotGlobal( err.uvw[1], level ) / (real_t) globalDoFs1 );
  real_t discr_l2_err_1_p = std::sqrt( err.p.dotGlobal( err.p, level ) / (real_t) globalDoFs1 );
  real_t residuum_l2_1  = std::sqrt( residuum.dotGlobal( residuum, level ) / (real_t) globalDoFs1 );

  WALBERLA_LOG_INFO_ON_ROOT( "discrete L2 error u = " << discr_l2_err_1_u );
  WALBERLA_LOG_INFO_ON_ROOT( "discrete L2 error v = " << discr_l2_err_1_v );
  WALBERLA_LOG_INFO_ON_ROOT( "discrete L2 error p = " << discr_l2_err_1_p );
  WALBERLA_LOG_INFO_ON_ROOT( "residuum 1 = " << residuum_l2_1 );

//  vtkOutput.write( level, 1 );

  WALBERLA_CHECK_LESS( residuum_l2_1, resEps );
  WALBERLA_CHECK_LESS( discr_l2_err_1_u + discr_l2_err_1_v, errEpsUSum );
  WALBERLA_CHECK_LESS( discr_l2_err_1_p, errEpsP);
}

}

using namespace hyteg;

int main( int argc, char* argv[] )
{
  walberla::Environment walberlaEnv( argc, argv );
  walberla::MPIManager::instance()->useWorldComm();
  PETScManager petscManager( &argc, &argv );

  petscSolveTest( 4, hyteg::MeshInfo::fromGmshFile( "../../data/meshes/quad_center_at_origin_4el.msh" ), 2.2e-09, 0.00033, 0.0184 );

  return EXIT_SUCCESS;
}
=======
/*
 * Copyright (c) 2017-2019 Dominik Thoennes.
 *
 * This file is part of HyTeG
 * (see https://i10git.cs.fau.de/hyteg/hyteg).
 *
 * This program is free software: you can redistribute it and/or modify
 * it under the terms of the GNU General Public License as published by
 * the Free Software Foundation, either version 3 of the License, or
 * (at your option) any later version.
 *
 * This program is distributed in the hope that it will be useful,
 * but WITHOUT ANY WARRANTY; without even the implied warranty of
 * MERCHANTABILITY or FITNESS FOR A PARTICULAR PURPOSE.  See the
 * GNU General Public License for more details.
 *
 * You should have received a copy of the GNU General Public License
 * along with this program. If not, see <http://www.gnu.org/licenses/>.
 */
#include "core/Environment.h"
#include "core/logging/Logging.h"
#include "core/math/Random.h"
#include "core/timing/Timer.h"

#include "hyteg/composites/P2P1TaylorHoodStokesOperator.hpp"
#include "hyteg/dataexport/VTKOutput.hpp"
#include "hyteg/mesh/MeshInfo.hpp"
#include "hyteg/misc/ExactStencilWeights.hpp"
#include "hyteg/p1functionspace/P1ConstantOperator.hpp"
#include "hyteg/p1functionspace/P1Function.hpp"
#include "hyteg/petsc/PETScLUSolver.hpp"
#include "hyteg/petsc/PETScManager.hpp"
#include "hyteg/primitivestorage/SetupPrimitiveStorage.hpp"
#include "hyteg/primitivestorage/Visualization.hpp"
#include "hyteg/primitivestorage/loadbalancing/SimpleBalancer.hpp"
#include "hyteg/solvers/MinresSolver.hpp"
#include "hyteg/solvers/preconditioners/stokes/StokesPressureBlockPreconditioner.hpp"

#ifndef HYTEG_BUILD_WITH_PETSC
WALBERLA_ABORT( "This test only works with PETSc enabled. Please enable it via -DHYTEG_BUILD_WITH_PETSC=ON" )
#endif

using walberla::real_t;
using walberla::uint_c;
using walberla::uint_t;

namespace hyteg {

void petscSolveTest( const uint_t & level, const MeshInfo & meshInfo, const real_t & resEps, const real_t & errEpsUSum, const real_t & errEpsP )
{
  SetupPrimitiveStorage setupStorage( meshInfo, uint_c( walberla::mpi::MPIManager::instance()->numProcesses() ) );

  setupStorage.setMeshBoundaryFlagsOnBoundary( 1, 0, true );

  hyteg::loadbalancing::roundRobin( setupStorage );

  std::shared_ptr< PrimitiveStorage > storage = std::make_shared< PrimitiveStorage >( setupStorage );
  writeDomainPartitioningVTK( storage, "../../output", "P2P1Stokes2DPetscSolve_Domain" );

  hyteg::P2P1TaylorHoodFunction< real_t >                      x( "x", storage, level, level );
  hyteg::P2P1TaylorHoodFunction< real_t >                      x_exact( "x_exact", storage, level, level );
  hyteg::P2P1TaylorHoodFunction< real_t >                      btmp( "btmp", storage, level, level );
  hyteg::P2P1TaylorHoodFunction< real_t >                      b( "b", storage, level, level );
  hyteg::P2P1TaylorHoodFunction< real_t >                      err( "err", storage, level, level );
  hyteg::P2P1TaylorHoodFunction< real_t >                      residuum( "res", storage, level, level );

  hyteg::P2P1TaylorHoodStokesOperator A( storage, level, level );

  std::function< real_t( const hyteg::Point3D& ) > exactU = []( const hyteg::Point3D& xx ) { return real_c(20) * xx[0] * xx[1] * xx[1] * xx[1]; };
  std::function< real_t( const hyteg::Point3D& ) > exactV = []( const hyteg::Point3D& xx ) { return real_c(5) * xx[0] * xx[0] * xx[0] * xx[0] - real_c(5) * xx[1] * xx[1] * xx[1] * xx[1]; };
  std::function< real_t( const hyteg::Point3D& ) > exactP = []( const hyteg::Point3D& xx ) { return real_c(60) * std::pow( xx[0], 2.0 ) * xx[1] - real_c(20) * std::pow( xx[1], 3.0 ); };
  std::function< real_t( const hyteg::Point3D& ) > zero =   []( const hyteg::Point3D&    ) { return real_c(0); };

  x.uvw().interpolate( { exactU, exactV }, level, hyteg::DirichletBoundary );
  x_exact.uvw().interpolate( { exactU, exactV }, level );
  x_exact.p().interpolate( exactP, level );
  b.uvw().interpolate( { exactU, exactV }, level, DirichletBoundary );

//  VTKOutput vtkOutput("../../output", "P2P1Stokes2DPetscSolve", storage);
//  vtkOutput.add( x.uvw() );
//  vtkOutput.add( x.p() );
//  vtkOutput.add( x_exact.uvw() );
//  vtkOutput.add( x_exact.p() );
//  vtkOutput.add( err.uvw() );
//  vtkOutput.add( err.p() );
//  vtkOutput.add( b.uvw() );
//  vtkOutput.add( b.p() );
//  vtkOutput.write( level, 0 );

  uint_t localDoFs1 = hyteg::numberOfLocalDoFs< P2P1TaylorHoodFunctionTag >( *storage, level );
  uint_t globalDoFs1 = hyteg::numberOfGlobalDoFs< P2P1TaylorHoodFunctionTag >( *storage, level );

  WALBERLA_LOG_INFO( "localDoFs1: " << localDoFs1 << " globalDoFs1: " << globalDoFs1 );

  PETScLUSolver< P2P1TaylorHoodStokesOperator > solver_1( storage, level );

  walberla::WcTimer timer;
  solver_1.solve( A, x, b, level );
  timer.end();

  hyteg::vertexdof::projectMean( x.p(), level );
  hyteg::vertexdof::projectMean( x_exact.p(), level );

  WALBERLA_LOG_INFO_ON_ROOT( "time was: " << timer.last() );
  A.apply( x, residuum, level, hyteg::Inner | hyteg::NeumannBoundary );

  err.assign( {1.0, -1.0}, {x, x_exact}, level );

  real_t discr_l2_err_1_u = std::sqrt( err.uvw()[0].dotGlobal( err.uvw()[0], level ) / (real_t) globalDoFs1 );
  real_t discr_l2_err_1_v = std::sqrt( err.uvw()[1].dotGlobal( err.uvw()[1], level ) / (real_t) globalDoFs1 );
  real_t discr_l2_err_1_p = std::sqrt( err.p().dotGlobal( err.p(), level ) / (real_t) globalDoFs1 );
  real_t residuum_l2_1  = std::sqrt( residuum.dotGlobal( residuum, level ) / (real_t) globalDoFs1 );

  WALBERLA_LOG_INFO_ON_ROOT( "discrete L2 error u = " << discr_l2_err_1_u );
  WALBERLA_LOG_INFO_ON_ROOT( "discrete L2 error v = " << discr_l2_err_1_v );
  WALBERLA_LOG_INFO_ON_ROOT( "discrete L2 error p = " << discr_l2_err_1_p );
  WALBERLA_LOG_INFO_ON_ROOT( "residuum 1 = " << residuum_l2_1 );

//  vtkOutput.write( level, 1 );

  WALBERLA_CHECK_LESS( residuum_l2_1, resEps );
  WALBERLA_CHECK_LESS( discr_l2_err_1_u + discr_l2_err_1_v, errEpsUSum );
  WALBERLA_CHECK_LESS( discr_l2_err_1_p, errEpsP);
}

}

using namespace hyteg;

int main( int argc, char* argv[] )
{
  walberla::Environment walberlaEnv( argc, argv );
  walberla::MPIManager::instance()->useWorldComm();
  PETScManager petscManager( &argc, &argv );

  petscSolveTest( 4, hyteg::MeshInfo::fromGmshFile( "../../data/meshes/quad_center_at_origin_4el.msh" ), 2.2e-09, 0.00033, 0.0184 );

  return EXIT_SUCCESS;
}
>>>>>>> 77217795
<|MERGE_RESOLUTION|>--- conflicted
+++ resolved
@@ -1,136 +1,3 @@
-<<<<<<< HEAD
-/*
- * Copyright (c) 2017-2019 Dominik Thoennes.
- *
- * This file is part of HyTeG
- * (see https://i10git.cs.fau.de/hyteg/hyteg).
- *
- * This program is free software: you can redistribute it and/or modify
- * it under the terms of the GNU General Public License as published by
- * the Free Software Foundation, either version 3 of the License, or
- * (at your option) any later version.
- *
- * This program is distributed in the hope that it will be useful,
- * but WITHOUT ANY WARRANTY; without even the implied warranty of
- * MERCHANTABILITY or FITNESS FOR A PARTICULAR PURPOSE.  See the
- * GNU General Public License for more details.
- *
- * You should have received a copy of the GNU General Public License
- * along with this program. If not, see <http://www.gnu.org/licenses/>.
- */
-#include "core/Environment.h"
-#include "core/logging/Logging.h"
-#include "core/math/Random.h"
-#include "core/timing/Timer.h"
-
-#include "hyteg/composites/P2P1TaylorHoodStokesOperator.hpp"
-#include "hyteg/dataexport/VTKOutput.hpp"
-#include "hyteg/mesh/MeshInfo.hpp"
-#include "hyteg/misc/ExactStencilWeights.hpp"
-#include "hyteg/p1functionspace/P1ConstantOperator.hpp"
-#include "hyteg/p1functionspace/P1Function.hpp"
-#include "hyteg/petsc/PETScLUSolver.hpp"
-#include "hyteg/petsc/PETScManager.hpp"
-#include "hyteg/primitivestorage/SetupPrimitiveStorage.hpp"
-#include "hyteg/primitivestorage/Visualization.hpp"
-#include "hyteg/primitivestorage/loadbalancing/SimpleBalancer.hpp"
-#include "hyteg/solvers/MinresSolver.hpp"
-#include "hyteg/solvers/preconditioners/stokes/StokesPressureBlockPreconditioner.hpp"
-
-#ifndef HYTEG_BUILD_WITH_PETSC
-WALBERLA_ABORT( "This test only works with PETSc enabled. Please enable it via -DHYTEG_BUILD_WITH_PETSC=ON" )
-#endif
-
-using walberla::real_t;
-using walberla::uint_c;
-using walberla::uint_t;
-
-namespace hyteg {
-
-void petscSolveTest( const uint_t & level, const MeshInfo & meshInfo, const real_t & resEps, const real_t & errEpsUSum, const real_t & errEpsP )
-{
-  SetupPrimitiveStorage setupStorage( meshInfo, uint_c( walberla::mpi::MPIManager::instance()->numProcesses() ) );
-
-  setupStorage.setMeshBoundaryFlagsOnBoundary( 1, 0, true );
-
-  hyteg::loadbalancing::roundRobin( setupStorage );
-
-  std::shared_ptr< PrimitiveStorage > storage = std::make_shared< PrimitiveStorage >( setupStorage );
-  writeDomainPartitioningVTK( storage, "../../output", "P2P1Stokes2DPetscSolve_Domain" );
-
-  hyteg::P2P1TaylorHoodFunction< real_t >                      x( "x", storage, level, level );
-  hyteg::P2P1TaylorHoodFunction< real_t >                      x_exact( "x_exact", storage, level, level );
-  hyteg::P2P1TaylorHoodFunction< real_t >                      btmp( "btmp", storage, level, level );
-  hyteg::P2P1TaylorHoodFunction< real_t >                      b( "b", storage, level, level );
-  hyteg::P2P1TaylorHoodFunction< real_t >                      err( "err", storage, level, level );
-  hyteg::P2P1TaylorHoodFunction< real_t >                      residuum( "res", storage, level, level );
-
-  hyteg::P2P1TaylorHoodStokesOperator A( storage, level, level );
-
-  std::function< real_t( const hyteg::Point3D& ) > exactU = []( const hyteg::Point3D& xx ) { return real_c(20) * xx[0] * xx[1] * xx[1] * xx[1]; };
-  std::function< real_t( const hyteg::Point3D& ) > exactV = []( const hyteg::Point3D& xx ) { return real_c(5) * xx[0] * xx[0] * xx[0] * xx[0] - real_c(5) * xx[1] * xx[1] * xx[1] * xx[1]; };
-  std::function< real_t( const hyteg::Point3D& ) > exactP = []( const hyteg::Point3D& xx ) { return real_c(60) * std::pow( xx[0], 2.0 ) * xx[1] - real_c(20) * std::pow( xx[1], 3.0 ); };
-  std::function< real_t( const hyteg::Point3D& ) > zero =   []( const hyteg::Point3D&    ) { return real_c(0); };
-
-  x.uvw.interpolate( { exactU, exactV }, level, hyteg::DirichletBoundary );
-  x_exact.uvw.interpolate( { exactU, exactV }, level );
-  x_exact.p.interpolate( exactP, level );
-  b.uvw.interpolate( { exactU, exactV }, level, DirichletBoundary );
-
-
-
-
-  uint_t localDoFs1 = hyteg::numberOfLocalDoFs< P2P1TaylorHoodFunctionTag >( *storage, level );
-  uint_t globalDoFs1 = hyteg::numberOfGlobalDoFs< P2P1TaylorHoodFunctionTag >( *storage, level );
-
-  WALBERLA_LOG_INFO( "localDoFs1: " << localDoFs1 << " globalDoFs1: " << globalDoFs1 );
-
-  PETScLUSolver< P2P1TaylorHoodStokesOperator > solver_1( storage, level );
-
-  walberla::WcTimer timer;
-  solver_1.solve( A, x, b, level );
-  timer.end();
-
-  hyteg::vertexdof::projectMean( x.p, level );
-  hyteg::vertexdof::projectMean( x_exact.p, level );
-
-  WALBERLA_LOG_INFO_ON_ROOT( "time was: " << timer.last() );
-  A.apply( x, residuum, level, hyteg::Inner | hyteg::NeumannBoundary );
-
-  err.assign( {1.0, -1.0}, {x, x_exact}, level );
-
-  real_t discr_l2_err_1_u = std::sqrt( err.uvw[0].dotGlobal( err.uvw[0], level ) / (real_t) globalDoFs1 );
-  real_t discr_l2_err_1_v = std::sqrt( err.uvw[1].dotGlobal( err.uvw[1], level ) / (real_t) globalDoFs1 );
-  real_t discr_l2_err_1_p = std::sqrt( err.p.dotGlobal( err.p, level ) / (real_t) globalDoFs1 );
-  real_t residuum_l2_1  = std::sqrt( residuum.dotGlobal( residuum, level ) / (real_t) globalDoFs1 );
-
-  WALBERLA_LOG_INFO_ON_ROOT( "discrete L2 error u = " << discr_l2_err_1_u );
-  WALBERLA_LOG_INFO_ON_ROOT( "discrete L2 error v = " << discr_l2_err_1_v );
-  WALBERLA_LOG_INFO_ON_ROOT( "discrete L2 error p = " << discr_l2_err_1_p );
-  WALBERLA_LOG_INFO_ON_ROOT( "residuum 1 = " << residuum_l2_1 );
-
-//  vtkOutput.write( level, 1 );
-
-  WALBERLA_CHECK_LESS( residuum_l2_1, resEps );
-  WALBERLA_CHECK_LESS( discr_l2_err_1_u + discr_l2_err_1_v, errEpsUSum );
-  WALBERLA_CHECK_LESS( discr_l2_err_1_p, errEpsP);
-}
-
-}
-
-using namespace hyteg;
-
-int main( int argc, char* argv[] )
-{
-  walberla::Environment walberlaEnv( argc, argv );
-  walberla::MPIManager::instance()->useWorldComm();
-  PETScManager petscManager( &argc, &argv );
-
-  petscSolveTest( 4, hyteg::MeshInfo::fromGmshFile( "../../data/meshes/quad_center_at_origin_4el.msh" ), 2.2e-09, 0.00033, 0.0184 );
-
-  return EXIT_SUCCESS;
-}
-=======
 /*
  * Copyright (c) 2017-2019 Dominik Thoennes.
  *
@@ -269,5 +136,4 @@
   petscSolveTest( 4, hyteg::MeshInfo::fromGmshFile( "../../data/meshes/quad_center_at_origin_4el.msh" ), 2.2e-09, 0.00033, 0.0184 );
 
   return EXIT_SUCCESS;
-}
->>>>>>> 77217795
+}