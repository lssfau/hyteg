--- conflicted
+++ resolved
@@ -39,13 +39,8 @@
 {
    auto storage = PrimitiveStorage::createFromGmshFile( meshFile );
 
-<<<<<<< HEAD
-   P2P1TaylorHoodFunction< PetscInt > numerator( "numerator", storage, level, level );
-   P2P1TaylorHoodStokesOperator       L( storage, level, level );
-=======
-  P2P1TaylorHoodFunction< idx_t > numerator( "numerator", storage, level, level );
-  P2P1TaylorHoodStokesOperator L( storage, level, level );
->>>>>>> 48d53aef
+   P2P1TaylorHoodFunction< idx_t > numerator( "numerator", storage, level, level );
+   P2P1TaylorHoodStokesOperator    L( storage, level, level );
 
    const uint_t globalDoFs = numberOfGlobalDoFs< hyteg::P2P1TaylorHoodFunctionTag >( *storage, level );
    const uint_t localDoFs  = numberOfLocalDoFs< hyteg::P2P1TaylorHoodFunctionTag >( *storage, level );
