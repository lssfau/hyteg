--- conflicted
+++ resolved
@@ -1,4 +1,4 @@
-*
+/*
  * Copyright (c) 2017-2019 Dominik Thoennes.
  *
  * This file is part of HyTeG
@@ -102,7 +102,6 @@
   WALBERLA_LOG_INFO_ON_ROOT( "Init discrete L2 error p = " << discr_l2_err_1_p );
   WALBERLA_LOG_INFO_ON_ROOT( "Init residuum = " << residuum_l2_1 );
 
-<<<<<<< HEAD
 //  VTKOutput vtkOutput("../../output", "P2P1Stokes2DPetscSolve", storage);
 //  vtkOutput.add( x.uvw );
 //  vtkOutput.add( x.p );
@@ -127,13 +126,6 @@
       level,
       CGSolver<ALOP_P2P1TH>(storage, level, level), // solve exactly
       0,    
-=======
- 
-  GKBSolver_P2P1TH_NO_AL GKB_HOUSE_solver( 
-      storage, 
-      level,
-      CGSolver<P2ConstantVectorLaplaceOperator>(storage, level, level, std::numeric_limits< uint_t >::max(),1e-7),
->>>>>>> 76253cfc
       30
   );
 
@@ -180,11 +172,7 @@
   walberla::MPIManager::instance()->useWorldComm();
   PETScManager petscManager( &argc, &argv );
 
-<<<<<<< HEAD
   petscSolveTest( 4, hyteg::MeshInfo::fromGmshFile( "../../data/meshes/quad_center_at_origin_4el.msh" ) );
-=======
-  petscSolveTest( 4, hyteg::MeshInfo::fromGmshFile( "../../data/meshes/quad_center_at_origin_4el.msh" ));
->>>>>>> 76253cfc
 
   return EXIT_SUCCESS;
 }