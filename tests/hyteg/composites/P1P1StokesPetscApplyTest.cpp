/*
 * Copyright (c) 2017-2019 Dominik Thoennes.
 *
 * This file is part of HyTeG
 * (see https://i10git.cs.fau.de/hyteg/hyteg).
 *
 * This program is free software: you can redistribute it and/or modify
 * it under the terms of the GNU General Public License as published by
 * the Free Software Foundation, either version 3 of the License, or
 * (at your option) any later version.
 *
 * This program is distributed in the hope that it will be useful,
 * but WITHOUT ANY WARRANTY; without even the implied warranty of
 * MERCHANTABILITY or FITNESS FOR A PARTICULAR PURPOSE.  See the
 * GNU General Public License for more details.
 *
 * You should have received a copy of the GNU General Public License
 * along with this program. If not, see <http://www.gnu.org/licenses/>.
 */

#include <numeric>

#include "core/DataTypes.h"
#include "core/math/Random.h"
#include "core/mpi/MPIManager.h"

#include "hyteg/communication/Syncing.hpp"
#include "hyteg/composites/P1StokesFunction.hpp"
#include "hyteg/composites/P1StokesOperator.hpp"
#include "hyteg/dataexport/VTKOutput.hpp"
#include "hyteg/functions/FunctionTraits.hpp"
#include "hyteg/mesh/MeshInfo.hpp"
#include "hyteg/petsc/PETScManager.hpp"
#include "hyteg/petsc/PETScSparseMatrix.hpp"
#include "hyteg/petsc/PETScVector.hpp"
#include "hyteg/primitivestorage/PrimitiveStorage.hpp"
#include "hyteg/primitivestorage/SetupPrimitiveStorage.hpp"
#include "hyteg/primitivestorage/Visualization.hpp"
#include "hyteg/primitivestorage/loadbalancing/SimpleBalancer.hpp"

using walberla::real_t;

namespace hyteg {

void p1StokesPetscApplyTest( const uint_t& level, const std::string& meshFile, const DoFType& location, const real_t& eps )
{
<<<<<<< HEAD
   WALBERLA_LOG_INFO_ON_ROOT( "level: " << level << ", mesh file: " << meshFile );

   MeshInfo              meshInfo = hyteg::MeshInfo::fromGmshFile( meshFile );
   SetupPrimitiveStorage setupStorage( meshInfo, walberla::uint_c( walberla::mpi::MPIManager::instance()->numProcesses() ) );
   setupStorage.setMeshBoundaryFlagsOnBoundary( 1, 0, true );
   loadbalancing::roundRobin( setupStorage );
   std::shared_ptr< hyteg::PrimitiveStorage > storage = std::make_shared< hyteg::PrimitiveStorage >( setupStorage );

   writeDomainPartitioningVTK( storage, "../../output", "P1StokesPetscApplyTestDomain" );

   P1StokesFunction< real_t >   src( "src", storage, level, level );
   P1StokesFunction< real_t >   hhgDst( "hhgDst", storage, level, level );
   P1StokesFunction< real_t >   petscDst( "petscDst", storage, level, level );
   P1StokesFunction< real_t >   err( "error", storage, level, level );
   P1StokesFunction< real_t >   ones( "ones", storage, level, level );
   P1StokesFunction< PetscInt > numerator( "numerator", storage, level, level );

   std::function< real_t( const hyteg::Point3D& ) > zero = []( const hyteg::Point3D& ) { return 0.0; };
   std::function< real_t( const hyteg::Point3D& ) > one  = []( const hyteg::Point3D& ) { return 1.0; };
   std::function< real_t( const hyteg::Point3D& ) > rand = []( const hyteg::Point3D& ) {
      return walberla::math::realRandom< real_t >();
   };
   std::function< real_t( const hyteg::Point3D& ) > srcFunction = []( const hyteg::Point3D& x ) {
      return x[0] * x[0] * x[0] * x[0] * std::sinh( x[1] ) * std::cos( x[2] );
   };

   src.interpolate( srcFunction, level, hyteg::All );
   hhgDst.interpolate( rand, level, location );
   petscDst.interpolate( rand, level, location );
   ones.interpolate( one, level, location );

   P1StokesOperator L( storage, level, level );

   numerator.enumerate( level );

   const uint_t globalDoFs = hyteg::numberOfGlobalDoFs< hyteg::P1StokesFunctionTag >( *storage, level );
   const uint_t localDoFs  = hyteg::numberOfLocalDoFs< hyteg::P1StokesFunctionTag >( *storage, level );

   WALBERLA_LOG_INFO_ON_ROOT( "Global DoFs: " << globalDoFs );

   // HyTeG apply
   L.apply( src, hhgDst, level, location );

   // PETSc apply
   PETScVector< real_t, P1StokesFunction > srcPetscVec( localDoFs );
   PETScVector< real_t, P1StokesFunction > dstPetscVec( localDoFs );
   PETScSparseMatrix< P1StokesOperator >   petscMatrix( localDoFs, globalDoFs );

   srcPetscVec.createVectorFromFunction( src, numerator, level, All );
   dstPetscVec.createVectorFromFunction( petscDst, numerator, level, All );
   petscMatrix.createMatrixFromOperator( L, level, numerator, All );

   WALBERLA_CHECK( petscMatrix.isSymmetric() );

   MatMult( petscMatrix.get(), srcPetscVec.get(), dstPetscVec.get() );

   dstPetscVec.createFunctionFromVector( petscDst, numerator, level, location );

   // compare
   err.assign( { 1.0, -1.0 }, { hhgDst, petscDst }, level, location );
   const auto absScalarProd = std::abs( err.dotGlobal( ones, level, location ) );

   WALBERLA_LOG_INFO_ON_ROOT( "Error sum = " << absScalarProd );

   // VTK
   //  VTKOutput vtkOutput( "../../output", "P1StokesPetscApplyTest", storage );
   //  vtkOutput.add( src.u );
   //  vtkOutput.add( src.v );
   //  vtkOutput.add( src.p );
   //
   //  vtkOutput.add( hhgDst.u );
   //  vtkOutput.add( hhgDst.v );
   //  vtkOutput.add( hhgDst.p );
   //
   //  vtkOutput.add( petscDst.u );
   //  vtkOutput.add( petscDst.v );
   //  vtkOutput.add( petscDst.p );
   //
   //  vtkOutput.add( err.u );
   //  vtkOutput.add( err.v );
   //  vtkOutput.add( err.p );
   //
   //  if ( storage->hasGlobalCells() )
   //  {
   //    vtkOutput.add( src.w );
   //    vtkOutput.add( hhgDst.w );
   //    vtkOutput.add( petscDst.w );
   //    vtkOutput.add( err.w );
   //  }
   //  vtkOutput.write( level, 0 );

   WALBERLA_CHECK_LESS( absScalarProd, eps );
=======
  WALBERLA_LOG_INFO_ON_ROOT( "level: " << level << ", mesh file: " << meshFile );

  MeshInfo meshInfo = hyteg::MeshInfo::fromGmshFile( meshFile );
  SetupPrimitiveStorage setupStorage(meshInfo, walberla::uint_c(walberla::mpi::MPIManager::instance()->numProcesses()));
  setupStorage.setMeshBoundaryFlagsOnBoundary( 1, 0, true );
  loadbalancing::roundRobin( setupStorage );
  std::shared_ptr< hyteg::PrimitiveStorage> storage = std::make_shared< hyteg::PrimitiveStorage>(setupStorage);

  writeDomainPartitioningVTK( storage, "../../output", "P1StokesPetscApplyTestDomain" );

  P1StokesFunction< real_t >   src      ( "src",       storage, level, level );
  P1StokesFunction< real_t >   hhgDst   ( "hhgDst",    storage, level, level );
  P1StokesFunction< real_t >   petscDst ( "petscDst",  storage, level, level );
  P1StokesFunction< real_t >   err      ( "error",     storage, level, level );
  P1StokesFunction< real_t >   ones     ( "ones",      storage, level, level );
  P1StokesFunction< idx_t >    numerator( "numerator", storage, level, level );

  std::function<real_t(const hyteg::Point3D&)> zero  = [](const hyteg::Point3D&) { return 0.0; };
  std::function<real_t(const hyteg::Point3D&)> one   = [](const hyteg::Point3D&) { return 1.0; };
  std::function<real_t(const hyteg::Point3D&)> rand         = []( const hyteg::Point3D &   ) { return walberla::math::realRandom<real_t>(); };
  std::function<real_t(const hyteg::Point3D&)> srcFunction  = []( const hyteg::Point3D & x ) { return x[0] * x[0] * x[0] * x[0] * std::sinh( x[1] ) * std::cos( x[2] ); };

  src.interpolate( srcFunction, level, hyteg::All );
  hhgDst.interpolate( rand, level, location );
  petscDst.interpolate( rand, level, location );
  ones.interpolate( one, level, location );

  P1StokesOperator L( storage, level, level );

  numerator.enumerate( level );

  const uint_t globalDoFs = hyteg::numberOfGlobalDoFs< hyteg::P1StokesFunctionTag >( *storage, level );
  const uint_t localDoFs  = hyteg::numberOfLocalDoFs< hyteg::P1StokesFunctionTag >( *storage, level );

  WALBERLA_LOG_INFO_ON_ROOT( "Global DoFs: " << globalDoFs );

  // HyTeG apply
  L.apply( src, hhgDst, level, location );

  // PETSc apply
  PETScVector< real_t, P1StokesFunction > srcPetscVec( localDoFs );
  PETScVector< real_t, P1StokesFunction > dstPetscVec( localDoFs );
  PETScSparseMatrix< P1StokesOperator, P1StokesFunction > petscMatrix( localDoFs, globalDoFs );

  srcPetscVec.createVectorFromFunction( src, numerator, level, All );
  dstPetscVec.createVectorFromFunction( petscDst, numerator, level, All );
  petscMatrix.createMatrixFromOperator( L, level, numerator, All );

  WALBERLA_CHECK( petscMatrix.isSymmetric() );

  MatMult( petscMatrix.get(), srcPetscVec.get(), dstPetscVec.get() );

  dstPetscVec.createFunctionFromVector( petscDst, numerator, level, location );

  // compare
  err.assign( {1.0, -1.0}, {hhgDst, petscDst}, level, location );
  const auto absScalarProd = std::abs( err.dotGlobal( ones, level, location ) );

  WALBERLA_LOG_INFO_ON_ROOT( "Error sum = " << absScalarProd );

  // VTK
//  VTKOutput vtkOutput( "../../output", "P1StokesPetscApplyTest", storage );
//  vtkOutput.add( src.u );
//  vtkOutput.add( src.v );
//  vtkOutput.add( src.p );
//
//  vtkOutput.add( hhgDst.u );
//  vtkOutput.add( hhgDst.v );
//  vtkOutput.add( hhgDst.p );
//
//  vtkOutput.add( petscDst.u );
//  vtkOutput.add( petscDst.v );
//  vtkOutput.add( petscDst.p );
//
//  vtkOutput.add( err.u );
//  vtkOutput.add( err.v );
//  vtkOutput.add( err.p );
//
//  if ( storage->hasGlobalCells() )
//  {
//    vtkOutput.add( src.w );
//    vtkOutput.add( hhgDst.w );
//    vtkOutput.add( petscDst.w );
//    vtkOutput.add( err.w );
//  }
//  vtkOutput.write( level, 0 );

  WALBERLA_CHECK_LESS( absScalarProd, eps );

>>>>>>> 48d53aef
}

} // namespace hyteg

int main( int argc, char* argv[] )
{
   walberla::MPIManager::instance()->initializeMPI( &argc, &argv );
   walberla::MPIManager::instance()->useWorldComm();
   hyteg::PETScManager petscManager( &argc, &argv );

   hyteg::p1StokesPetscApplyTest( 3, "../../data/meshes/quad_4el.msh", hyteg::All, 1.9e-15 );
   hyteg::p1StokesPetscApplyTest( 3, "../../data/meshes/annulus_coarse.msh", hyteg::All, 9.0e-14 );
   hyteg::p1StokesPetscApplyTest( 3, "../../data/meshes/3D/tet_1el.msh", hyteg::Inner, 1.0e-16 );
   hyteg::p1StokesPetscApplyTest( 3, "../../data/meshes/3D/pyramid_2el.msh", hyteg::Inner, 4.5e-16 );
   hyteg::p1StokesPetscApplyTest( 3, "../../data/meshes/3D/pyramid_4el.msh", hyteg::Inner, 5.0e-14 );
   hyteg::p1StokesPetscApplyTest( 3, "../../data/meshes/3D/regular_octahedron_8el.msh", hyteg::Inner, 5.0e-14 );

   return EXIT_SUCCESS;
}<|MERGE_RESOLUTION|>--- conflicted
+++ resolved
@@ -44,7 +44,6 @@
 
 void p1StokesPetscApplyTest( const uint_t& level, const std::string& meshFile, const DoFType& location, const real_t& eps )
 {
-<<<<<<< HEAD
    WALBERLA_LOG_INFO_ON_ROOT( "level: " << level << ", mesh file: " << meshFile );
 
    MeshInfo              meshInfo = hyteg::MeshInfo::fromGmshFile( meshFile );
@@ -55,12 +54,12 @@
 
    writeDomainPartitioningVTK( storage, "../../output", "P1StokesPetscApplyTestDomain" );
 
-   P1StokesFunction< real_t >   src( "src", storage, level, level );
-   P1StokesFunction< real_t >   hhgDst( "hhgDst", storage, level, level );
-   P1StokesFunction< real_t >   petscDst( "petscDst", storage, level, level );
-   P1StokesFunction< real_t >   err( "error", storage, level, level );
-   P1StokesFunction< real_t >   ones( "ones", storage, level, level );
-   P1StokesFunction< PetscInt > numerator( "numerator", storage, level, level );
+   P1StokesFunction< real_t > src( "src", storage, level, level );
+   P1StokesFunction< real_t > hhgDst( "hhgDst", storage, level, level );
+   P1StokesFunction< real_t > petscDst( "petscDst", storage, level, level );
+   P1StokesFunction< real_t > err( "error", storage, level, level );
+   P1StokesFunction< real_t > ones( "ones", storage, level, level );
+   P1StokesFunction< idx_t >  numerator( "numerator", storage, level, level );
 
    std::function< real_t( const hyteg::Point3D& ) > zero = []( const hyteg::Point3D& ) { return 0.0; };
    std::function< real_t( const hyteg::Point3D& ) > one  = []( const hyteg::Point3D& ) { return 1.0; };
@@ -104,7 +103,7 @@
    dstPetscVec.createFunctionFromVector( petscDst, numerator, level, location );
 
    // compare
-   err.assign( { 1.0, -1.0 }, { hhgDst, petscDst }, level, location );
+   err.assign( {1.0, -1.0}, {hhgDst, petscDst}, level, location );
    const auto absScalarProd = std::abs( err.dotGlobal( ones, level, location ) );
 
    WALBERLA_LOG_INFO_ON_ROOT( "Error sum = " << absScalarProd );
@@ -137,97 +136,6 @@
    //  vtkOutput.write( level, 0 );
 
    WALBERLA_CHECK_LESS( absScalarProd, eps );
-=======
-  WALBERLA_LOG_INFO_ON_ROOT( "level: " << level << ", mesh file: " << meshFile );
-
-  MeshInfo meshInfo = hyteg::MeshInfo::fromGmshFile( meshFile );
-  SetupPrimitiveStorage setupStorage(meshInfo, walberla::uint_c(walberla::mpi::MPIManager::instance()->numProcesses()));
-  setupStorage.setMeshBoundaryFlagsOnBoundary( 1, 0, true );
-  loadbalancing::roundRobin( setupStorage );
-  std::shared_ptr< hyteg::PrimitiveStorage> storage = std::make_shared< hyteg::PrimitiveStorage>(setupStorage);
-
-  writeDomainPartitioningVTK( storage, "../../output", "P1StokesPetscApplyTestDomain" );
-
-  P1StokesFunction< real_t >   src      ( "src",       storage, level, level );
-  P1StokesFunction< real_t >   hhgDst   ( "hhgDst",    storage, level, level );
-  P1StokesFunction< real_t >   petscDst ( "petscDst",  storage, level, level );
-  P1StokesFunction< real_t >   err      ( "error",     storage, level, level );
-  P1StokesFunction< real_t >   ones     ( "ones",      storage, level, level );
-  P1StokesFunction< idx_t >    numerator( "numerator", storage, level, level );
-
-  std::function<real_t(const hyteg::Point3D&)> zero  = [](const hyteg::Point3D&) { return 0.0; };
-  std::function<real_t(const hyteg::Point3D&)> one   = [](const hyteg::Point3D&) { return 1.0; };
-  std::function<real_t(const hyteg::Point3D&)> rand         = []( const hyteg::Point3D &   ) { return walberla::math::realRandom<real_t>(); };
-  std::function<real_t(const hyteg::Point3D&)> srcFunction  = []( const hyteg::Point3D & x ) { return x[0] * x[0] * x[0] * x[0] * std::sinh( x[1] ) * std::cos( x[2] ); };
-
-  src.interpolate( srcFunction, level, hyteg::All );
-  hhgDst.interpolate( rand, level, location );
-  petscDst.interpolate( rand, level, location );
-  ones.interpolate( one, level, location );
-
-  P1StokesOperator L( storage, level, level );
-
-  numerator.enumerate( level );
-
-  const uint_t globalDoFs = hyteg::numberOfGlobalDoFs< hyteg::P1StokesFunctionTag >( *storage, level );
-  const uint_t localDoFs  = hyteg::numberOfLocalDoFs< hyteg::P1StokesFunctionTag >( *storage, level );
-
-  WALBERLA_LOG_INFO_ON_ROOT( "Global DoFs: " << globalDoFs );
-
-  // HyTeG apply
-  L.apply( src, hhgDst, level, location );
-
-  // PETSc apply
-  PETScVector< real_t, P1StokesFunction > srcPetscVec( localDoFs );
-  PETScVector< real_t, P1StokesFunction > dstPetscVec( localDoFs );
-  PETScSparseMatrix< P1StokesOperator, P1StokesFunction > petscMatrix( localDoFs, globalDoFs );
-
-  srcPetscVec.createVectorFromFunction( src, numerator, level, All );
-  dstPetscVec.createVectorFromFunction( petscDst, numerator, level, All );
-  petscMatrix.createMatrixFromOperator( L, level, numerator, All );
-
-  WALBERLA_CHECK( petscMatrix.isSymmetric() );
-
-  MatMult( petscMatrix.get(), srcPetscVec.get(), dstPetscVec.get() );
-
-  dstPetscVec.createFunctionFromVector( petscDst, numerator, level, location );
-
-  // compare
-  err.assign( {1.0, -1.0}, {hhgDst, petscDst}, level, location );
-  const auto absScalarProd = std::abs( err.dotGlobal( ones, level, location ) );
-
-  WALBERLA_LOG_INFO_ON_ROOT( "Error sum = " << absScalarProd );
-
-  // VTK
-//  VTKOutput vtkOutput( "../../output", "P1StokesPetscApplyTest", storage );
-//  vtkOutput.add( src.u );
-//  vtkOutput.add( src.v );
-//  vtkOutput.add( src.p );
-//
-//  vtkOutput.add( hhgDst.u );
-//  vtkOutput.add( hhgDst.v );
-//  vtkOutput.add( hhgDst.p );
-//
-//  vtkOutput.add( petscDst.u );
-//  vtkOutput.add( petscDst.v );
-//  vtkOutput.add( petscDst.p );
-//
-//  vtkOutput.add( err.u );
-//  vtkOutput.add( err.v );
-//  vtkOutput.add( err.p );
-//
-//  if ( storage->hasGlobalCells() )
-//  {
-//    vtkOutput.add( src.w );
-//    vtkOutput.add( hhgDst.w );
-//    vtkOutput.add( petscDst.w );
-//    vtkOutput.add( err.w );
-//  }
-//  vtkOutput.write( level, 0 );
-
-  WALBERLA_CHECK_LESS( absScalarProd, eps );
-
->>>>>>> 48d53aef
 }
 
 } // namespace hyteg
