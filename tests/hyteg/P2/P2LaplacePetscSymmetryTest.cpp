/*
 * Copyright (c) 2017-2019 Dominik Thoennes.
 *
 * This file is part of HyTeG
 * (see https://i10git.cs.fau.de/hyteg/hyteg).
 *
 * This program is free software: you can redistribute it and/or modify
 * it under the terms of the GNU General Public License as published by
 * the Free Software Foundation, either version 3 of the License, or
 * (at your option) any later version.
 *
 * This program is distributed in the hope that it will be useful,
 * but WITHOUT ANY WARRANTY; without even the implied warranty of
 * MERCHANTABILITY or FITNESS FOR A PARTICULAR PURPOSE.  See the
 * GNU General Public License for more details.
 *
 * You should have received a copy of the GNU General Public License
 * along with this program. If not, see <http://www.gnu.org/licenses/>.
 */
#include "core/DataTypes.h"
#include "core/math/Random.h"
#include "core/mpi/MPIManager.h"

#include "hyteg/functions/FunctionTraits.hpp"
#include "hyteg/mesh/MeshInfo.hpp"
#include "hyteg/p2functionspace/P2ConstantOperator.hpp"
#include "hyteg/p2functionspace/P2Function.hpp"
#include "hyteg/petsc/PETScManager.hpp"
#include "hyteg/petsc/PETScSparseMatrix.hpp"
#include "hyteg/primitivestorage/SetupPrimitiveStorage.hpp"
#include "hyteg/primitivestorage/loadbalancing/SimpleBalancer.hpp"

using walberla::real_t;
using walberla::uint_t;

namespace hyteg {

static void test( const std::string& meshFile, const uint_t& level )
{
   auto storage = PrimitiveStorage::createFromGmshFile( meshFile );

<<<<<<< HEAD
   P2Function< PetscInt >    numerator( "numerator", storage, level, level );
   P2ConstantLaplaceOperator L( storage, level, level );
=======
  P2Function< idx_t >       numerator( "numerator", storage, level, level );
  P2ConstantLaplaceOperator L( storage, level, level );
>>>>>>> 48d53aef

   const uint_t globalDoFs = numberOfGlobalDoFs< hyteg::P2FunctionTag >( *storage, level );
   const uint_t localDoFs  = numberOfLocalDoFs< hyteg::P2FunctionTag >( *storage, level );

   numerator.enumerate( level );

   hyteg::PETScSparseMatrix< hyteg::P2ConstantLaplaceOperator > Lpetsc( localDoFs, globalDoFs );
   Lpetsc.createMatrixFromOperator( L, level, numerator, hyteg::All );

   WALBERLA_CHECK( Lpetsc.isSymmetric(), "P2 Laplacian _NOT_ symmetric for: level = " << level << ", mesh: " << meshFile );
   WALBERLA_LOG_INFO_ON_ROOT( "P2 Laplacian symmetric for: level = " << level << ", mesh: " << meshFile );
}

} // namespace hyteg

int main( int argc, char* argv[] )
{
   walberla::MPIManager::instance()->initializeMPI( &argc, &argv );
   walberla::MPIManager::instance()->useWorldComm();
   hyteg::PETScManager petscManager( &argc, &argv );

   for ( uint_t level = 2; level <= 3; level++ )
   {
      hyteg::test( "../../data/meshes/annulus_coarse.msh", level );

      hyteg::test( "../../data/meshes/3D/tet_1el.msh", level );
      hyteg::test( "../../data/meshes/3D/pyramid_2el.msh", level );
      hyteg::test( "../../data/meshes/3D/pyramid_4el.msh", level );
      hyteg::test( "../../data/meshes/3D/regular_octahedron_8el.msh", level );
      hyteg::test( "../../data/meshes/3D/cube_24el.msh", level );
   }

   return 0;
}<|MERGE_RESOLUTION|>--- conflicted
+++ resolved
@@ -39,13 +39,8 @@
 {
    auto storage = PrimitiveStorage::createFromGmshFile( meshFile );
 
-<<<<<<< HEAD
-   P2Function< PetscInt >    numerator( "numerator", storage, level, level );
+   P2Function< idx_t >       numerator( "numerator", storage, level, level );
    P2ConstantLaplaceOperator L( storage, level, level );
-=======
-  P2Function< idx_t >       numerator( "numerator", storage, level, level );
-  P2ConstantLaplaceOperator L( storage, level, level );
->>>>>>> 48d53aef
 
    const uint_t globalDoFs = numberOfGlobalDoFs< hyteg::P2FunctionTag >( *storage, level );
    const uint_t localDoFs  = numberOfLocalDoFs< hyteg::P2FunctionTag >( *storage, level );
