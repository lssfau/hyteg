--- conflicted
+++ resolved
@@ -142,7 +142,15 @@
    return discrL2;
 }
 
-real_t testStokesHomogeneousDirichlet( const std::string& meshFile, const uint_t& level, bool writeVTK = false )
+struct StokesErrorsConvergenceTest
+{
+   double velocityL2;
+   double velocityH1;
+   double pressureL2;
+};
+
+StokesErrorsConvergenceTest
+    testStokesHomogeneousDirichlet( const std::string& meshFile, const uint_t& level, bool writeVTK = false )
 {
    MeshInfo              mesh = MeshInfo::fromGmshFile( meshFile );
    SetupPrimitiveStorage setupStorage( mesh, uint_c( walberla::mpi::MPIManager::instance()->numProcesses() ) );
@@ -152,6 +160,8 @@
    P1DGEMassOperator      M_velocity( storage, level, level );
    P1ConstantMassOperator M_pressure( storage, level, level );
 
+   P1DGELaplaceOperator A_velocity( storage, level, level );
+
    P1DGEP1StokesFunction< idx_t > numerator( "numerator", storage, level, level );
 
    P1DGEP1StokesOperator K( storage, level, level );
@@ -162,7 +172,6 @@
    std::function< real_t( const Point3D& p ) > u_x_expr = []( const Point3D& p ) -> real_t {
       const real_t x = p[0];
       const real_t y = p[1];
-<<<<<<< HEAD
       return std::sin( M_PI * x ) * std::sin( M_PI * y ) * std::sin( M_PI * ( x + y ) );
    };
 
@@ -172,32 +181,18 @@
       const real_t x0 = 2 * x;
       const real_t x1 = 2 * y;
       return std::sin( M_PI * x0 ) * std::sin( M_PI * x1 ) * std::sin( M_PI * ( x0 + x1 ) );
-=======
-      return 0;
-   };
-
-   std::function< real_t( const Point3D& p ) > u_y_expr = []( const Point3D& p ) -> real_t {
-      const real_t x = p[0];
-      const real_t y = p[1];
-      return 0;
->>>>>>> f061f190
    };
 
    std::function< real_t( const Point3D& p ) > p_expr = []( const Point3D& p ) -> real_t {
       const real_t x = p[0];
       const real_t y = p[1];
-<<<<<<< HEAD
       return 0 * x + 0 * y;
-=======
-      return std::sin( M_PI * x ) * std::sin( M_PI * y ) * std::sin( M_PI * ( x + y ) );
->>>>>>> f061f190
    };
 
    // rhs as a lambda function
    std::function< real_t( const Point3D& p ) > f_x_expr = []( const Point3D& p ) -> real_t {
       const real_t x  = p[0];
       const real_t y  = p[1];
-<<<<<<< HEAD
       const real_t x0 = M_PI * x;
       const real_t x1 = std::sin( x0 );
       const real_t x2 = M_PI * ( x + y );
@@ -205,18 +200,11 @@
       const real_t x4 = M_PI * y;
       const real_t x5 = x3 * std::sin( x4 );
       const real_t x6 = 2 * std::cos( x2 );
-      return -(x1 * x3 * x6 * std::cos( x4 ) - 4 * x1 * x5 * std::sin( x2 ) + x5 * x6 * std::cos( x0 ));
-=======
-      const real_t x0 = M_PI * ( x + y );
-      const real_t x1 = M_PI * x;
-      const real_t x2 = M_PI * std::sin( M_PI * y );
-      return x2 * std::sin( x0 ) * std::cos( x1 ) + x2 * std::sin( x1 ) * std::cos( x0 );
->>>>>>> f061f190
+      return -( x1 * x3 * x6 * std::cos( x4 ) - 4 * x1 * x5 * std::sin( x2 ) + x5 * x6 * std::cos( x0 ) );
    };
    std::function< real_t( const Point3D& p ) > f_y_expr = []( const Point3D& p ) -> real_t {
       const real_t x  = p[0];
       const real_t y  = p[1];
-<<<<<<< HEAD
       const real_t x0 = 2 * x;
       const real_t x1 = 2 * y;
       const real_t x2 = M_PI * ( x0 + x1 );
@@ -226,7 +214,7 @@
       const real_t x6 = M_PI * x1;
       const real_t x7 = x5 * std::sin( x6 );
       const real_t x8 = 8 * std::cos( x2 );
-      return -(x4 * x5 * x8 * std::cos( x6 ) - 16 * x4 * x7 * std::sin( x2 ) + x7 * x8 * std::cos( x3 ));
+      return -( x4 * x5 * x8 * std::cos( x6 ) - 16 * x4 * x7 * std::sin( x2 ) + x7 * x8 * std::cos( x3 ) );
    };
 
    std::function< real_t( const Point3D& p ) > g_expr = []( const Point3D& p ) -> real_t {
@@ -241,12 +229,6 @@
       const real_t x6 = 2 * M_PI * std::sin( 2 * x1 );
       return -x3 * std::sin( x0 ) * std::cos( x1 ) - x3 * std::sin( x1 ) * std::cos( x0 ) - x6 * std::sin( x4 ) * std::cos( x5 ) -
              x6 * std::sin( x5 ) * std::cos( x4 );
-=======
-      const real_t x0 = M_PI * ( x + y );
-      const real_t x1 = M_PI * y;
-      const real_t x2 = M_PI * std::sin( M_PI * x );
-      return x2 * std::sin( x0 ) * std::cos( x1 ) + x2 * std::sin( x1 ) * std::cos( x0 );
->>>>>>> f061f190
    };
 
    P1DGEP1StokesFunction< real_t > u( "u", storage, level, level );
@@ -255,6 +237,7 @@
    P1DGEP1StokesFunction< real_t > sol( "sol", storage, level, level );
    P1DGEP1StokesFunction< real_t > err( "err", storage, level, level );
    P1DGEP1StokesFunction< real_t > Merr( "Merr", storage, level, level );
+   P1DGEP1StokesFunction< real_t > Aerr( "Aerr", storage, level, level );
 
    {
       WALBERLA_LOG_WARNING(
@@ -268,6 +251,7 @@
       sol.p().setBoundaryCondition( sol.uvw().getBoundaryCondition() );
       err.p().setBoundaryCondition( err.uvw().getBoundaryCondition() );
       Merr.p().setBoundaryCondition( Merr.uvw().getBoundaryCondition() );
+      Aerr.p().setBoundaryCondition( Aerr.uvw().getBoundaryCondition() );
    }
 
    sol.uvw().interpolate( { u_x_expr, u_y_expr }, level, All );
@@ -294,7 +278,12 @@
 
    // calculate the error in the L2 norm
    M_velocity.apply( err.uvw(), Merr.uvw(), level, All, Replace );
-   auto discrL2_velocity = sqrt( err.uvw().dotGlobal( Merr.uvw(), level, Inner ) );
+   auto error_L2_velocity = sqrt( err.uvw().dotGlobal( Merr.uvw(), level, Inner ) );
+
+   A_velocity.apply( err.uvw(), Aerr.uvw(), level, All, Replace );
+   auto error_H1_velocity = sqrt( err.uvw().dotGlobal( Aerr.uvw(), level, Inner ) );
+
+   auto error_L2_pressure = sqrt( err.p().dotGlobal( Merr.p(), level, Inner ) );
 
    if ( writeVTK )
    {
@@ -310,7 +299,7 @@
       vtk.write( level );
    }
 
-   return discrL2_velocity;
+   return { error_L2_velocity, error_H1_velocity, error_L2_pressure };
 }
 
 void runLaplace()
@@ -334,21 +323,29 @@
 
 void runStokes()
 {
-   WALBERLA_LOG_INFO_ON_ROOT( walberla::format( "%6s|%15s|%15s", "level", "error", "rate" ) );
-   real_t lastError    = std::nan( "" );
-   real_t currentError = std::nan( "" );
-   real_t currentRate  = std::nan( "" );
+   WALBERLA_LOG_INFO_ON_ROOT( walberla::format( "%6s|%10s|%10s|%10s|%10s", "level", "error L2", "rate", "error H1", "rate" ) );
+   real_t lastErrorH1    = std::nan( "" );
+   real_t currentErrorH1 = std::nan( "" );
+   real_t currentRateH1  = std::nan( "" );
+   real_t lastErrorL2    = std::nan( "" );
+   real_t currentErrorL2 = std::nan( "" );
+   real_t currentRateL2  = std::nan( "" );
    for ( uint_t level = 3; level <= 6; level++ )
    {
-      lastError    = currentError;
-      currentError = hyteg::testStokesHomogeneousDirichlet( "../../data/meshes/tri_1el.msh", level, true );
-      currentRate  = lastError / currentError;
-      WALBERLA_LOG_INFO_ON_ROOT( walberla::format( "%6d|%15.2e|%15.2e", level, currentError, currentRate ) );
-   }
-
-   const real_t expectedRate = 4.;
-   WALBERLA_CHECK_LESS( 0.9 * expectedRate, currentRate, "unexpected rate!" );
-   WALBERLA_CHECK_GREATER( 1.1 * expectedRate, currentRate, "unexpected rate!" );
+      lastErrorH1        = currentErrorH1;
+      lastErrorL2        = currentErrorL2;
+      auto currentErrors = hyteg::testStokesHomogeneousDirichlet( "../../data/meshes/tri_1el.msh", level, true );
+      currentErrorH1     = currentErrors.velocityH1;
+      currentRateH1      = lastErrorH1 / currentErrorH1;
+      currentErrorL2     = currentErrors.velocityL2;
+      currentRateL2      = lastErrorL2 / currentErrorL2;
+      WALBERLA_LOG_INFO_ON_ROOT( walberla::format(
+          "%6d|%10.2e|%10.2e|%10.2e|%10.2e", level, currentErrorL2, currentRateL2, currentErrorH1, currentRateH1 ) );
+   }
+
+   const real_t expectedRate = 2.;
+   WALBERLA_CHECK_LESS( 0.9 * expectedRate, currentRateH1, "unexpected rate!" );
+   WALBERLA_CHECK_GREATER( 1.1 * expectedRate, currentRateH1, "unexpected rate!" );
 }
 
 } // namespace hyteg
