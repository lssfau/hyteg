--- conflicted
+++ resolved
@@ -107,19 +107,13 @@
 
 #ifdef HYTEG_BUILD_WITH_PETSC
    // check if matrices diagonal
-<<<<<<< HEAD
+
    PETScManager                                                manager;
    typedef typename FunctionTrait< funcType< PetscInt > >::Tag enumTag;
    const auto                                                  localSize  = numberOfLocalDoFs< enumTag >( *storage, level );
    const auto                                                  globalSize = numberOfGlobalDoFs< enumTag >( *storage, level );
    funcType< PetscInt >                                        numerator( "numerator", storage, level, level );
-=======
-   PETScManager           manager;
-   typedef typename FunctionTrait< funcType< idx_t > >::Tag enumTag;
-   const auto             localSize  = numberOfLocalDoFs< enumTag >( *storage, level );
-   const auto             globalSize = numberOfGlobalDoFs< enumTag >( *storage, level );
-   funcType< idx_t >                                        numerator( "numerator", storage, level, level );
->>>>>>> 48d53aef
+
    numerator.enumerate( level );
 
    PETScSparseMatrix< opType< rowSumFormType > > massLumpedPetsc( localSize, globalSize );
