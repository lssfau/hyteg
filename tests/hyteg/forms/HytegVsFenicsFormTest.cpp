--- conflicted
+++ resolved
@@ -221,13 +221,6 @@
    logSectionHeader( "P1 DivY^T Forms" );
    compareForms< P1FenicsForm< p1_divt_cell_integral_1_otherwise, fenics::NoAssemble >, forms::p1_divt_1_affine_q1, Matrix3r, 2 >(
        triangle, 2e-15 );
-<<<<<<< HEAD
-
-   logSectionHeader( "P2 Mass Forms" );
-   compareForms< P2FenicsForm< p2_mass_cell_integral_0_otherwise, fenics::NoAssemble >, P2Form_mass, Matrix6r, 2 >( triangle,
-                                                                                                                    5e-14 );
-=======
->>>>>>> 7f615a6f
 
    logSectionHeader( "P2 Laplace Form" );
    compareForms< P2FenicsForm< p2_diffusion_cell_integral_0_otherwise, fenics::NoAssemble >, P2Form_laplace, Matrix6r, 2 >(
@@ -360,25 +353,6 @@
                           forms::p1_div_1_blending_q1,
                           Matrix3r,
                           2 >( triangle, 5e-15, map );
-<<<<<<< HEAD
-
-   logSectionHeader( "P2 DivX Forms" );
-   compareUsingAffineMap< P2FenicsForm< p2_div_cell_integral_0_otherwise, fenics::NoAssemble >, P2Form_div< 0 >, Matrix6r, 2 >(
-       triangle, 5e-14, map );
-
-   logSectionHeader( "P2 DivY Forms" );
-   compareUsingAffineMap< P2FenicsForm< p2_div_cell_integral_1_otherwise, fenics::NoAssemble >, P2Form_div< 1 >, Matrix6r, 2 >(
-       triangle, 5e-14, map );
-
-   logSectionHeader( "P2 DivX^T Forms" );
-   compareUsingAffineMap< P2FenicsForm< p2_divt_cell_integral_0_otherwise, fenics::NoAssemble >, P2Form_divt< 0 >, Matrix6r, 2 >(
-       triangle, 5e-14, map );
-
-   logSectionHeader( "P2 DivY^T Forms" );
-   compareUsingAffineMap< P2FenicsForm< p2_divt_cell_integral_1_otherwise, fenics::NoAssemble >, P2Form_divt< 1 >, Matrix6r, 2 >(
-       triangle, 5e-14, map );
-=======
->>>>>>> 7f615a6f
 
    logSectionHeader( "P1 DivX^T Forms" );
    compareUsingAffineMap< P1FenicsForm< p1_divt_cell_integral_0_otherwise, fenics::NoAssemble >,
@@ -485,17 +459,6 @@
                                     Point3D( { 1.80901699437495e-01, -1.31432778029783e-01, 8.61803398874989e-01 } ),
                                     Point3D( { 1.80901699437495e-01, 1.31432778029783e-01, 1.11180339887499e+00 } ),
                                     Point3D( { 0.00000000000000e+00, 0.00000000000000e+00, 1.25000000000000e+00 } ) };
-<<<<<<< HEAD
-
-   logSectionHeader( "P1 Mass Forms (3D)" );
-   compareForms< P1FenicsForm< fenics::NoAssemble, p1_tet_mass_cell_integral_0_otherwise >, P1Form_mass3D, Matrix4r, 3 >( theTet,
-                                                                                                                          1e-15 );
-
-   logSectionHeader( "P2 Mass Forms (3D)" );
-   compareForms< P2FenicsForm< fenics::NoAssemble, p2_tet_mass_cell_integral_0_otherwise >, P2Form_mass, Matrix10r, 3 >(
-       theTet, 1e-8 ); // need to improve our cubature !!!
-=======
->>>>>>> 7f615a6f
 
    logSectionHeader( "P2ToP1 DivX Forms (3D)" );
    compareForms< P2ToP1FenicsForm< fenics::NoAssemble, p2_to_p1_tet_div_tet_cell_integral_0_otherwise >,
@@ -674,17 +637,6 @@
    Point3D                  v3( { -1.0, 0.50, 0.0 } );
    Point3D                  v4( { 0.3, 0.21, -1.2 } );
    std::array< Point3D, 4 > theTet{ v1, v2, v3, v4 };
-<<<<<<< HEAD
-
-   logSectionHeader( "P1 Mass Forms (3D)" );
-   compareUsingAffineMap< P1FenicsForm< fenics::NoAssemble, p1_tet_mass_cell_integral_0_otherwise >, P1Form_mass3D, Matrix4r, 3 >(
-       theTet, 5e-15, map );
-
-   logSectionHeader( "P2 Mass Forms (3D)" );
-   compareUsingAffineMap< P2FenicsForm< fenics::NoAssemble, p2_tet_mass_cell_integral_0_otherwise >, P2Form_mass, Matrix10r, 3 >(
-       theTet, 5e-7, map ); // need to improve our cubature !!!
-=======
->>>>>>> 7f615a6f
 
    logSectionHeader( "P2 Laplace Forms (3D)" );
    compareUsingAffineMap< P2FenicsForm< fenics::NoAssemble, p2_tet_diffusion_cell_integral_0_otherwise >,
