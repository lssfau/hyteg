--- conflicted
+++ resolved
@@ -184,10 +184,6 @@
   /// Construct a MeshInfo object from a file in Gmsh format
   static MeshInfo fromGmshFile( const std::string & meshFileName );
 
-<<<<<<< HEAD
-  /// Constuct a MeshInfo describing a unit cube discretized by 2 * 4^{level} macro-faces
-  static MeshInfo unitSquareMesh( uint_t level );
-=======
   /// Construct a MeshInfo object for a rectangular domain
 
   /// \param lowerLeft    coordinates of lower left corner of rectangle
@@ -212,7 +208,6 @@
 
   /// Construct a MeshInfo object for a full annulus
   static MeshInfo meshAnnulus( const real_t rmin, const real_t rmax, uint_t nTan, uint_t nRad );
->>>>>>> 5a60c384
 
   /// Returns vertices of the mesh
   const VertexContainer & getVertices() const { return vertices_; };
