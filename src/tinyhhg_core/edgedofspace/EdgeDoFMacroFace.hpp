
#pragma once


#include <tinyhhg_core/edgedofspace/EdgeDoFIndexing.hpp>
#include "tinyhhg_core/primitives/Face.hpp"
#include "tinyhhg_core/levelinfo.hpp"
#include "tinyhhg_core/macros.hpp"
#include "tinyhhg_core/FunctionMemory.hpp"
#include "tinyhhg_core/StencilMemory.hpp"

namespace hhg {
namespace edgedof {
namespace macroface {

using walberla::uint_t;
using walberla::real_c;

template< typename ValueType, uint_t Level >
inline void interpolateTmpl(Face & face,
                            const PrimitiveDataID< FunctionMemory< ValueType >, Face > & faceMemoryId,
                            const std::vector<PrimitiveDataID<FunctionMemory< ValueType >, Face>> &srcIds,
                            std::function< ValueType( const hhg::Point3D &, const std::vector<ValueType>& ) > & expr)
{
  auto faceData = face.getData( faceMemoryId )->getPointer( Level );

  std::vector<ValueType*> srcPtr;
  for(auto src : srcIds){
    srcPtr.push_back(face.getData(src)->getPointer( Level ));
  }

  std::vector<ValueType> srcVectorHorizontal(srcIds.size());
  std::vector<ValueType> srcVectorVertical(srcIds.size());
  std::vector<ValueType> srcVectorDiagonal(srcIds.size());

  const Point3D faceBottomLeftCoords  = face.coords[0];
  const Point3D faceBottomRightCoords = face.coords[1];
  const Point3D faceTopLeftCoords     = face.coords[2];

  const Point3D horizontalMicroEdgeOffset = ( ( faceBottomRightCoords - faceBottomLeftCoords ) / levelinfo::num_microedges_per_edge( Level ) ) * 0.5;
  const Point3D verticalMicroEdgeOffset   = ( ( faceTopLeftCoords     - faceBottomLeftCoords ) / levelinfo::num_microedges_per_edge( Level ) ) * 0.5;

  for ( const auto & it : edgedof::macroface::Iterator( Level, 0 ) )
  {
    const Point3D horizontalMicroEdgePosition = faceBottomLeftCoords + ( ( it.col() * 2 + 1 ) * horizontalMicroEdgeOffset + ( it.row() * 2     ) * verticalMicroEdgeOffset );
    const Point3D verticalMicroEdgePosition   = faceBottomLeftCoords + ( ( it.col() * 2     ) * horizontalMicroEdgeOffset + ( it.row() * 2 + 1 ) * verticalMicroEdgeOffset );
    const Point3D diagonalMicroEdgePosition   = horizontalMicroEdgePosition + verticalMicroEdgeOffset;

    // Do not update horizontal DoFs at bottom
    if ( it.row() != 0 )
    {
      for ( uint_t k = 0; k < srcPtr.size(); ++k )
      {
        srcVectorHorizontal[k] = srcPtr[k][edgedof::macroface::horizontalIndex< Level >( it.col(), it.row() )];
      }

      faceData[ edgedof::macroface::horizontalIndex< Level >( it.col(), it.row() ) ] = expr( horizontalMicroEdgePosition, srcVectorHorizontal );
    }

    // Do not update vertical DoFs at left border
    if ( it.col() != 0 )
    {
      for ( uint_t k = 0; k < srcPtr.size(); ++k )
      {
        srcVectorVertical[k] = srcPtr[k][edgedof::macroface::verticalIndex< Level >( it.col(), it.row() )];
      }

      faceData[ edgedof::macroface::verticalIndex< Level >  ( it.col(), it.row() ) ] = expr( verticalMicroEdgePosition, srcVectorVertical );
    }

    // Do not update diagonal DoFs at diagonal border
    if ( it.col() + it.row() != ( hhg::levelinfo::num_microedges_per_edge( Level ) - 1 ) )
    {
      for ( uint_t k = 0; k < srcPtr.size(); ++k )
      {
        srcVectorDiagonal[k] = srcPtr[k][edgedof::macroface::diagonalIndex< Level >( it.col(), it.row() )];
      }

      faceData[ edgedof::macroface::diagonalIndex< Level >  ( it.col(), it.row() ) ] = expr( diagonalMicroEdgePosition, srcVectorDiagonal );
    }
  }
}

SPECIALIZE_WITH_VALUETYPE( void, interpolateTmpl, interpolate )


template< typename ValueType, uint_t Level >
inline void addTmpl( Face & face, const std::vector< ValueType > & scalars,
                     const std::vector< PrimitiveDataID< FunctionMemory< ValueType >, Face > > & srcIds,
                     const PrimitiveDataID< FunctionMemory< ValueType >, Face > & dstId )
{
  WALBERLA_ASSERT_EQUAL( scalars.size(), srcIds.size(), "Number of scalars must match number of src functions!" );
  WALBERLA_ASSERT_GREATER( scalars.size(), 0, "At least one src function and scalar must be given!" );

  auto dstData = face.getData( dstId )->getPointer( Level );

  for ( const auto & it : indexing::edgedof::macroface::Iterator( Level, 0 ) )
  {
    ValueType tmpHorizontal = static_cast< ValueType >( 0.0 );
    ValueType tmpVertical   = static_cast< ValueType >( 0.0 );
    ValueType tmpDiagonal   = static_cast< ValueType >( 0.0 );

    const uint_t idxHorizontal = indexing::edgedof::macroface::horizontalIndex< Level >( it.col(), it.row() );
    const uint_t idxVertical   = indexing::edgedof::macroface::verticalIndex< Level >( it.col(), it.row() );
    const uint_t idxDiagonal   = indexing::edgedof::macroface::diagonalIndex< Level >( it.col(), it.row() );

<<<<<<< HEAD
    for ( uint_t i = 0; i < scalars.size(); i++ )
=======
    for ( const auto & it : edgedof::macroface::Iterator( Level, 0 ) )
>>>>>>> d268bb48
    {
      const real_t scalar  = scalars[i];
      const auto   srcData = face.getData( srcIds[i] )->getPointer( Level );

      // Do not update horizontal DoFs at bottom
      if ( it.row() != 0 )
      {
<<<<<<< HEAD
        tmpHorizontal += scalar * srcData[ idxHorizontal ];
=======
        const uint_t idx = edgedof::macroface::horizontalIndex< Level >( it.col(), it.row() );
        dstData[ idx ] += scalar * srcData[ idx ];
>>>>>>> d268bb48
      }

      // Do not update vertical DoFs at left border
      if ( it.col() != 0 )
      {
<<<<<<< HEAD
        tmpVertical += scalar * srcData[ idxVertical ];
=======
        const uint_t idx = edgedof::macroface::verticalIndex< Level >( it.col(), it.row() );
        dstData[ idx ] += scalar * srcData[ idx ];
>>>>>>> d268bb48
      }

      // Do not update diagonal DoFs at diagonal border
      if ( it.col() + it.row() != ( hhg::levelinfo::num_microedges_per_edge( Level ) - 1 ) )
      {
<<<<<<< HEAD
        tmpDiagonal += scalar * srcData[ idxDiagonal ];
=======
        const uint_t idx = edgedof::macroface::diagonalIndex< Level >( it.col(), it.row() );
        dstData[ idx ] += scalar * srcData[ idx ];
>>>>>>> d268bb48
      }
    }

    // Do not update horizontal DoFs at bottom
    if ( it.row() != 0 )
    {
      dstData[ idxHorizontal ] += tmpHorizontal;
    }

    // Do not update vertical DoFs at left border
    if ( it.col() != 0 )
    {
      dstData[ idxVertical ] += tmpVertical;
    }

    // Do not update diagonal DoFs at diagonal border
    if ( it.col() + it.row() != ( hhg::levelinfo::num_microedges_per_edge( Level ) - 1 ) )
    {
      dstData[ idxDiagonal ] += tmpDiagonal;
    }
  }

}

SPECIALIZE_WITH_VALUETYPE( void, addTmpl, add )

template< typename ValueType, uint_t Level >
inline void assignTmpl( Face & face, const std::vector< ValueType > & scalars,
                        const std::vector< PrimitiveDataID< FunctionMemory< ValueType >, Face > > & srcIds,
                        const PrimitiveDataID< FunctionMemory< ValueType >, Face > & dstId )
{
  WALBERLA_ASSERT_EQUAL( scalars.size(), srcIds.size(), "Number of scalars must match number of src functions!" );
  WALBERLA_ASSERT_GREATER( scalars.size(), 0, "At least one src function and scalar must be given!" );

  auto dstData = face.getData( dstId )->getPointer( Level );

  for ( const auto & it : edgedof::macroface::Iterator( Level, 0 ) )
  {
    ValueType tmpHorizontal = static_cast< ValueType >( 0.0 );
    ValueType tmpVertical   = static_cast< ValueType >( 0.0 );
    ValueType tmpDiagonal   = static_cast< ValueType >( 0.0 );

    const uint_t idxHorizontal = indexing::edgedof::macroface::horizontalIndex< Level >( it.col(), it.row() );
    const uint_t idxVertical   = indexing::edgedof::macroface::verticalIndex< Level >( it.col(), it.row() );
    const uint_t idxDiagonal   = indexing::edgedof::macroface::diagonalIndex< Level >( it.col(), it.row() );

    for ( uint_t i = 0; i < scalars.size(); i++ )
    {
      const real_t scalar  = scalars[i];
      const auto   srcData = face.getData( srcIds[i] )->getPointer( Level );

      // Do not update horizontal DoFs at bottom
      if ( it.row() != 0 )
      {
        tmpHorizontal += scalar * srcData[ idxHorizontal ];
      }

      // Do not update vertical DoFs at left border
      if ( it.col() != 0 )
      {
        tmpVertical += scalar * srcData[ idxVertical ];
      }

      // Do not update diagonal DoFs at diagonal border
      if ( it.col() + it.row() != ( hhg::levelinfo::num_microedges_per_edge( Level ) - 1 ) )
      {
        tmpDiagonal += scalar * srcData[ idxDiagonal ];
      }
    }

    // Do not update horizontal DoFs at bottom
    if ( it.row() != 0 )
    {
<<<<<<< HEAD
      dstData[ idxHorizontal ] = tmpHorizontal;
=======
      const uint_t idx = edgedof::macroface::horizontalIndex< Level >( it.col(), it.row() );
      dstData[ idx ] = static_cast< ValueType >( 0 );
>>>>>>> d268bb48
    }

    // Do not update vertical DoFs at left border
    if ( it.col() != 0 )
    {
<<<<<<< HEAD
      dstData[ idxVertical ] = tmpVertical;
=======
      const uint_t idx = edgedof::macroface::verticalIndex< Level >( it.col(), it.row() );
      dstData[ idx ] = static_cast< ValueType >( 0 );
>>>>>>> d268bb48
    }

    // Do not update diagonal DoFs at diagonal border
    if ( it.col() + it.row() != ( hhg::levelinfo::num_microedges_per_edge( Level ) - 1 ) )
    {
<<<<<<< HEAD
      dstData[ idxDiagonal ] = tmpDiagonal;
=======
      const uint_t idx = edgedof::macroface::diagonalIndex< Level >( it.col(), it.row() );
      dstData[ idx ] = static_cast< ValueType >( 0 );
>>>>>>> d268bb48
    }
  }
}

SPECIALIZE_WITH_VALUETYPE( void, assignTmpl, assign )

template< typename ValueType, uint_t Level >
inline real_t dotTmpl( Face & face,
                       const PrimitiveDataID< FunctionMemory< ValueType >, Face >& lhsId,
                       const PrimitiveDataID< FunctionMemory< ValueType >, Face >& rhsId )
{
  auto lhsData = face.getData( lhsId )->getPointer( Level );
  auto rhsData = face.getData( rhsId )->getPointer( Level );

  real_t scalarProduct = real_c( 0 );

  for ( const auto & it : edgedof::macroface::Iterator( Level, 0 ) )
  {
    // Do not read horizontal DoFs at bottom
    if ( it.row() != 0 )
    {
      const uint_t idx = edgedof::macroface::horizontalIndex< Level >( it.col(), it.row() );
      scalarProduct += lhsData[ idx ] * rhsData[ idx ];
    }

    // Do not read vertical DoFs at left border
    if ( it.col() != 0 )
    {
      const uint_t idx = edgedof::macroface::verticalIndex< Level >( it.col(), it.row() );
      scalarProduct += lhsData[ idx ] * rhsData[ idx ];
    }

    // Do not read diagonal DoFs at diagonal border
    if ( it.col() + it.row() != ( hhg::levelinfo::num_microedges_per_edge( Level ) - 1 ) )
    {
      const uint_t idx = edgedof::macroface::diagonalIndex< Level >( it.col(), it.row() );
      scalarProduct += lhsData[ idx ] * rhsData[ idx ];
    }
  }

  return scalarProduct;
}

SPECIALIZE_WITH_VALUETYPE( real_t, dotTmpl, dot )

template< typename ValueType, uint_t Level >
inline void enumerateTmpl(Face &face,
                          const PrimitiveDataID < FunctionMemory< ValueType >, Face> &dstId,
                          uint_t& num)
{
  ValueType *dst = face.getData(dstId)->getPointer(Level);
  size_t horizontal_num = num;
  size_t diagonal_num = num +
                        hhg::edgedof::levelToFaceSizeAnyEdgeDoF< Level > -
                        hhg::levelinfo::num_microedges_per_edge( Level ) ;
  size_t vertical_num = num +
                        (hhg::edgedof::levelToFaceSizeAnyEdgeDoF< Level > -
                        hhg::levelinfo::num_microedges_per_edge( Level ))  *
                        2;
  for ( const auto & it : hhg::edgedof::macroface::Iterator( Level, 0 ) )
  {
    /// the border edge DoFs belong to the corresponding edges
    if( it.row() != 0) {
      dst[hhg::edgedof::macroface::horizontalIndex< Level >(it.col(), it.row())] = horizontal_num;
      ++horizontal_num;
      ++num;
    }
    if( it.col() + it.row() != (hhg::levelinfo::num_microedges_per_edge( Level ) - 1)) {
      dst[hhg::edgedof::macroface::diagonalIndex< Level >(it.col(), it.row())] = diagonal_num;
      ++diagonal_num;
      ++num;
    }
    if( it.col() != 0) {
      dst[hhg::edgedof::macroface::verticalIndex< Level >(it.col(), it.row())] = vertical_num;
      ++vertical_num;
      ++num;
    }

  }

}

SPECIALIZE_WITH_VALUETYPE( void, enumerateTmpl, enumerate )

template<uint_t Level>
inline void applyTmpl(Face &face,
                       const PrimitiveDataID<StencilMemory < real_t >, Face> &operatorId,
                       const PrimitiveDataID<FunctionMemory< real_t >, Face> &srcId,
                       const PrimitiveDataID<FunctionMemory< real_t >, Face> &dstId,
                       UpdateType update)
{
  real_t * opr_data = face.getData(operatorId)->getPointer( Level );
  real_t * src      = face.getData(srcId)->getPointer( Level );
  real_t * dst      = face.getData(dstId)->getPointer( Level );

  real_t tmp;

  using namespace edgedof::macroface;

  for ( const auto & it : hhg::edgedof::macroface::Iterator( Level, 0 ) )
  {
    if( it.row() != 0) {
      tmp = 0.0;
      for(uint_t k = 0; k < neighborsFromHorizontalEdge.size(); ++k){
        tmp += opr_data[edgedof::stencilIndexFromHorizontalEdge(neighborsFromHorizontalEdge[k])] *
               src[indexFromHorizontalEdge< Level >(it.col(), it.row(), neighborsFromHorizontalEdge[k])];
      }
      if (update==Replace) {
        dst[indexFromHorizontalEdge<Level>(it.col(), it.row(), stencilDirection::EDGE_HO_C)] = tmp;
      } else if ( update==Add ) {
        dst[indexFromHorizontalEdge<Level>(it.col(), it.row(), stencilDirection::EDGE_HO_C)] += tmp;
      }
    }
    if( it.col() + it.row() != (hhg::levelinfo::num_microedges_per_edge( Level ) - 1)) {
      tmp = 0.0;
      for(uint_t k = 0; k < neighborsFromDiagonalEdge.size(); ++k){
        tmp += opr_data[edgedof::stencilIndexFromDiagonalEdge(neighborsFromDiagonalEdge[k])] *
               src[indexFromDiagonalEdge< Level >(it.col(), it.row(), neighborsFromDiagonalEdge[k])];
      }
      if (update==Replace) {
        dst[indexFromDiagonalEdge< Level >(it.col(), it.row(), stencilDirection::EDGE_DI_C)] = tmp;
      } else if ( update==Add ) {
        dst[indexFromDiagonalEdge<Level>(it.col(), it.row(), stencilDirection::EDGE_DI_C)] += tmp;
      }
    }
    if( it.col() != 0) {
      tmp = 0.0;
      for(uint_t k = 0; k < neighborsFromVerticalEdge.size(); ++k){
        tmp += opr_data[edgedof::stencilIndexFromVerticalEdge(neighborsFromVerticalEdge[k])] *
               src[indexFromVerticalEdge< Level >(it.col(), it.row(), neighborsFromVerticalEdge[k])];
      }

      if (update==Replace) {
        dst[indexFromVerticalEdge< Level >(it.col(), it.row(), stencilDirection::EDGE_VE_C)] = tmp;
      } else if ( update==Add ) {
        dst[indexFromVerticalEdge<Level>(it.col(), it.row(), stencilDirection::EDGE_VE_C)] += tmp;
      }
    }
  }
}

SPECIALIZE(void, applyTmpl, apply)

}
}
}

<|MERGE_RESOLUTION|>--- conflicted
+++ resolved
@@ -94,21 +94,17 @@
 
   auto dstData = face.getData( dstId )->getPointer( Level );
 
-  for ( const auto & it : indexing::edgedof::macroface::Iterator( Level, 0 ) )
+  for ( const auto & it : edgedof::macroface::Iterator( Level, 0 ) )
   {
     ValueType tmpHorizontal = static_cast< ValueType >( 0.0 );
     ValueType tmpVertical   = static_cast< ValueType >( 0.0 );
     ValueType tmpDiagonal   = static_cast< ValueType >( 0.0 );
 
-    const uint_t idxHorizontal = indexing::edgedof::macroface::horizontalIndex< Level >( it.col(), it.row() );
-    const uint_t idxVertical   = indexing::edgedof::macroface::verticalIndex< Level >( it.col(), it.row() );
-    const uint_t idxDiagonal   = indexing::edgedof::macroface::diagonalIndex< Level >( it.col(), it.row() );
-
-<<<<<<< HEAD
+    const uint_t idxHorizontal = edgedof::macroface::horizontalIndex< Level >( it.col(), it.row() );
+    const uint_t idxVertical   = edgedof::macroface::verticalIndex< Level >( it.col(), it.row() );
+    const uint_t idxDiagonal   = edgedof::macroface::diagonalIndex< Level >( it.col(), it.row() );
+
     for ( uint_t i = 0; i < scalars.size(); i++ )
-=======
-    for ( const auto & it : edgedof::macroface::Iterator( Level, 0 ) )
->>>>>>> d268bb48
     {
       const real_t scalar  = scalars[i];
       const auto   srcData = face.getData( srcIds[i] )->getPointer( Level );
@@ -116,34 +112,19 @@
       // Do not update horizontal DoFs at bottom
       if ( it.row() != 0 )
       {
-<<<<<<< HEAD
         tmpHorizontal += scalar * srcData[ idxHorizontal ];
-=======
-        const uint_t idx = edgedof::macroface::horizontalIndex< Level >( it.col(), it.row() );
-        dstData[ idx ] += scalar * srcData[ idx ];
->>>>>>> d268bb48
       }
 
       // Do not update vertical DoFs at left border
       if ( it.col() != 0 )
       {
-<<<<<<< HEAD
         tmpVertical += scalar * srcData[ idxVertical ];
-=======
-        const uint_t idx = edgedof::macroface::verticalIndex< Level >( it.col(), it.row() );
-        dstData[ idx ] += scalar * srcData[ idx ];
->>>>>>> d268bb48
       }
 
       // Do not update diagonal DoFs at diagonal border
       if ( it.col() + it.row() != ( hhg::levelinfo::num_microedges_per_edge( Level ) - 1 ) )
       {
-<<<<<<< HEAD
         tmpDiagonal += scalar * srcData[ idxDiagonal ];
-=======
-        const uint_t idx = edgedof::macroface::diagonalIndex< Level >( it.col(), it.row() );
-        dstData[ idx ] += scalar * srcData[ idx ];
->>>>>>> d268bb48
       }
     }
 
@@ -186,9 +167,9 @@
     ValueType tmpVertical   = static_cast< ValueType >( 0.0 );
     ValueType tmpDiagonal   = static_cast< ValueType >( 0.0 );
 
-    const uint_t idxHorizontal = indexing::edgedof::macroface::horizontalIndex< Level >( it.col(), it.row() );
-    const uint_t idxVertical   = indexing::edgedof::macroface::verticalIndex< Level >( it.col(), it.row() );
-    const uint_t idxDiagonal   = indexing::edgedof::macroface::diagonalIndex< Level >( it.col(), it.row() );
+    const uint_t idxHorizontal = edgedof::macroface::horizontalIndex< Level >( it.col(), it.row() );
+    const uint_t idxVertical   = edgedof::macroface::verticalIndex< Level >( it.col(), it.row() );
+    const uint_t idxDiagonal   = edgedof::macroface::diagonalIndex< Level >( it.col(), it.row() );
 
     for ( uint_t i = 0; i < scalars.size(); i++ )
     {
@@ -217,34 +198,19 @@
     // Do not update horizontal DoFs at bottom
     if ( it.row() != 0 )
     {
-<<<<<<< HEAD
       dstData[ idxHorizontal ] = tmpHorizontal;
-=======
-      const uint_t idx = edgedof::macroface::horizontalIndex< Level >( it.col(), it.row() );
-      dstData[ idx ] = static_cast< ValueType >( 0 );
->>>>>>> d268bb48
     }
 
     // Do not update vertical DoFs at left border
     if ( it.col() != 0 )
     {
-<<<<<<< HEAD
       dstData[ idxVertical ] = tmpVertical;
-=======
-      const uint_t idx = edgedof::macroface::verticalIndex< Level >( it.col(), it.row() );
-      dstData[ idx ] = static_cast< ValueType >( 0 );
->>>>>>> d268bb48
     }
 
     // Do not update diagonal DoFs at diagonal border
     if ( it.col() + it.row() != ( hhg::levelinfo::num_microedges_per_edge( Level ) - 1 ) )
     {
-<<<<<<< HEAD
       dstData[ idxDiagonal ] = tmpDiagonal;
-=======
-      const uint_t idx = edgedof::macroface::diagonalIndex< Level >( it.col(), it.row() );
-      dstData[ idx ] = static_cast< ValueType >( 0 );
->>>>>>> d268bb48
     }
   }
 }
