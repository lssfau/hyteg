#pragma once

#include "core/mpi/all.h"

#include "tinyhhg_core/Function.hpp"
#include "tinyhhg_core/types/pointnd.hpp"

#include "tinyhhg_core/primitives/Vertex.hpp"
#include "tinyhhg_core/primitives/Edge.hpp"
#include "tinyhhg_core/primitives/Face.hpp"

#include "tinyhhg_core/communication/BufferedCommunication.hpp"

#include "EdgeDoFMemory.hpp"
#include "EdgeDoFDataHandling.hpp"
#include "EdgeDoFMacroFace.hpp"
#include "EdgeDoFMacroEdge.hpp"
#include "EdgeDoFPackInfo.hpp"


namespace hhg {

template< typename ValueType >
class EdgeDoFFunction : public Function< EdgeDoFFunction< ValueType > >
{
public:

  EdgeDoFFunction( const std::string & name, const std::shared_ptr< PrimitiveStorage > & storage, const uint_t & minLevel, const uint_t & maxLevel ) :
      Function< EdgeDoFFunction< ValueType > >( name, storage, minLevel, maxLevel )
  {
    auto edgeDoFMacroVertexFunctionMemoryDataHandling = std::make_shared< EdgeDoFMacroVertexFunctionMemoryDataHandling< ValueType > >( minLevel, maxLevel );
    auto edgeDoFMacroEdgeFunctionMemoryDataHandling   = std::make_shared< EdgeDoFMacroEdgeFunctionMemoryDataHandling< ValueType > >( minLevel, maxLevel );
    auto edgeDoFMacroFaceFunctionMemoryDataHandling   = std::make_shared< EdgeDoFMacroFaceFunctionMemoryDataHandling< ValueType > >( minLevel, maxLevel );

    storage->addVertexData( vertexDataID_, edgeDoFMacroVertexFunctionMemoryDataHandling, name );
    storage->addEdgeData(   edgeDataID_,   edgeDoFMacroEdgeFunctionMemoryDataHandling,   name );
    storage->addFaceData(   faceDataID_,   edgeDoFMacroFaceFunctionMemoryDataHandling,   name );

    for (uint_t level = minLevel; level <= maxLevel; ++level) {
      //communicators_[level]->setLocalCommunicationMode(communication::BufferedCommunicator::BUFFERED_MPI);
      communicators_[level]->addPackInfo(
        std::make_shared<EdgeDoFPackInfo<ValueType> >(level, vertexDataID_, edgeDataID_, faceDataID_, storage_));
    }
  }

  const PrimitiveDataID< FunctionMemory< ValueType >, Vertex>   & getVertexDataID() const { return vertexDataID_; }
  const PrimitiveDataID< FunctionMemory< ValueType >,   Edge>   & getEdgeDataID()   const { return edgeDataID_; }
  const PrimitiveDataID< FunctionMemory< ValueType >,   Face>   & getFaceDataID()   const { return faceDataID_; }

private:

    using Function< EdgeDoFFunction< ValueType > >::storage_;
    using Function< EdgeDoFFunction< ValueType > >::communicators_;

    /// Interpolates a given expression to a EdgeDoFFunction
    inline void
    interpolate_impl(std::function<ValueType(const Point3D &, const std::vector<ValueType>&)> &expr,
                                             const std::vector<EdgeDoFFunction<ValueType>*> srcFunctions,
                                             uint_t level,
                                             DoFType flag = All);

    inline void
    assign_impl( const std::vector< ValueType > scalars, const std::vector< EdgeDoFFunction< ValueType >* > functions,
                 uint_t level, DoFType flag = All );

    inline void
    add_impl( const std::vector< ValueType > scalars, const std::vector< EdgeDoFFunction< ValueType >* > functions,
              uint_t level, DoFType flag = All );

    inline real_t
    dot_impl( EdgeDoFFunction< ValueType >& rhs, uint_t level, DoFType flag = All );

    inline void
    prolongate_impl( uint_t sourceLevel, DoFType flag = All );

    inline void
    prolongateQuadratic_impl( uint_t sourceLevel, DoFType flag = All );

    inline void
    restrict_impl( uint_t sourceLevel, DoFType flag = All );

    inline void
    enumerate_impl( uint_t level, uint_t& num );

    PrimitiveDataID< FunctionMemory< ValueType >, Vertex > vertexDataID_;
    PrimitiveDataID< FunctionMemory< ValueType >, Edge > edgeDataID_;
    PrimitiveDataID< FunctionMemory< ValueType >, Face > faceDataID_;
};

template< typename ValueType >
inline void EdgeDoFFunction< ValueType >::interpolate_impl(std::function<ValueType(const Point3D &, const std::vector<ValueType>&)> &expr,
                                                           const std::vector<EdgeDoFFunction<ValueType>*> srcFunctions,
                                                           uint_t level,
                                                           DoFType flag)
{
  WALBERLA_LOG_WARNING_ON_ROOT( "Interpolate not fully implemented!" );

<<<<<<< HEAD
  for ( auto & it : storage_->getEdges() )
  {
    Edge & edge = *it.second;

    if ( testFlag( edge.getDoFType(), flag ) )
    {
      edgedof::macroedge::interpolate< ValueType >( level, edge, edgeDataID_, expr );
    }
  }

  communicators_[ level ]->template startCommunication< Edge, Face >();

=======
  // Collect all source IDs in a vector
//  std::vector<PrimitiveDataID<FunctionMemory< ValueType >, Vertex>> srcVertexIDs;
//  std::vector<PrimitiveDataID<FunctionMemory< ValueType >, Edge>>   srcEdgeIDs;
  std::vector<PrimitiveDataID<FunctionMemory< ValueType >, Face>>   srcFaceIDs;

  for (auto& function : srcFunctions)
  {
//    srcVertexIDs.push_back(function->vertexDataID_);
//    srcEdgeIDs.push_back(function->edgeDataID_);
    srcFaceIDs.push_back(function->faceDataID_);
  }

>>>>>>> d6710690
  for ( auto & it : storage_->getFaces() )
  {
    Face & face = *it.second;

    if ( testFlag( face.type, flag ) )
    {
      edgedof::macroface::interpolate< ValueType >( level, face, faceDataID_, srcFaceIDs, expr );
    }
  }

  communicators_[ level ]->template endCommunication< Edge, Face >();

}

template< typename ValueType >
inline void EdgeDoFFunction< ValueType >::assign_impl(const std::vector<ValueType> scalars, const std::vector<EdgeDoFFunction< ValueType >*> functions, size_t level, DoFType flag)
{
  WALBERLA_LOG_WARNING_ON_ROOT( "Assign not fully implemented!" );

  std::vector<PrimitiveDataID< FunctionMemory< ValueType >, Vertex >> srcVertexIDs;
  std::vector<PrimitiveDataID< FunctionMemory< ValueType >, Edge >>     srcEdgeIDs;
  std::vector<PrimitiveDataID< FunctionMemory< ValueType >, Face >>     srcFaceIDs;

  for ( auto& function : functions )
  {
      srcVertexIDs.push_back( function->vertexDataID_ );
      srcEdgeIDs.push_back( function->edgeDataID_);
      srcFaceIDs.push_back( function->faceDataID_ );
  }

  for ( auto & it : storage_->getEdges() )
  {
    Edge & edge = *it.second;

    if ( testFlag( edge.getDoFType(), flag ) )
    {
      edgedof::macroedge::assign< ValueType >( level, edge, scalars, srcEdgeIDs, edgeDataID_ );
    }
  }

  communicators_[ level ]->template startCommunication< Edge, Face >();

  for ( auto & it : storage_->getFaces() )
  {
    Face & face = *it.second;

    if ( testFlag( face.type, flag ) )
    {
      edgedof::macroface::assign< ValueType >( level, face, scalars, srcFaceIDs, faceDataID_ );
    }
  }

  communicators_[ level ]->template endCommunication< Edge, Face >();

}

template< typename ValueType >
inline void EdgeDoFFunction< ValueType >::add_impl(const std::vector<ValueType> scalars, const std::vector<EdgeDoFFunction< ValueType >*> functions, size_t level, DoFType flag)
{
  WALBERLA_LOG_WARNING_ON_ROOT( "Add not fully implemented!" );

  std::vector<PrimitiveDataID< FunctionMemory< ValueType >, Vertex >> srcVertexIDs;
  std::vector<PrimitiveDataID< FunctionMemory< ValueType >, Edge >>     srcEdgeIDs;
  std::vector<PrimitiveDataID< FunctionMemory< ValueType >, Face >>     srcFaceIDs;

  for ( auto& function : functions )
  {
      srcVertexIDs.push_back( function->vertexDataID_ );
      srcEdgeIDs.push_back( function->edgeDataID_);
      srcFaceIDs.push_back( function->faceDataID_ );
  }

  for ( auto & it : storage_->getEdges() )
  {
    Edge & edge = *it.second;

    if ( testFlag( edge.getDoFType(), flag ) )
    {
      edgedof::macroedge::add< ValueType >( level, edge, scalars, srcEdgeIDs, edgeDataID_ );
    }
  }

  communicators_[ level ]->template startCommunication< Edge, Face >();

  for ( auto & it : storage_->getFaces() )
  {
    Face & face = *it.second;

    if ( testFlag( face.type, flag ) )
    {
      edgedof::macroface::add< ValueType >( level, face, scalars, srcFaceIDs, faceDataID_ );
    }
  }

  communicators_[ level ]->template endCommunication< Edge, Face >();
}

template< typename ValueType >
inline real_t EdgeDoFFunction< ValueType >::dot_impl(EdgeDoFFunction< ValueType >& rhs, size_t level, DoFType flag)
{
  WALBERLA_LOG_WARNING_ON_ROOT( "Dot not fully implemented!" );

  real_t scalarProduct =  0.0 ;

  for ( auto & it : storage_->getEdges() )
  {
    Edge & edge = *it.second;

    if ( testFlag( edge.getDoFType(), flag ) )
    {
      scalarProduct += edgedof::macroedge::dot< ValueType >( level, edge, edgeDataID_, rhs.edgeDataID_ );
    }
  }

  for ( auto & it : storage_->getFaces() )
  {
    Face & face = *it.second;

    if ( testFlag( face.type, flag ) )
    {
      scalarProduct += edgedof::macroface::dot< ValueType >( level, face, faceDataID_, rhs.faceDataID_ );
    }
  }

  walberla::mpi::allReduceInplace( scalarProduct, walberla::mpi::SUM, walberla::mpi::MPIManager::instance()->comm() );
  return scalarProduct;
}

template< typename ValueType >
inline void EdgeDoFFunction< ValueType >::prolongate_impl(size_t sourceLevel, DoFType flag)
{
  WALBERLA_ASSERT( false, "To be implemented..." );
}

template< typename ValueType >
inline void EdgeDoFFunction< ValueType >::prolongateQuadratic_impl(size_t sourceLevel, DoFType flag)
{
  WALBERLA_ASSERT( false, "To be implemented..." );
}

template< typename ValueType >
inline void EdgeDoFFunction< ValueType >::restrict_impl(size_t sourceLevel, DoFType flag)
{
  WALBERLA_ASSERT( false, "To be implemented..." );
}

template< typename ValueType >
inline void EdgeDoFFunction< ValueType >::enumerate_impl(uint_t level, uint_t& num)
{
  for (auto& it : storage_->getEdges()) {
    Edge& edge = *it.second;
    edgedof::macroedge::enumerate< ValueType >(level, edge, edgeDataID_, num);
  }

  communicators_[level]->template startCommunication<Edge, Face>();


  for (auto& it : storage_->getFaces()) {
    Face& face = *it.second;
    edgedof::macroface::enumerate< ValueType >(level, face, faceDataID_, num);
  }

  communicators_[level]->template endCommunication<Edge, Face>();

  communicators_[level]->template startCommunication<Face, Edge>();
  communicators_[level]->template endCommunication<Face, Edge>();

  communicators_[level]->template startCommunication<Edge, Vertex>();
  communicators_[level]->template endCommunication<Edge, Vertex>();

}

}<|MERGE_RESOLUTION|>--- conflicted
+++ resolved
@@ -95,33 +95,28 @@
 {
   WALBERLA_LOG_WARNING_ON_ROOT( "Interpolate not fully implemented!" );
 
-<<<<<<< HEAD
-  for ( auto & it : storage_->getEdges() )
-  {
-    Edge & edge = *it.second;
-
-    if ( testFlag( edge.getDoFType(), flag ) )
-    {
-      edgedof::macroedge::interpolate< ValueType >( level, edge, edgeDataID_, expr );
+  // Collect all source IDs in a vector
+  std::vector<PrimitiveDataID<FunctionMemory< ValueType >, Edge>>   srcEdgeIDs;
+  std::vector<PrimitiveDataID<FunctionMemory< ValueType >, Face>>   srcFaceIDs;
+
+  for (auto& function : srcFunctions)
+  {
+    srcEdgeIDs.push_back(function->edgeDataID_);
+    srcFaceIDs.push_back(function->faceDataID_);
+  }
+
+  for ( auto & it : storage_->getEdges() )
+  {
+    Edge & edge = *it.second;
+
+    if ( testFlag( edge.getDoFType(), flag ) )
+    {
+      edgedof::macroedge::interpolate< ValueType >( level, edge, edgeDataID_, srcEdgeIDs, expr );
     }
   }
 
   communicators_[ level ]->template startCommunication< Edge, Face >();
 
-=======
-  // Collect all source IDs in a vector
-//  std::vector<PrimitiveDataID<FunctionMemory< ValueType >, Vertex>> srcVertexIDs;
-//  std::vector<PrimitiveDataID<FunctionMemory< ValueType >, Edge>>   srcEdgeIDs;
-  std::vector<PrimitiveDataID<FunctionMemory< ValueType >, Face>>   srcFaceIDs;
-
-  for (auto& function : srcFunctions)
-  {
-//    srcVertexIDs.push_back(function->vertexDataID_);
-//    srcEdgeIDs.push_back(function->edgeDataID_);
-    srcFaceIDs.push_back(function->faceDataID_);
-  }
-
->>>>>>> d6710690
   for ( auto & it : storage_->getFaces() )
   {
     Face & face = *it.second;
@@ -133,7 +128,6 @@
   }
 
   communicators_[ level ]->template endCommunication< Edge, Face >();
-
 }
 
 template< typename ValueType >
