#pragma once

#include "core/mpi/all.h"

#include "tinyhhg_core/Function.hpp"
#include "tinyhhg_core/types/pointnd.hpp"

#include "tinyhhg_core/primitives/Vertex.hpp"
#include "tinyhhg_core/primitives/Edge.hpp"
#include "tinyhhg_core/primitives/Face.hpp"

#include "tinyhhg_core/communication/BufferedCommunication.hpp"

<<<<<<< HEAD
#include "EdgeDoFMacroCell.hpp"
#include "EdgeDoFMacroFace.hpp"
#include "EdgeDoFMacroEdge.hpp"
#include "EdgeDoFPackInfo.hpp"

=======
#include "tinyhhg_core/edgedofspace/EdgeDoFMacroFace.hpp"
#include "tinyhhg_core/edgedofspace/EdgeDoFMacroEdge.hpp"
#include "tinyhhg_core/edgedofspace/EdgeDoFPackInfo.hpp"
#include "tinyhhg_core/FunctionProperties.hpp"
>>>>>>> 78cc875d
#include "tinyhhg_core/boundary/BoundaryConditions.hpp"

namespace hhg {

using walberla::real_c;

namespace edgedof {
///@name Size Functions
///@{

inline uint_t edgeDoFMacroVertexFunctionMemorySize( const uint_t &level, const Primitive & primitive )
{
  WALBERLA_UNUSED( level );
  return 2 * primitive.getNumNeighborEdges();
}

inline uint_t edgeDoFMacroEdgeFunctionMemorySize( const uint_t &level, const Primitive & primitive )
{
  return levelinfo::num_microedges_per_edge( level ) + primitive.getNumNeighborFaces() * ( 3 * ( levelinfo::num_microedges_per_edge( level ) ) - 1 );
}

inline uint_t edgeDoFMacroFaceFunctionMemorySize( const uint_t &level, const Primitive & primitive )
{
  WALBERLA_UNUSED( primitive );
  return 3 * ( ( ( levelinfo::num_microedges_per_edge( level ) + 1 ) * levelinfo::num_microedges_per_edge( level ) ) / 2 );
}

inline uint_t edgeDoFMacroCellFunctionMemorySize( const uint_t & level, const Primitive & primitive )
{
  WALBERLA_UNUSED( primitive );
  return   6 * ( levelinfo::num_microvertices_per_cell_from_width( levelinfo::num_microedges_per_edge( level ) ) )
         + ( levelinfo::num_microvertices_per_cell_from_width( levelinfo::num_microedges_per_edge( level ) - 1 ) );
}

///@}

}// namespace edgedof

template< typename ValueType >
class EdgeDoFFunction : public Function< EdgeDoFFunction< ValueType > >
{
public:

  EdgeDoFFunction( const std::string & name, const std::shared_ptr< PrimitiveStorage > & storage ) :
    Function< EdgeDoFFunction< ValueType > >( name, storage ),
    vertexDataID_( storage->generateInvalidPrimitiveDataID< MemoryDataHandling< FunctionMemory< ValueType >, Vertex >, Vertex >() ),
    edgeDataID_(   storage->generateInvalidPrimitiveDataID< MemoryDataHandling< FunctionMemory< ValueType >, Edge >,   Edge >() ),
    faceDataID_(   storage->generateInvalidPrimitiveDataID< MemoryDataHandling< FunctionMemory< ValueType >, Face >,   Face >() )
  {}

  EdgeDoFFunction( const std::string & name, const std::shared_ptr< PrimitiveStorage > & storage, const uint_t & minLevel, const uint_t & maxLevel ) :
    EdgeDoFFunction( name, storage, minLevel, maxLevel, BoundaryCondition::create012BC() )
  {}

  EdgeDoFFunction( const std::string & name, const std::shared_ptr< PrimitiveStorage > & storage, const uint_t & minLevel, const uint_t & maxLevel, const BoundaryCondition & boundaryCondition ) :
      Function< EdgeDoFFunction< ValueType > >( name, storage, minLevel, maxLevel ), boundaryCondition_( boundaryCondition )
  {
    std::shared_ptr<MemoryDataHandling<FunctionMemory< ValueType >, Vertex >> vertexDataHandling =
        std::make_shared< MemoryDataHandling<FunctionMemory< ValueType >, Vertex >>(minLevel, maxLevel, edgedof::edgeDoFMacroVertexFunctionMemorySize);

    std::shared_ptr<MemoryDataHandling<FunctionMemory< ValueType >, Edge >> edgeDataHandling   =
        std::make_shared< MemoryDataHandling<FunctionMemory< ValueType >, Edge   >>(minLevel, maxLevel, edgedof::edgeDoFMacroEdgeFunctionMemorySize);

    std::shared_ptr<MemoryDataHandling<FunctionMemory< ValueType >, Face >> faceDataHandling   =
        std::make_shared< MemoryDataHandling<FunctionMemory< ValueType >, Face   >>(minLevel, maxLevel, edgedof::edgeDoFMacroFaceFunctionMemorySize);

    std::shared_ptr<MemoryDataHandling<FunctionMemory< ValueType >, Cell >> cellDataHandling   =
        std::make_shared< MemoryDataHandling<FunctionMemory< ValueType >, Cell   >>(minLevel, maxLevel, edgedof::edgeDoFMacroCellFunctionMemorySize);


    storage->addVertexData( vertexDataID_, vertexDataHandling, name );
    storage->addEdgeData(   edgeDataID_,   edgeDataHandling,   name );
    storage->addFaceData(   faceDataID_,   faceDataHandling,   name );
    storage->addCellData(   cellDataID_,   cellDataHandling,   name );

    for (uint_t level = minLevel; level <= maxLevel; ++level) {
      //communicators_[level]->setLocalCommunicationMode(communication::BufferedCommunicator::BUFFERED_MPI);
      communicators_[level]->addPackInfo(
        std::make_shared<EdgeDoFPackInfo<ValueType> >(level, vertexDataID_, edgeDataID_, faceDataID_, this->getStorage()));
    }
  }

  inline void
  assign( const std::vector< ValueType > scalars, const std::vector< EdgeDoFFunction< ValueType >* > functions,
          uint_t level, DoFType flag = All );

  inline void
  add( const std::vector< ValueType > scalars, const std::vector< EdgeDoFFunction< ValueType >* > functions,
       uint_t level, DoFType flag = All );

  /// Interpolates a given expression to a EdgeDoFFunction

  inline void
  interpolate( const std::function< ValueType( const Point3D & ) >& expr,
                          uint_t level, DoFType flag = All);

  inline void
  interpolateExtended( const std::function<ValueType(const Point3D &, const std::vector<ValueType>&)> &expr,
                       const std::vector<EdgeDoFFunction<ValueType>*> srcFunctions,
                      uint_t level,
                      DoFType flag = All);

  inline real_t
  dotLocal( EdgeDoFFunction< ValueType >& rhs, uint_t level, DoFType flag = All );

  inline void enumerate( uint_t level );

  const PrimitiveDataID< FunctionMemory< ValueType >, Vertex>   & getVertexDataID() const { return vertexDataID_; }
  const PrimitiveDataID< FunctionMemory< ValueType >,   Edge>   & getEdgeDataID()   const { return edgeDataID_; }
  const PrimitiveDataID< FunctionMemory< ValueType >,   Face>   & getFaceDataID()   const { return faceDataID_; }
  const PrimitiveDataID< FunctionMemory< ValueType >,   Cell>   & getCellDataID()   const { return cellDataID_; }


  inline real_t getMaxMagnitude( uint_t level, DoFType flag = All, bool mpiReduce = true );

  inline BoundaryCondition getBoundaryCondition() const { return boundaryCondition_; }

  template< typename SenderType, typename ReceiverType >
  inline void startCommunication( const uint_t & level ) const
  {
    if ( isDummy() ) { return; }
    communicators_.at( level )->template startCommunication< SenderType, ReceiverType >();
  }

  template< typename SenderType, typename ReceiverType >
  inline void endCommunication( const uint_t & level ) const
  {
    if ( isDummy() ) { return; }
    communicators_.at( level )->template endCommunication< SenderType, ReceiverType >();
  }

  template< typename SenderType, typename ReceiverType >
  inline void communicate( const uint_t & level ) const
  {
    if ( isDummy() ) { return; }
    communicators_.at( level )->template communicate< SenderType, ReceiverType >();
  }

  inline void setLocalCommunicationMode( const communication::BufferedCommunicator::LocalCommunicationMode & localCommunicationMode )
  {
    if ( isDummy() ) { return; }
    for ( auto & communicator : communicators_ )
    {
      communicator.second->setLocalCommunicationMode( localCommunicationMode );
    }
  }

   using Function< EdgeDoFFunction< ValueType > >::isDummy;

private:

   inline void enumerate( uint_t level, ValueType& offset );

   using Function< EdgeDoFFunction< ValueType > >::communicators_;

<<<<<<< HEAD
    PrimitiveDataID< FunctionMemory< ValueType >, Vertex > vertexDataID_;
    PrimitiveDataID< FunctionMemory< ValueType >, Edge > edgeDataID_;
    PrimitiveDataID< FunctionMemory< ValueType >, Face > faceDataID_;
    PrimitiveDataID< FunctionMemory< ValueType >, Cell > cellDataID_;
=======
   PrimitiveDataID< FunctionMemory< ValueType >, Vertex > vertexDataID_;
   PrimitiveDataID< FunctionMemory< ValueType >, Edge > edgeDataID_;
   PrimitiveDataID< FunctionMemory< ValueType >, Face > faceDataID_;
>>>>>>> 78cc875d

   BoundaryCondition boundaryCondition_;

   /// friend P2Function for usage of enumerate
   friend class P2Function< ValueType >;
};

template< typename ValueType >
inline void EdgeDoFFunction< ValueType >::interpolate(const std::function< ValueType( const Point3D& ) >& expr,
                                                      uint_t level, DoFType flag)
{
  if ( isDummy() ) { return; }
  std::function< ValueType(const Point3D&,const std::vector<ValueType>&)> exprExtended = [&expr](const hhg::Point3D& x, const std::vector<ValueType>&) {
      return expr(x);
  };
  interpolateExtended( exprExtended, {}, level, flag );
}

template< typename ValueType >
inline void EdgeDoFFunction< ValueType >::interpolateExtended(const std::function<ValueType(const Point3D &, const std::vector<ValueType>&)> &expr,
                                                              const std::vector<EdgeDoFFunction<ValueType>*> srcFunctions,
                                                              uint_t level,
                                                              DoFType flag)
{
  if ( isDummy() ) { return; }
  this->startTiming( "Interpolate" );
  // Collect all source IDs in a vector
  std::vector<PrimitiveDataID<FunctionMemory< ValueType >, Edge>>   srcEdgeIDs;
  std::vector<PrimitiveDataID<FunctionMemory< ValueType >, Face>>   srcFaceIDs;
  std::vector<PrimitiveDataID<FunctionMemory< ValueType >, Cell>>   srcCellIDs;

  for (auto& function : srcFunctions)
  {
    srcEdgeIDs.push_back(function->edgeDataID_);
    srcFaceIDs.push_back(function->faceDataID_);
    srcCellIDs.push_back(function->cellDataID_);
  }

  for ( auto & it : this->getStorage()->getEdges() )
  {
    Edge & edge = *it.second;

    if ( testFlag( boundaryCondition_.getBoundaryType( edge.getMeshBoundaryFlag() ), flag ) )
    {
      edgedof::macroedge::interpolate< ValueType >( level, edge, edgeDataID_, srcEdgeIDs, expr );
    }
  }

  communicators_[ level ]->template startCommunication< Edge, Face >();

  for ( auto & it : this->getStorage()->getFaces() )
  {
    Face & face = *it.second;

    if ( testFlag( boundaryCondition_.getBoundaryType( face.getMeshBoundaryFlag() ), flag ) )
    {
      edgedof::macroface::interpolate< ValueType >( level, face, faceDataID_, srcFaceIDs, expr );
    }
  }

  communicators_[ level ]->template endCommunication< Edge, Face >();

  for ( auto & it : this->getStorage()->getCells() )
  {
    Cell & cell = *it.second;

    if ( testFlag( boundaryCondition_.getBoundaryType( cell.getMeshBoundaryFlag() ), flag ) )
    {
      edgedof::macrocell::interpolate< ValueType >( level, cell, cellDataID_, srcCellIDs, expr );
    }
  }
  this->stopTiming( "Interpolate" );
}

template< typename ValueType >
inline void EdgeDoFFunction< ValueType >::assign(const std::vector<ValueType> scalars, const std::vector<EdgeDoFFunction< ValueType >*> functions, size_t level, DoFType flag)
{
  if ( isDummy() ) { return; }
  this->startTiming( "Assign" );
  std::vector<PrimitiveDataID< FunctionMemory< ValueType >, Edge >>     srcEdgeIDs;
  std::vector<PrimitiveDataID< FunctionMemory< ValueType >, Face >>     srcFaceIDs;
  std::vector<PrimitiveDataID< FunctionMemory< ValueType >, Cell >>     srcCellIDs;

  for ( auto& function : functions )
  {
      srcEdgeIDs.push_back( function->edgeDataID_);
      srcFaceIDs.push_back( function->faceDataID_ );
      srcCellIDs.push_back( function->cellDataID_ );
  }

  for ( auto & it : this->getStorage()->getEdges() )
  {
    Edge & edge = *it.second;

    if ( testFlag( boundaryCondition_.getBoundaryType( edge.getMeshBoundaryFlag() ), flag ) )
    {
      edgedof::macroedge::assign< ValueType >( level, edge, scalars, srcEdgeIDs, edgeDataID_ );
    }
  }

  communicators_[ level ]->template startCommunication< Edge, Face >();

  for ( auto & it : this->getStorage()->getFaces() )
  {
    Face & face = *it.second;

    if ( testFlag( boundaryCondition_.getBoundaryType( face.getMeshBoundaryFlag() ), flag ) )
    {
      edgedof::macroface::assign< ValueType >( level, face, scalars, srcFaceIDs, faceDataID_ );
    }
  }

  communicators_[ level ]->template endCommunication< Edge, Face >();

  for ( auto & it : this->getStorage()->getCells() )
  {
    Cell & cell = *it.second;

    if ( testFlag( boundaryCondition_.getBoundaryType( cell.getMeshBoundaryFlag() ), flag ) )
    {
      edgedof::macrocell::assign< ValueType >( level, cell, scalars, srcCellIDs, cellDataID_ );
    }
  }


  this->stopTiming( "Assign" );
}

template< typename ValueType >
inline void EdgeDoFFunction< ValueType >::add(const std::vector<ValueType> scalars, const std::vector<EdgeDoFFunction< ValueType >*> functions, size_t level, DoFType flag)
{
  if ( isDummy() ) { return; }
  this->startTiming( "Add" );
  std::vector<PrimitiveDataID< FunctionMemory< ValueType >, Edge >>     srcEdgeIDs;
  std::vector<PrimitiveDataID< FunctionMemory< ValueType >, Face >>     srcFaceIDs;
  std::vector<PrimitiveDataID< FunctionMemory< ValueType >, Cell >>     srcCellIDs;

  for ( auto& function : functions )
  {
      srcEdgeIDs.push_back( function->edgeDataID_);
      srcFaceIDs.push_back( function->faceDataID_ );
      srcCellIDs.push_back( function->cellDataID_ );
  }

  for ( auto & it : this->getStorage()->getEdges() )
  {
    Edge & edge = *it.second;

    if ( testFlag( boundaryCondition_.getBoundaryType( edge.getMeshBoundaryFlag() ), flag ) )
    {
      edgedof::macroedge::add< ValueType >( level, edge, scalars, srcEdgeIDs, edgeDataID_ );
    }
  }

  communicators_[ level ]->template startCommunication< Edge, Face >();

  for ( auto & it : this->getStorage()->getFaces() )
  {
    Face & face = *it.second;

    if ( testFlag( boundaryCondition_.getBoundaryType( face.getMeshBoundaryFlag() ), flag ) )
    {
      edgedof::macroface::add< ValueType >( level, face, scalars, srcFaceIDs, faceDataID_ );
    }
  }

  communicators_[ level ]->template endCommunication< Edge, Face >();

  for ( auto & it : this->getStorage()->getCells() )
  {
    Cell & cell = *it.second;

    if ( testFlag( boundaryCondition_.getBoundaryType( cell.getMeshBoundaryFlag() ), flag ) )
    {
      edgedof::macrocell::add< ValueType >( level, cell, scalars, srcCellIDs, cellDataID_ );
    }
  }

  this->stopTiming( "Add" );
}

template< typename ValueType >
inline real_t EdgeDoFFunction< ValueType >::dotLocal(EdgeDoFFunction< ValueType >& rhs, size_t level, DoFType flag)
{
  if ( isDummy() ) { return real_c(0); }
  this->startTiming( "Dot (local)" );
  real_t scalarProduct =  0.0 ;

  for ( auto & it : this->getStorage()->getEdges() )
  {
    Edge & edge = *it.second;

    if ( testFlag( boundaryCondition_.getBoundaryType( edge.getMeshBoundaryFlag() ), flag ) )
    {
      scalarProduct += edgedof::macroedge::dot< ValueType >( level, edge, edgeDataID_, rhs.edgeDataID_ );
    }
  }

  for ( auto & it : this->getStorage()->getFaces() )
  {
    Face & face = *it.second;

    if ( testFlag( boundaryCondition_.getBoundaryType( face.getMeshBoundaryFlag() ), flag ) )
    {
      scalarProduct += edgedof::macroface::dot< ValueType >( level, face, faceDataID_, rhs.faceDataID_ );
    }
  }

<<<<<<< HEAD
  for ( auto & it : this->getStorage()->getCells() )
  {
    Cell & cell = *it.second;

    if ( testFlag( boundaryCondition_.getBoundaryType( cell.getMeshBoundaryFlag() ), flag ) )
    {
      scalarProduct += edgedof::macrocell::dot< ValueType >( level, cell, cellDataID_, rhs.cellDataID_ );
    }
  }

=======
  this->stopTiming( "Dot (local)" );
>>>>>>> 78cc875d
  return scalarProduct;
}

template< typename ValueType >
inline void EdgeDoFFunction< ValueType >::enumerate(uint_t level)
{
   if ( isDummy() ) { return; }
   this->startTiming( "Enumerate" );

   uint_t counter = hhg::numberOfLocalDoFs< EdgeDoFFunctionTag >( *( this->getStorage() ), level );

   std::vector< uint_t > dofs_per_rank = walberla::mpi::allGather( counter );

   ValueType startOnRank = 0;

   for( uint_t i = 0; i < uint_c(walberla::MPIManager::instance()->rank()); ++i )
   {
      startOnRank += dofs_per_rank[i];
   }

   enumerate( level, startOnRank);
   this->stopTiming( "Enumerate" );
}

template< typename ValueType >
inline void EdgeDoFFunction< ValueType >::enumerate(uint_t level, ValueType& offset)
{

  for (auto& it : this->getStorage()->getEdges()) {
    Edge& edge = *it.second;
    edgedof::macroedge::enumerate< ValueType >(level, edge, edgeDataID_, offset);
  }

  communicators_[level]->template startCommunication<Edge, Face>();


  for (auto& it : this->getStorage()->getFaces()) {
    Face& face = *it.second;
    edgedof::macroface::enumerate< ValueType >(level, face, faceDataID_, offset);
  }

  communicators_[level]->template endCommunication<Edge, Face>();

  communicators_[level]->template startCommunication<Face, Edge>();
  communicators_[level]->template endCommunication<Face, Edge>();

  communicators_[level]->template startCommunication<Edge, Vertex>();
  communicators_[level]->template endCommunication<Edge, Vertex>();

}


template< typename ValueType >
inline real_t EdgeDoFFunction< ValueType >::getMaxMagnitude( uint_t level, DoFType flag, bool mpiReduce )
{
  if ( isDummy() ) { return real_c(0); }
  real_t localMax = real_t(0.0);

  for( auto& it : this->getStorage()->getEdges() )
  {
    Edge &edge = *it.second;
    const DoFType edgeBC = this->getBoundaryCondition().getBoundaryType( edge.getMeshBoundaryFlag() );
    if ( testFlag( edgeBC, flag ) )
    {
      localMax = std::max( localMax, edgedof::macroedge::getMaxMagnitude< ValueType >( level, edge, edgeDataID_ ));
    }
  }

  for( auto& it : this->getStorage()->getFaces() )
  {
    Face &face = *it.second;
    const DoFType faceBC = this->getBoundaryCondition().getBoundaryType( face.getMeshBoundaryFlag() );
    if ( testFlag( faceBC, flag ) )
    {
      localMax = std::max( localMax, edgedof::macroface::getMaxMagnitude< ValueType >( level, face, faceDataID_ ));
    }
  }

  if( mpiReduce )
  {
    walberla::mpi::allReduceInplace( localMax, walberla::mpi::MAX, walberla::mpi::MPIManager::instance()->comm() );
  }

  return localMax;
}


}// namespace hhg<|MERGE_RESOLUTION|>--- conflicted
+++ resolved
@@ -11,18 +11,11 @@
 
 #include "tinyhhg_core/communication/BufferedCommunication.hpp"
 
-<<<<<<< HEAD
-#include "EdgeDoFMacroCell.hpp"
-#include "EdgeDoFMacroFace.hpp"
-#include "EdgeDoFMacroEdge.hpp"
-#include "EdgeDoFPackInfo.hpp"
-
-=======
+#include "tinyhhg_core/edgedofspace/EdgeDoFMacroCell.hpp"
 #include "tinyhhg_core/edgedofspace/EdgeDoFMacroFace.hpp"
 #include "tinyhhg_core/edgedofspace/EdgeDoFMacroEdge.hpp"
 #include "tinyhhg_core/edgedofspace/EdgeDoFPackInfo.hpp"
 #include "tinyhhg_core/FunctionProperties.hpp"
->>>>>>> 78cc875d
 #include "tinyhhg_core/boundary/BoundaryConditions.hpp"
 
 namespace hhg {
@@ -178,16 +171,10 @@
 
    using Function< EdgeDoFFunction< ValueType > >::communicators_;
 
-<<<<<<< HEAD
-    PrimitiveDataID< FunctionMemory< ValueType >, Vertex > vertexDataID_;
-    PrimitiveDataID< FunctionMemory< ValueType >, Edge > edgeDataID_;
-    PrimitiveDataID< FunctionMemory< ValueType >, Face > faceDataID_;
-    PrimitiveDataID< FunctionMemory< ValueType >, Cell > cellDataID_;
-=======
    PrimitiveDataID< FunctionMemory< ValueType >, Vertex > vertexDataID_;
    PrimitiveDataID< FunctionMemory< ValueType >, Edge > edgeDataID_;
    PrimitiveDataID< FunctionMemory< ValueType >, Face > faceDataID_;
->>>>>>> 78cc875d
+   PrimitiveDataID< FunctionMemory< ValueType >, Cell > cellDataID_;
 
    BoundaryCondition boundaryCondition_;
 
@@ -396,7 +383,6 @@
     }
   }
 
-<<<<<<< HEAD
   for ( auto & it : this->getStorage()->getCells() )
   {
     Cell & cell = *it.second;
@@ -407,9 +393,8 @@
     }
   }
 
-=======
   this->stopTiming( "Dot (local)" );
->>>>>>> 78cc875d
+
   return scalarProduct;
 }
 
