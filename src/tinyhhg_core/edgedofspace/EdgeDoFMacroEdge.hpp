--- conflicted
+++ resolved
@@ -58,25 +58,18 @@
 
   auto dstData = edge.getData( dstId )->getPointer( Level );
 
-  for ( const auto & it : indexing::edgedof::macroedge::Iterator( Level ) )
+  for ( const auto & it : edgedof::macroedge::Iterator( Level ) )
   {
     ValueType tmp = static_cast< ValueType >( 0.0 );
 
-    const uint_t idx = indexing::edgedof::macroedge::indexFromHorizontalEdge< Level >( it.col(), stencilDirection::EDGE_HO_C );
+    const uint_t idx = edgedof::macroedge::indexFromHorizontalEdge< Level >( it.col(), stencilDirection::EDGE_HO_C );
 
-<<<<<<< HEAD
     for ( uint_t i = 0; i < scalars.size(); i++ )
     {
       const real_t scalar  = scalars[i];
       const auto   srcData = edge.getData( srcIds[i] )->getPointer( Level );
 
       tmp += scalar * srcData[ idx ];
-=======
-    for ( const auto & it : edgedof::macroedge::Iterator( Level ) )
-    {
-      const uint_t idx = edgedof::macroedge::indexFromHorizontalEdge< Level >( it.col(), stencilDirection::EDGE_HO_C );
-      dstData[ idx ] += scalar * srcData[ idx ];
->>>>>>> d268bb48
     }
 
     dstData[ idx ] += tmp;
@@ -98,15 +91,9 @@
 
   for ( const auto & it : edgedof::macroedge::Iterator( Level ) )
   {
-<<<<<<< HEAD
     ValueType tmp = static_cast< ValueType >( 0.0 );
 
-    const uint_t idx = indexing::edgedof::macroedge::indexFromHorizontalEdge< Level >( it.col(), stencilDirection::EDGE_HO_C );
-=======
     const uint_t idx = edgedof::macroedge::indexFromHorizontalEdge< Level >( it.col(), stencilDirection::EDGE_HO_C );
-    dstData[ idx ] = static_cast< ValueType >( 0 );
-  }
->>>>>>> d268bb48
 
     for ( uint_t i = 0; i < scalars.size(); i++ )
     {
