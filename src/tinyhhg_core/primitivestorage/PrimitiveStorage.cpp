--- conflicted
+++ resolved
@@ -254,14 +254,15 @@
 #endif
 }
 
-<<<<<<< HEAD
+
 std::shared_ptr< PrimitiveStorage > PrimitiveStorage::createFromGmshFile( const std::string & meshFilePath )
 {
   const MeshInfo meshInfo = MeshInfo::fromGmshFile( meshFilePath );
   const SetupPrimitiveStorage setupStorage( meshInfo, uint_c( walberla::mpi::MPIManager::instance()->numProcesses() ) );
   return std::make_shared< PrimitiveStorage >( setupStorage );
 }
-=======
+
+
 PrimitiveStorage::PrimitiveStorage( const SetupPrimitiveStorage & setupStorage,
                                     const std::shared_ptr< walberla::WcTimingTree > & timingTree ) :
   PrimitiveStorage(setupStorage)
@@ -269,7 +270,6 @@
   timingTree_ = timingTree;
 }
 
->>>>>>> 56b76055
 
 void PrimitiveStorage::getPrimitives( PrimitiveMap & primitiveMap ) const
 {
