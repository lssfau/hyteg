--- conflicted
+++ resolved
@@ -11,37 +11,6 @@
 public:
 
   MinResSolver(const std::shared_ptr<PrimitiveStorage> & storage, size_t minLevel, size_t maxLevel, Preconditioner prec_ = Preconditioner())
-<<<<<<< HEAD
-    : prec(prec_)
-  {
-    p_vm = new F("vm", storage, minLevel, maxLevel);
-    p_v = new F("v", storage, minLevel, maxLevel);
-    p_vp = new F("vp", storage, minLevel, maxLevel);
-
-    p_z = new F("z", storage, minLevel, maxLevel);
-    p_zp = new F("zp", storage, minLevel, maxLevel);
-
-    p_wm = new F("wm", storage, minLevel, maxLevel);
-    p_w = new F("w", storage, minLevel, maxLevel);
-    p_wp = new F("wp", storage, minLevel, maxLevel);
-  }
-
-  ~MinResSolver()
-  {
-#if 0
-    delete p_vm;
-    delete p_v;
-    delete p_vp;
-
-    delete p_z;
-    delete p_zp;
-
-    delete p_wm;
-    delete p_w;
-    delete p_wp;
-#endif
-  }
-=======
     : prec(prec_),
       p_vm( "vm", storage, minLevel, maxLevel),
       p_v("v", storage, minLevel, maxLevel),
@@ -53,7 +22,6 @@
       p_wp("wp", storage, minLevel, maxLevel),
       p_tmp("tmp", storage, minLevel, maxLevel)
   {}
->>>>>>> 51b6b0d2
 
   void init(size_t level, DoFType flag)
   {
@@ -70,11 +38,7 @@
     A.apply(x, r, level, flag);
     p_v.assign({1.0, -1.0}, {&b, &r}, level, flag);
 
-<<<<<<< HEAD
-    prec.apply(*p_v, *p_z, level, flag);
-=======
     prec.apply(p_v, p_z, level, flag);
->>>>>>> 51b6b0d2
 
     real_t gamma_old = 1.0;
     real_t gamma_new = std::sqrt(p_z.dot(p_v, level, flag));
@@ -107,11 +71,7 @@
 
       p_vp.assign({1.0, -delta / gamma_new, -gamma_new / gamma_old}, {&p_vp, &p_v, &p_vm}, level, flag);
 
-<<<<<<< HEAD
-      prec.apply(*p_vp, *p_zp, level, flag);
-=======
       prec.apply(p_vp, p_zp, level, flag);
->>>>>>> 51b6b0d2
 
       gamma_old = gamma_new;
       gamma_new = std::sqrt(p_zp.dot(p_vp, level, flag));
