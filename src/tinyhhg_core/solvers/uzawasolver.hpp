--- conflicted
+++ resolved
@@ -19,14 +19,8 @@
   };
 
   UzawaSolver(const std::shared_ptr<PrimitiveStorage> & storage, uint_t minLevel, uint_t maxLevel)
-<<<<<<< HEAD
-    : minLevel_(minLevel), maxLevel_(maxLevel), coarseSolver_(storage, minLevel, maxLevel),
-      ax_("uzw_ax", storage, minLevel, maxLevel), tmp_("uzw_tmp", storage, minLevel, maxLevel),
-      storage_(storage)
-=======
     : minLevel_(minLevel), maxLevel_(maxLevel), coarseSolver_(storage, minLevel, minLevel),
       ax_("uzw_ax", storage, minLevel, maxLevel), tmp_("uzw_tmp", storage, minLevel, maxLevel)
->>>>>>> 2d181831
   {
     // TODO: remove hardcoded parameters
     nuPre_ = 3;
@@ -43,46 +37,30 @@
 
   void solve(O& A, F& x, F& b, F& r, uint_t level, real_t tolerance, size_t maxiter, DoFType flag = All, CycleType cycleType = CycleType::VCYCLE, bool printInfo = false)
   {
-    DoFType newFlag = flag;
-
-    if (A.isFreeslip()) {
-      newFlag = newFlag | DirichletBoundary;
-    }
 
     if (level == minLevel_) {
-      coarseSolver_.solve(A, x, b, r, level, tolerance, maxiter, newFlag, false);
+      coarseSolver_.solve(A, x, b, r, level, tolerance, maxiter, flag, false);
 //      uzawaSmooth(A, x, b, r, level, flag);
     }
     else {
       // pre-smooth
       for (size_t i = 0; i < nuPre_; ++i)
       {
-        uzawaSmooth(A, x, b, r, level, newFlag);
+        uzawaSmooth(A, x, b, r, level, flag);
       }
 
 
-      A.apply(x, ax_, level, newFlag);
-      r.assign({1.0, -1.0}, { &b, &ax_ }, level, newFlag);
+      A.apply(x, ax_, level, flag);
+      r.assign({1.0, -1.0}, { &b, &ax_ }, level, flag);
 
       // restrict
-      r.restrict(level, newFlag);
-      b.assign({1.0}, { &r }, level - 1, newFlag);
+      r.restrict(level, flag);
+      b.assign({1.0}, { &r }, level - 1, flag);
 //      hhg::projectMean(b.p, ax_.p, level-1);
 
       x.interpolate(zero_, level-1);
 
-      if (A.isFreeslip()) {
-        P1::projectNormal(storage_, {{ &b.u, &b.v }}, *A.getNormals(), level - 1, DirichletBoundary);
-      }
-
       // solve on coarser level
-<<<<<<< HEAD
-      nuPre_ += 2;
-      nuPost_ += 2;
-      solve(A, x, b, r, level-1, tolerance, maxiter, newFlag, printInfo);
-      nuPre_ -= 2;
-      nuPost_ -= 2;
-=======
       nuPre_ += nuAdd_;
       nuPost_ += nuAdd_;
       solve(A, x, b, r, level-1, tolerance, maxiter, flag, cycleType, printInfo);
@@ -91,17 +69,16 @@
       }
       nuPre_ -= nuAdd_;
       nuPost_ -= nuAdd_;
->>>>>>> 2d181831
 
       // prolongate
-      tmp_.assign({1.0}, { &x }, level, newFlag);
-      x.prolongate(level-1, newFlag);
-      x.add({1.0}, { &tmp_ }, level, newFlag);
+      tmp_.assign({1.0}, { &x }, level, flag);
+      x.prolongate(level-1, flag);
+      x.add({1.0}, { &tmp_ }, level, flag);
 
       // post-smooth
       for (size_t i = 0; i < nuPost_; ++i)
       {
-        uzawaSmooth(A, x, b, r, level, newFlag);
+        uzawaSmooth(A, x, b, r, level, flag);
       }
     }
 
@@ -140,7 +117,6 @@
   F tmp_;
 
   std::function<real_t(const hhg::Point3D&)> zero_;
-  const std::shared_ptr<PrimitiveStorage> & storage_;
 
 };
 
