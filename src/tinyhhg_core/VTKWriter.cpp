#include <tinyhhg_core/edgedofspace/EdgeDoFIndexing.hpp>
#include "VTKWriter.hpp"
#include "levelinfo.hpp"
#include "tinyhhg_core/format.hpp"
#include "tinyhhg_core/p1functionspace/P1Function.hpp"
#include "tinyhhg_core/p1functionspace/VertexDoFIndexing.hpp"
#include "tinyhhg_core/celldofspace/CellDoFIndexing.hpp"


namespace hhg
{

using walberla::real_c;

static void writeXMLHeader( std::ostream & output )
{
  WALBERLA_ROOT_SECTION()
  {
    output << "<?xml version=\"1.0\"?>\n";
    output << "<VTKFile type=\"UnstructuredGrid\">\n";
    output << " <UnstructuredGrid>\n";
  }
}

static void writeXMLFooter( std::ostream & output )
{
  WALBERLA_ROOT_SECTION()
  {
    output << " </UnstructuredGrid>\n";
    output << "</VTKFile>\n";
  }
}

static void writePieceHeader( std::ostream & output, const uint_t & numberOfPoints, const uint_t & numberOfCells )
{
  output << "<Piece "
         << "NumberOfPoints=\"" << numberOfPoints << "\" "
         << "NumberOfCells=\"" << numberOfCells << "\""
         << ">\n";
}

static void writePieceFooter( std::ostream & output )
{
  output << "</Piece>\n";
}

static void writePointsHeader( std::ostream & output )
{
  output << "<Points>\n";
  output << "<DataArray type=\"Float64\" NumberOfComponents=\"3\">\n";
}

static void writePointsFooter( std::ostream & output )
{
  output << "\n</DataArray>\n";
  output << "</Points>\n";
}

void VTKOutput::writeVertexDoFData( std::ostream & output, const vertexdof::VertexDoFFunction< real_t > * function,
                                const std::shared_ptr< PrimitiveStorage > & storage, const uint_t & level  ) const
{
  if ( write2D_ )
  {
    for ( const auto & it : storage->getFaces() )
    {
      const Face &face = *it.second;

      size_t len = levelinfo::num_microvertices_per_face( level );
      output << std::scientific;

      for ( size_t i = 0; i < len; ++i )
      {
        output << face.getData( function->getFaceDataID() )->getPointer( level )[i] << " ";
      }
    }
  }
  else
  {
    for ( const auto & it : storage->getCells() )
    {
      const Cell & cell   = *it.second;
      const auto cellData = cell.getData( function->getCellDataID() )->getPointer( level );

      output << std::scientific;

      for ( const auto & idxIt : vertexdof::macrocell::Iterator( level ) )
      {
        output << cellData[ vertexdof::macrocell::index( level, idxIt.x(), idxIt.y(), idxIt.z() ) ] << " ";
      }
    }
  }
}

void VTKOutput::writeEdgeDoFData( std::ostream & output, const EdgeDoFFunction< real_t > * function,
                              const std::shared_ptr< PrimitiveStorage > & storage, const uint_t & level, const DoFType & dofType ) const
{
  WALBERLA_ASSERT(    dofType == VTKOutput::DoFType::EDGE_HORIZONTAL
                   || dofType == VTKOutput::DoFType::EDGE_VERTICAL
                   || dofType == VTKOutput::DoFType::EDGE_DIAGONAL );

  for ( const auto & it : storage->getFaces() )
  {
    const Face & face = *it.second;

    output << std::scientific;

    switch ( dofType )
    {
    case VTKOutput::DoFType::EDGE_HORIZONTAL:
    {
      for ( const auto & itIdx : edgedof::macroface::Iterator( level ) )
      {
        output << face.getData( function->getFaceDataID() )->getPointer( level )[ edgedof::macroface::horizontalIndex( level, itIdx.col(), itIdx.row() ) ] << "\n";
      }
      break;
    }
    case VTKOutput::DoFType::EDGE_VERTICAL:
    {
      for ( const auto & itIdx : edgedof::macroface::Iterator( level ) )
      {
        output << face.getData( function->getFaceDataID() )->getPointer( level )[ edgedof::macroface::verticalIndex( level, itIdx.col(), itIdx.row() ) ] << "\n";
      }
      break;
    }
    case VTKOutput::DoFType::EDGE_DIAGONAL:
    {
      for ( const auto & itIdx : edgedof::macroface::Iterator( level ) )
      {
        output << face.getData( function->getFaceDataID() )->getPointer( level )[ edgedof::macroface::diagonalIndex( level, itIdx.col(), itIdx.row() ) ] << "\n";
      }
      break;
    }
    default:
      WALBERLA_ABORT( "Bad DoF type in VTK output for edge DoFs" );
      break;
    }

  }
}


const std::map< VTKOutput::DoFType, std::string > VTKOutput::DoFTypeToString_ =
{
  { DoFType::VERTEX,          "VertexDoF" },
  { DoFType::EDGE_HORIZONTAL, "HorizontalEdgeDoF" },
  { DoFType::EDGE_VERTICAL,   "VerticalEdgeDoF" },
  { DoFType::EDGE_DIAGONAL,   "DiagonalEdgeDoF" },
  { DoFType::DG,              "DGDoF" },
  { DoFType::P2,              "P2" },
};


std::string VTKOutput::fileNameExtension( const VTKOutput::DoFType & dofType, const uint_t & level, const uint_t & timestep ) const
{
  return hhg::format("_%s_level%u_ts%u", DoFTypeToString_.at( dofType ).c_str(), level, timestep);
}


void VTKOutput::writePointsForMicroVertices( std::ostream & output, const std::shared_ptr< PrimitiveStorage > & storage, const uint_t & level ) const
{
  if ( write2D_ )
  {
    for ( const auto & it : storage->getFaces() )
    {
      Face &face = *it.second;

      size_t rowsize = levelinfo::num_microvertices_per_edge( level );
<<<<<<< HEAD
      Point3D x, xBlend;
      real_t h = 1.0 / (real_c(rowsize)-1);
=======
      Point3D x, x0, xBlend;

      x0 = face.coords[0];

      Point3D d0 = (face.coords[1] - face.coords[0]) / (real_c(rowsize)-1);
      Point3D d2 = (face.coords[2] - face.coords[0]) / (real_c(rowsize)-1);
>>>>>>> 997720af

      size_t inner_rowsize = rowsize;

      for (size_t i = 0; i < rowsize; ++i)
      {
        x[1] = real_c(i) * h;

        for (size_t j = 0; j < inner_rowsize; ++j)
        {
<<<<<<< HEAD
          x[0] = real_c(j) * h;
          face.blendingMap->evalF(x, xBlend);
          output << std::scientific << xBlend[0] << " " << xBlend[1] << " " << xBlend[2] << " ";
=======
          face.getGeometryMap()->evalF(x, xBlend);
          output << std::scientific << xBlend[0] << " " << xBlend[1] << " " << xBlend[2] << " ";
          x += d0;
>>>>>>> 997720af
        }

        --inner_rowsize;
      }
    }
  }
  else
  {
    for ( const auto & it : storage->getCells() )
    {
      const Cell & cell = *it.second;

      std::vector< PrimitiveID > neighborVertices;
      cell.getNeighborVertices( neighborVertices );
      WALBERLA_ASSERT_EQUAL( neighborVertices.size(), 4 );

      WALBERLA_ASSERT( storage->vertexExistsLocally( neighborVertices[0] ) || storage->vertexExistsInNeighborhood( neighborVertices[0] ) );
      WALBERLA_ASSERT( storage->vertexExistsLocally( neighborVertices[1] ) || storage->vertexExistsInNeighborhood( neighborVertices[1] ) );
      WALBERLA_ASSERT( storage->vertexExistsLocally( neighborVertices[2] ) || storage->vertexExistsInNeighborhood( neighborVertices[2] ) );
      WALBERLA_ASSERT( storage->vertexExistsLocally( neighborVertices[3] ) || storage->vertexExistsInNeighborhood( neighborVertices[3] ) );

      Point3D xBlend;
      const Point3D x0 = storage->getVertex( neighborVertices[0] )->getCoordinates();
      const Point3D x1 = storage->getVertex( neighborVertices[1] )->getCoordinates();
      const Point3D x2 = storage->getVertex( neighborVertices[2] )->getCoordinates();
      const Point3D x3 = storage->getVertex( neighborVertices[3] )->getCoordinates();

      const uint_t numIntervals = levelinfo::num_microvertices_per_edge( level ) - 1;

      const Point3D dx = ( x1 - x0 ) / real_c( numIntervals );
      const Point3D dy = ( x2 - x0 ) / real_c( numIntervals );
      const Point3D dz = ( x3 - x0 ) / real_c( numIntervals );

      for ( const auto & idxIt : vertexdof::macrocell::Iterator( level, 0 ) )
      {
        const Point3D vtkPoint = real_c( idxIt.dep() ) * dz + real_c( idxIt.row() ) * dy + real_c( idxIt.col() ) * dx;
        cell.getGeometryMap()->evalF( vtkPoint, xBlend );
        output << std::scientific << xBlend[0] << " " << xBlend[1] << " " << xBlend[2] << "\n";
      }
    }
  }
}

void VTKOutput::writePointsForMicroEdges( std::ostream & output, const std::shared_ptr< PrimitiveStorage > & storage,
                                          const uint_t & level, const VTKOutput::DoFType & dofType ) const
{
  WALBERLA_ASSERT( write2D_, "Three-dimensional output not yet implemented for edge DoFs!" );

  WALBERLA_ASSERT(    dofType == VTKOutput::DoFType::EDGE_HORIZONTAL
                   || dofType == VTKOutput::DoFType::EDGE_VERTICAL
                   || dofType == VTKOutput::DoFType::EDGE_DIAGONAL );

  for ( const auto & it : storage->getFaces() )
  {
    Face &face = *it.second;

    const Point3D faceBottomLeftCoords  = face.coords[0];
    const Point3D faceBottomRightCoords = face.coords[1];
    const Point3D faceTopLeftCoords     = face.coords[2];

    const Point3D horizontalMicroEdgeOffset = ( ( faceBottomRightCoords - faceBottomLeftCoords ) / real_c( levelinfo::num_microedges_per_edge( level ) ) ) * 0.5;
    const Point3D verticalMicroEdgeOffset   = ( ( faceTopLeftCoords     - faceBottomLeftCoords ) / real_c( levelinfo::num_microedges_per_edge( level ) ) ) * 0.5;

    Point3D xBlend;

    switch ( dofType )
    {
    case DoFType::EDGE_HORIZONTAL:
    {
      for ( const auto & itIdx : edgedof::macroface::Iterator( level, 0 ) )
      {
        const Point3D horizontalMicroEdgePosition = faceBottomLeftCoords + ( real_c( itIdx.col() * 2 + 1 ) * horizontalMicroEdgeOffset + real_c( itIdx.row() * 2     ) * verticalMicroEdgeOffset );
        face.getGeometryMap()->evalF( horizontalMicroEdgePosition, xBlend );
        output << xBlend[0] << " " << xBlend[1] << " " << xBlend[2] << "\n";
      }
      break;
    }
    case DoFType::EDGE_VERTICAL:
    {
      for ( const auto & itIdx : edgedof::macroface::Iterator( level, 0 ) )
      {
        const Point3D verticalMicroEdgePosition   = faceBottomLeftCoords + ( real_c( itIdx.col() * 2     ) * horizontalMicroEdgeOffset + real_c( itIdx.row() * 2 + 1 ) * verticalMicroEdgeOffset );
        face.getGeometryMap()->evalF( verticalMicroEdgePosition, xBlend );
        output << xBlend[0]   << " " << xBlend[1]   << " " << xBlend[2]   << "\n";
      }
      break;
    }
    case DoFType::EDGE_DIAGONAL:
    {
      for ( const auto & itIdx : edgedof::macroface::Iterator( level, 0 ) )
      {
        const Point3D horizontalMicroEdgePosition = faceBottomLeftCoords + ( real_c( itIdx.col() * 2 + 1 ) * horizontalMicroEdgeOffset + real_c( itIdx.row() * 2     ) * verticalMicroEdgeOffset );
        const Point3D diagonalMicroEdgePosition   = horizontalMicroEdgePosition + verticalMicroEdgeOffset;
        face.getGeometryMap()->evalF( diagonalMicroEdgePosition, xBlend );
        output << xBlend[0]   << " " << xBlend[1]   << " " << xBlend[2]   << "\n";
      }
      break;
    }
    default:
      WALBERLA_ABORT( "Bad DoF type in VTK output for edge DoFs" );
      break;
    }
  }
}

void VTKOutput::writeCells2D( std::ostream & output, const std::shared_ptr< PrimitiveStorage > & storage, const uint_t & faceWidth ) const
{
  output << "<Cells>\n";
  output << "<DataArray type=\"Int32\" Name=\"connectivity\">\n";

  const uint_t numberOfCells = (((faceWidth - 1) * faceWidth) / 2) + (((faceWidth - 2) * (faceWidth - 1)) / 2);

  // connectivity
  size_t offset = 0;

  for (auto & it : storage->getFaces()) {
    //TODO is it really unused?
    WALBERLA_UNUSED(it);
    size_t rowsize = faceWidth - 1;
    size_t inner_rowsize = rowsize;

    for (size_t i = 0; i < rowsize; ++i)
    {
      for (size_t j = 0; j < inner_rowsize-1; ++j)
      {
        output << offset << " " << offset + 1 << " " << offset + inner_rowsize + 1 << " ";
        output << offset + 1 << " " << offset + inner_rowsize + 2 << " " << offset + inner_rowsize + 1 << " ";
        ++offset;
      }

      output << offset << " " << offset + 1 << " " << offset + inner_rowsize + 1 << " ";

      offset += 2;
      --inner_rowsize;
    }

    ++offset;
  }

  output << "\n</DataArray>\n";
  output << "<DataArray type=\"Int32\" Name=\"offsets\">\n";

  // offsets
  offset = 3;
  for (auto& it : storage->getFaces()) {
    WALBERLA_UNUSED(it);

    for (size_t i = 0; i < numberOfCells; ++i)
    {
      output << offset << " ";
      offset += 3;
    }
  }

  output << "\n</DataArray>\n";
  output << "<DataArray type=\"UInt8\" Name=\"types\">\n";

  // cell types
  for (auto& it : storage->getFaces()) {
    WALBERLA_UNUSED(it);
    for (size_t i = 0; i < numberOfCells; ++i)
    {
      output << "5 ";
    }
  }

  output << "\n</DataArray>\n";
  output << "</Cells>\n";
}


void VTKOutput::writeCells3D( std::ostream & output, const std::shared_ptr< PrimitiveStorage > & storage, const uint_t & level ) const
{
  output << "<Cells>\n";
  output << "<DataArray type=\"Int32\" Name=\"connectivity\">\n";

  // calculates the position of the point in the VTK list of points from a logical vertex index
  auto calcVTKPointArrayPosition = [ level ]( const indexing::Index & vertexIndex ) -> uint_t
  {
    const uint_t zOffset =   levelinfo::num_microvertices_per_cell( level )
                           - levelinfo::num_microvertices_per_cell_from_width( levelinfo::num_microvertices_per_edge( level ) - vertexIndex.z() );
    const uint_t yOffset =   levelinfo::num_microvertices_per_face_from_width( levelinfo::num_microvertices_per_edge( level ) - vertexIndex.z() )
                           - levelinfo::num_microvertices_per_face_from_width( levelinfo::num_microvertices_per_edge( level ) - vertexIndex.z() - vertexIndex.y() );
    const uint_t xOffset = vertexIndex.x();
    return xOffset + yOffset + zOffset;
  };

  const uint_t numberOfCells = levelinfo::num_microcells_per_cell( level );

  uint_t cellCounter = 0;

  for ( const auto & it : indexing::CellIterator( levelinfo::num_microedges_per_edge( level ) ) )
  {
    const auto spanningVertexIndices = celldof::macrocell::getMicroVerticesFromMicroCell( it, celldof::CellType::WHITE_UP );

    for ( const auto & spanningVertexIndex : spanningVertexIndices )
    {
      output << calcVTKPointArrayPosition( spanningVertexIndex ) << " ";
    }
    output << "\n";
    cellCounter++;
  }

  for ( const auto & it : indexing::CellIterator( levelinfo::num_microedges_per_edge( level ) - 1 ) )
  {
    const auto spanningVertexIndices = celldof::macrocell::getMicroVerticesFromMicroCell( it, celldof::CellType::BLUE_UP );

    for ( const auto & spanningVertexIndex : spanningVertexIndices )
    {
      output << calcVTKPointArrayPosition( spanningVertexIndex ) << " ";
    }
    output << "\n";
    cellCounter++;
  }

  for ( const auto & it : indexing::CellIterator( levelinfo::num_microedges_per_edge( level ) - 1 ) )
  {
    const auto spanningVertexIndices = celldof::macrocell::getMicroVerticesFromMicroCell( it, celldof::CellType::GREEN_UP );

    for ( const auto & spanningVertexIndex : spanningVertexIndices )
    {
      output << calcVTKPointArrayPosition( spanningVertexIndex ) << " ";
    }
    output << "\n";
    cellCounter++;
  }

  for ( const auto & it : indexing::CellIterator( levelinfo::num_microedges_per_edge( level ) - 2 ) )
  {
    const auto spanningVertexIndices = celldof::macrocell::getMicroVerticesFromMicroCell( it, celldof::CellType::WHITE_DOWN );

    for ( const auto & spanningVertexIndex : spanningVertexIndices )
    {
      output << calcVTKPointArrayPosition( spanningVertexIndex ) << " ";
    }
    output << "\n";
    cellCounter++;
  }

  for ( const auto & it : indexing::CellIterator( levelinfo::num_microedges_per_edge( level ) - 1 ) )
  {
    const auto spanningVertexIndices = celldof::macrocell::getMicroVerticesFromMicroCell( it, celldof::CellType::BLUE_DOWN );

    for ( const auto & spanningVertexIndex : spanningVertexIndices )
    {
      output << calcVTKPointArrayPosition( spanningVertexIndex ) << " ";
    }
    output << "\n";
    cellCounter++;
  }

  for ( const auto & it : indexing::CellIterator( levelinfo::num_microedges_per_edge( level ) - 1 ) )
  {
    const auto spanningVertexIndices = celldof::macrocell::getMicroVerticesFromMicroCell( it, celldof::CellType::GREEN_DOWN );

    for ( const auto & spanningVertexIndex : spanningVertexIndices )
    {
      output << calcVTKPointArrayPosition( spanningVertexIndex ) << " ";
    }
    output << "\n";
    cellCounter++;
  }

  WALBERLA_ASSERT_EQUAL( cellCounter, numberOfCells );

  output << "\n</DataArray>\n";
  output << "<DataArray type=\"Int32\" Name=\"offsets\">\n";

  // offsets
  uint_t offset = 4;
  for ( const auto & it : storage->getCells() ) {
    WALBERLA_UNUSED(it);

    for ( size_t i = 0; i < numberOfCells; ++i )
    {
      output << offset << " ";
      offset += 4;
    }
  }

  output << "\n</DataArray>\n";
  output << "<DataArray type=\"UInt8\" Name=\"types\">\n";

  // cell types
  for ( const auto & it : storage->getCells() ) {
    WALBERLA_UNUSED(it);
    for ( size_t i = 0; i < numberOfCells; ++i )
    {
      output << "10 ";
    }
  }

  output << "\n</DataArray>\n";
  output << "</Cells>\n";
}

void VTKOutput::writeP1( std::ostream & output, const uint_t & level ) const
{
  if ( p1Functions_.size() == 0 )
  {
    return;
  }

  auto & storage = p1Functions_[0]->getStorage();

  const uint_t numberOfPoints2D = storage->getNumberOfLocalFaces() * levelinfo::num_microvertices_per_face( level );
  const uint_t numberOfCells2D  = storage->getNumberOfLocalFaces() * levelinfo::num_microfaces_per_face( level );

  const uint_t numberOfPoints3D = storage->getNumberOfLocalCells() * levelinfo::num_microvertices_per_cell( level );
  const uint_t numberOfCells3D  = storage->getNumberOfLocalCells() * levelinfo::num_microcells_per_cell( level );

  if ( write2D_ )
  {
    writePieceHeader( output, numberOfPoints2D, numberOfCells2D );
  }
  else
  {
    writePieceHeader( output, numberOfPoints3D, numberOfCells3D );
  }

  writePointsHeader( output );
  writePointsForMicroVertices( output, storage, level );
  writePointsFooter( output );

  if ( write2D_ )
  {
    writeCells2D( output, storage, levelinfo::num_microvertices_per_edge( level ) );
  }
  else
  {
    writeCells3D( output, storage, level );
  }

  output << "<PointData>\n";

  for ( const auto & function : p1Functions_ )
  {
    output << "<DataArray type=\"Float64\" Name=\"" << function->getFunctionName() <<  "\" NumberOfComponents=\"1\">\n";

    writeVertexDoFData( output, function, storage, level );

    output << "\n</DataArray>\n";
  }

  output << "</PointData>\n";

  writePieceFooter( output );
}


void VTKOutput::writeEdgeDoFs( std::ostream & output, const uint_t & level, const VTKOutput::DoFType & dofType ) const
{
  WALBERLA_ASSERT( write2D_, "Three-dimensional output not yet implemented for edge DoFs!" );

  WALBERLA_ASSERT(    dofType == VTKOutput::DoFType::EDGE_HORIZONTAL
                   || dofType == VTKOutput::DoFType::EDGE_VERTICAL
                   || dofType == VTKOutput::DoFType::EDGE_DIAGONAL );

  if ( edgeDoFFunctions_.size() == 0 )
  {
    return;
  }

  auto & storage = edgeDoFFunctions_[0]->getStorage();

  const uint_t numberOfPoints = storage->getNumberOfLocalFaces() * levelinfo::num_microedges_per_face( level ) / 3;
  const uint_t faceWidth = levelinfo::num_microedges_per_edge( level );
  const uint_t numberOfCells = storage->getNumberOfLocalFaces() * ((((faceWidth - 1) * faceWidth) / 2) + (((faceWidth - 2) * (faceWidth - 1)) / 2));

  writePieceHeader( output, numberOfPoints, numberOfCells );

  writePointsHeader( output );
  writePointsForMicroEdges( output, storage, level, dofType );
  writePointsFooter( output );

  output << "<PointData>\n";

  for ( const auto & function : edgeDoFFunctions_ )
  {
    output << "<DataArray type=\"Float64\" Name=\"" << function->getFunctionName() <<  "\" NumberOfComponents=\"1\">\n";

    writeEdgeDoFData( output, function, storage, level, dofType );

    output << "\n</DataArray>\n";
  }

  output << "</PointData>\n";

  writeCells2D( output, storage, levelinfo::num_microedges_per_edge( level ) );

  writePieceFooter( output );

}

void VTKOutput::writeDGDoFs( std::ostream & output, const uint_t & level ) const
{
  if ( dgFunctions_.size() == 0 )
  {
    return;
  }

  auto & storage = dgFunctions_[0]->getStorage();

  const uint_t numberOfPoints = storage->getNumberOfLocalFaces() * levelinfo::num_microvertices_per_face( level );
  const uint_t numberOfCells  = storage->getNumberOfLocalFaces() * levelinfo::num_microfaces_per_face( level );

  writePieceHeader( output, numberOfPoints, numberOfCells );

  writePointsHeader( output );
  writePointsForMicroVertices( output, storage, level );
  writePointsFooter( output );

  writeCells2D( output, storage, levelinfo::num_microvertices_per_edge( level ) );

  output << "<CellData>";

  for ( const auto & function : dgFunctions_ )
  {
    output << "<DataArray type=\"Float64\" Name=\"" << function->getFunctionName() << "\" NumberOfComponents=\"1\">\n";
    for ( const auto & it : storage->getFaces() )
    {
      const Face & face = *it.second;

      uint_t rowsize = levelinfo::num_microvertices_per_edge( level );
      uint_t inner_rowsize = rowsize;
      output << std::scientific;

      uint_t idx;

      for ( size_t j = 0; j < rowsize - 1; ++j )
      {
        for ( size_t i = 0; i < inner_rowsize - 2; ++i )
        {
          idx = BubbleFace::indexFaceFromGrayFace( level, i, j, stencilDirection::CELL_GRAY_C );
          output << face.getData( function->getFaceDataID() )->getPointer( level )[idx] << " ";
          idx = BubbleFace::indexFaceFromBlueFace( level, i, j, stencilDirection::CELL_BLUE_C );
          output << face.getData( function->getFaceDataID() )->getPointer( level )[idx] << " ";
        }
        idx = BubbleFace::indexFaceFromGrayFace( level, inner_rowsize - 2, j, stencilDirection::CELL_GRAY_C );
        output << face.getData( function->getFaceDataID() )->getPointer( level )[idx] << " ";
        --inner_rowsize;
      }
    }
    output << "\n</DataArray>\n";
  }

  output << "\n</CellData>\n";

  writePieceFooter( output );
}


void VTKOutput::writeP2( std::ostream & output, const uint_t & level ) const
{
  if ( p2Functions_.size() == 0 )
  {
    return;
  }

  auto & storage = p2Functions_[0]->getStorage();

  const uint_t numberOfPoints = storage->getNumberOfLocalFaces() * levelinfo::num_microvertices_per_face( level + 1 );
  const uint_t numberOfCells  = storage->getNumberOfLocalFaces() * levelinfo::num_microfaces_per_face( level + 1 );

  writePieceHeader( output, numberOfPoints, numberOfCells );

  writePointsHeader( output );
  writePointsForMicroVertices( output, storage, level + 1 );
  writePointsFooter( output );

  writeCells2D( output, storage, levelinfo::num_microvertices_per_edge( level + 1 ) );

  output << "<PointData>\n";

  for ( const auto & function : p2Functions_ )
  {
    output << "<DataArray type=\"Float64\" Name=\"" << function->getFunctionName() <<  "\" NumberOfComponents=\"1\">\n";

    for ( const auto & itFaces : storage->getFaces() )
    {
      const Face &face = *itFaces.second;

      output << std::scientific;

      for ( const auto & it : vertexdof::macroface::Iterator( level + 1, 0 ) )
      {
        if ( it.row() % 2 == 0 )
        {
          if ( it.col() % 2 == 0 )
          {
            output << face.getData( function->getVertexDoFFunction()->getFaceDataID() )->getPointer( level )[ vertexdof::macroface::indexFromVertex( level, it.col() / 2, it.row() / 2, stencilDirection::VERTEX_C ) ] << " ";
          }
          else
          {
            output << face.getData( function->getEdgeDoFFunction()->getFaceDataID() )->getPointer( level )[ edgedof::macroface::horizontalIndex( level, ( it.col() - 1 ) / 2, it.row() / 2  ) ] << " ";
          }
        }
        else
        {
          if ( it.col() % 2 == 0 )
          {
            output << face.getData( function->getEdgeDoFFunction()->getFaceDataID() )->getPointer( level )[ edgedof::macroface::verticalIndex( level, it.col() / 2, ( it.row() - 1 ) / 2 ) ] << " ";
          }
          else
          {
            output << face.getData( function->getEdgeDoFFunction()->getFaceDataID() )->getPointer( level )[ edgedof::macroface::diagonalIndex( level, ( it.col() - 1 ) / 2, ( it.row() - 1 ) / 2 ) ] << " ";
          }
        }
      }
    }

    output << "\n</DataArray>\n";
  }

  output << "</PointData>\n";

  writePieceFooter( output );
}


void VTKOutput::writeDoFByType( std::ostream & output, const uint_t & level, const VTKOutput::DoFType & dofType ) const
{
  switch ( dofType )
  {
  case DoFType::VERTEX:
    writeP1( output, level );
    break;
  case DoFType::EDGE_HORIZONTAL:
  case DoFType::EDGE_VERTICAL:
  case DoFType::EDGE_DIAGONAL:
    writeEdgeDoFs( output, level, dofType );
    break;
  case DoFType::DG:
    writeDGDoFs( output, level );
    break;
  case DoFType::P2:
    writeP2( output, level );
    break;
  default:
    WALBERLA_ABORT( "[VTK] DoFType not supported!" );
    break;
  }
}

uint_t VTKOutput::getNumRegisteredFunctions( const VTKOutput::DoFType & dofType ) const
{
  switch ( dofType )
  {
  case DoFType::VERTEX:
    return p1Functions_.size();
  case DoFType::EDGE_HORIZONTAL:
  case DoFType::EDGE_VERTICAL:
  case DoFType::EDGE_DIAGONAL:
    return edgeDoFFunctions_.size();
  case DoFType::DG:
    return dgFunctions_.size();
    break;
  case DoFType::P2:
    return p2Functions_.size();
    break;
  default:
    WALBERLA_ABORT( "[VTK] DoFType not supported!" );
    return 0;
  }
}


void VTKOutput::write( const uint_t & level, const uint_t & timestep ) const
{
  if ( writeFrequency_ > 0 && timestep % writeFrequency_ == 0 )
  {
    syncAllFunctions( level );

    const std::vector< VTKOutput::DoFType > dofTypes = { DoFType::VERTEX, DoFType::EDGE_HORIZONTAL, DoFType::EDGE_VERTICAL, DoFType::EDGE_DIAGONAL, DoFType::DG, DoFType::P2 };

    for ( const auto & dofType : dofTypes )
    {
      if ( getNumRegisteredFunctions( dofType ) > 0 )
      {
        const std::string completeFilePath = hhg::format("%s/%s%s.vtu", dir_.c_str(), filename_.c_str(),fileNameExtension( dofType, level, timestep ).c_str());
        //( fmt::format( "{}/{}{}.vtu", dir_, filename_, fileNameExtension( dofType, level, timestep ) ) );

        WALBERLA_LOG_PROGRESS_ON_ROOT( "[VTK] Writing output to " << completeFilePath );

        std::ostringstream output;

        writeXMLHeader( output );

        writeDoFByType( output, level, dofType );

        walberla::mpi::writeMPITextFile( completeFilePath, output.str() );

        WALBERLA_ROOT_SECTION()
        {
          std::ofstream pvtu_file;
          pvtu_file.open( completeFilePath.c_str(), std::ofstream::out | std::ofstream::app );
          WALBERLA_CHECK( !!pvtu_file, "[VTKWriter] Error opening file: " << completeFilePath );
          writeXMLFooter( pvtu_file );
          pvtu_file.close();
        }
      }
    }
  }
}

void VTKOutput::syncAllFunctions( const uint_t & level ) const
{
  for ( const auto & function : p1Functions_ )
  {
    function->getCommunicator( level )->template communicate< Vertex, Edge >();
    function->getCommunicator( level )->template communicate< Edge,   Face >();
  }

  for ( const auto & function : edgeDoFFunctions_ )
  {
    function->getCommunicator( level )->template communicate< Vertex, Edge >();
    function->getCommunicator( level )->template communicate< Edge,   Face >();
  }

  for ( const auto & function : dgFunctions_ )
  {
    function->getCommunicator( level )->template communicate< Vertex, Edge >();
    function->getCommunicator( level )->template communicate< Edge,   Face >();
  }
}

}<|MERGE_RESOLUTION|>--- conflicted
+++ resolved
@@ -165,35 +165,25 @@
       Face &face = *it.second;
 
       size_t rowsize = levelinfo::num_microvertices_per_edge( level );
-<<<<<<< HEAD
-      Point3D x, xBlend;
-      real_t h = 1.0 / (real_c(rowsize)-1);
-=======
       Point3D x, x0, xBlend;
 
       x0 = face.coords[0];
 
       Point3D d0 = (face.coords[1] - face.coords[0]) / (real_c(rowsize)-1);
       Point3D d2 = (face.coords[2] - face.coords[0]) / (real_c(rowsize)-1);
->>>>>>> 997720af
 
       size_t inner_rowsize = rowsize;
 
       for (size_t i = 0; i < rowsize; ++i)
       {
-        x[1] = real_c(i) * h;
+        x = x0;
+        x += real_c(i) * d2;
 
         for (size_t j = 0; j < inner_rowsize; ++j)
         {
-<<<<<<< HEAD
-          x[0] = real_c(j) * h;
-          face.blendingMap->evalF(x, xBlend);
-          output << std::scientific << xBlend[0] << " " << xBlend[1] << " " << xBlend[2] << " ";
-=======
           face.getGeometryMap()->evalF(x, xBlend);
           output << std::scientific << xBlend[0] << " " << xBlend[1] << " " << xBlend[2] << " ";
           x += d0;
->>>>>>> 997720af
         }
 
         --inner_rowsize;
