#include "tinyhhg_core/VTKWriter.hpp"

#include "tinyhhg_core/Format.hpp"
#include "tinyhhg_core/Levelinfo.hpp"
#include "tinyhhg_core/celldofspace/CellDoFIndexing.hpp"
#include "tinyhhg_core/dgfunctionspace/DGFunction.hpp"
#include "tinyhhg_core/edgedofspace/EdgeDoFIndexing.hpp"
#include "tinyhhg_core/edgedofspace/EdgeDoFMacroCell.hpp"
#include "tinyhhg_core/facedofspace/FaceDoFIndexing.hpp"
#include "tinyhhg_core/p1functionspace/P1Function.hpp"
#include "tinyhhg_core/p1functionspace/VertexDoFFunction.hpp"
#include "tinyhhg_core/p1functionspace/VertexDoFIndexing.hpp"
#include "tinyhhg_core/p2functionspace/P2Function.hpp"

namespace hhg {

using walberla::real_c;

static void writeXMLHeader( std::ostream& output )
{
   WALBERLA_ROOT_SECTION()
   {
      output << "<?xml version=\"1.0\"?>\n";
      output << "<VTKFile type=\"UnstructuredGrid\">\n";
      output << " <UnstructuredGrid>\n";
   }
}

static void writeXMLFooter( std::ostream& output )
{
   WALBERLA_ROOT_SECTION()
   {
      output << " </UnstructuredGrid>\n";
      output << "</VTKFile>\n";
   }
}

static void writePieceHeader( std::ostream& output, const uint_t& numberOfPoints, const uint_t& numberOfCells )
{
   output << "<Piece "
          << "NumberOfPoints=\"" << numberOfPoints << "\" "
          << "NumberOfCells=\"" << numberOfCells << "\""
          << ">\n";
}

static void writePieceFooter( std::ostream& output )
{
   output << "</Piece>\n";
}

static void writePointsHeader( std::ostream& output )
{
   output << "<Points>\n";
   output << "<DataArray type=\"Float64\" NumberOfComponents=\"3\">\n";
}

static void writePointsFooter( std::ostream& output )
{
   output << "\n</DataArray>\n";
   output << "</Points>\n";
}

VTKOutput::VTKOutput( std::string                                dir,
                      std::string                                filename,
                      const std::shared_ptr< PrimitiveStorage >& storage,
                      const uint_t&                              writeFrequency )
: dir_( std::move( dir ) )
, filename_( std::move( filename ) )
, writeFrequency_( writeFrequency )
, write2D_( true )
{
   /// set output to 3D is storage contains cells
   if( storage->hasGlobalCells() )
   {
      set3D();
   }
}

void VTKOutput::add( const P2Function< real_t >* function )
{
   p2Functions_.push_back( function );
   p1Functions_.push_back( function->getVertexDoFFunction().get() );
   edgeDoFFunctions_.push_back( function->getEdgeDoFFunction().get() );
}

void VTKOutput::add( const std::shared_ptr< P2Function< real_t > >& function )
{
   p2Functions_.push_back( function.get() );
   p1Functions_.push_back( function->getVertexDoFFunction().get() );
   edgeDoFFunctions_.push_back( function->getEdgeDoFFunction().get() );
}

void VTKOutput::writeVertexDoFData( std::ostream&                                 output,
                                    const vertexdof::VertexDoFFunction< real_t >* function,
                                    const std::shared_ptr< PrimitiveStorage >&    storage,
                                    const uint_t&                                 level ) const
{
   if( write2D_ )
   {
      for( const auto& it : storage->getFaces() )
      {
         const Face& face = *it.second;

         size_t len = levelinfo::num_microvertices_per_face( level );
         output << std::scientific;

         for( size_t i = 0; i < len; ++i )
         {
            output << face.getData( function->getFaceDataID() )->getPointer( level )[i] << " ";
         }
      }
   } else
   {
      for( const auto& it : storage->getCells() )
      {
         const Cell& cell     = *it.second;
         const auto  cellData = cell.getData( function->getCellDataID() )->getPointer( level );

         output << std::scientific;

         for( const auto& idxIt : vertexdof::macrocell::Iterator( level ) )
         {
            output << cellData[vertexdof::macrocell::index( level, idxIt.x(), idxIt.y(), idxIt.z() )] << " ";
         }
      }
   }
}

void VTKOutput::writeEdgeDoFData( std::ostream&                              output,
                                  const EdgeDoFFunction< real_t >*           function,
                                  const std::shared_ptr< PrimitiveStorage >& storage,
                                  const uint_t&                              level,
                                  const DoFType&                             dofType ) const
{
   WALBERLA_ASSERT( dofType == VTKOutput::DoFType::EDGE_X || dofType == VTKOutput::DoFType::EDGE_Y ||
                    dofType == VTKOutput::DoFType::EDGE_Z || dofType == VTKOutput::DoFType::EDGE_XY ||
                    dofType == VTKOutput::DoFType::EDGE_XZ || dofType == VTKOutput::DoFType::EDGE_YZ ||
                    dofType == VTKOutput::DoFType::EDGE_XYZ );

   if( write2D_ )
   {
      for( const auto& it : storage->getFaces() )
      {
         const Face& face = *it.second;

         output << std::scientific;

         switch( dofType )
         {
         case VTKOutput::DoFType::EDGE_X:
         {
            for( const auto& itIdx : edgedof::macroface::Iterator( level ) )
            {
               output << face.getData( function->getFaceDataID() )
                             ->getPointer( level )[edgedof::macroface::horizontalIndex( level, itIdx.col(), itIdx.row() )]
                      << "\n";
            }
            break;
         }
         case VTKOutput::DoFType::EDGE_Y:
         {
            for( const auto& itIdx : edgedof::macroface::Iterator( level ) )
            {
               output << face.getData( function->getFaceDataID() )
                             ->getPointer( level )[edgedof::macroface::verticalIndex( level, itIdx.col(), itIdx.row() )]
                      << "\n";
            }
            break;
         }
         case VTKOutput::DoFType::EDGE_XY:
         {
            for( const auto& itIdx : edgedof::macroface::Iterator( level ) )
            {
               output << face.getData( function->getFaceDataID() )
                             ->getPointer( level )[edgedof::macroface::diagonalIndex( level, itIdx.col(), itIdx.row() )]
                      << "\n";
            }
            break;
         }
         default:
            WALBERLA_ABORT( "Bad DoF type in VTK output for edge DoFs" );
            break;
         }
      }
   } else
   {
      for( const auto& it : storage->getCells() )
      {
         const Cell& cell     = *it.second;
         const auto  cellData = cell.getData( function->getCellDataID() )->getPointer( level );

         output << std::scientific;

         if( dofType == VTKOutput::DoFType::EDGE_XYZ )
         {
            for( const auto& itIdx : edgedof::macrocell::IteratorXYZ( level ) )
            {
               output << cellData[edgedof::macrocell::xyzIndex( level, itIdx.x(), itIdx.y(), itIdx.z() )] << "\n";
            }
         } else
         {
            for( const auto& itIdx : edgedof::macrocell::Iterator( level ) )
            {
               uint_t idx;
               switch( dofType )
               {
               case VTKOutput::DoFType::EDGE_X:
                  idx = edgedof::macrocell::xIndex( level, itIdx.x(), itIdx.y(), itIdx.z() );
                  break;
               case VTKOutput::DoFType::EDGE_Y:
                  idx = edgedof::macrocell::yIndex( level, itIdx.x(), itIdx.y(), itIdx.z() );
                  break;
               case VTKOutput::DoFType::EDGE_Z:
                  idx = edgedof::macrocell::zIndex( level, itIdx.x(), itIdx.y(), itIdx.z() );
                  break;
               case VTKOutput::DoFType::EDGE_XY:
                  idx = edgedof::macrocell::xyIndex( level, itIdx.x(), itIdx.y(), itIdx.z() );
                  break;
               case VTKOutput::DoFType::EDGE_XZ:
                  idx = edgedof::macrocell::xzIndex( level, itIdx.x(), itIdx.y(), itIdx.z() );
                  break;
               case VTKOutput::DoFType::EDGE_YZ:
                  idx = edgedof::macrocell::yzIndex( level, itIdx.x(), itIdx.y(), itIdx.z() );
                  break;
               default:
                  WALBERLA_ABORT( "[VTK] Invalid DoFType" );
                  break;
               }
               output << cellData[idx] << "\n";
            }
         }
      }
   }
}

const std::map< VTKOutput::DoFType, std::string > VTKOutput::DoFTypeToString_ = {
    {DoFType::VERTEX, "VertexDoF"},
    {DoFType::EDGE_X, "XEdgeDoF"},
    {DoFType::EDGE_Y, "YEdgeDoF"},
    {DoFType::EDGE_Z, "ZEdgeDoF"},
    {DoFType::EDGE_XY, "XYEdgeDoF"},
    {DoFType::EDGE_XZ, "XZEdgeDoF"},
    {DoFType::EDGE_YZ, "YZEdgeDoF"},
    {DoFType::EDGE_XYZ, "XYZEdgeDoF"},
    {DoFType::DG, "DGDoF"},
    {DoFType::P2, "P2"},
};

std::string VTKOutput::fileNameExtension( const VTKOutput::DoFType& dofType, const uint_t& level, const uint_t& timestep ) const
{
   return hhg::format( "_%s_level%u_ts%u", DoFTypeToString_.at( dofType ).c_str(), level, timestep );
}

void VTKOutput::writePointsForMicroVertices( std::ostream&                              output,
                                             const std::shared_ptr< PrimitiveStorage >& storage,
                                             const uint_t&                              level ) const
{
   if( write2D_ )
   {
      for( const auto& it : storage->getFaces() )
      {
         Face& face = *it.second;

         size_t  rowsize = levelinfo::num_microvertices_per_edge( level );
         Point3D x, x0, xBlend;

         x0 = face.coords[0];

         Point3D d0 = ( face.coords[1] - face.coords[0] ) / ( real_c( rowsize ) - 1 );
         Point3D d2 = ( face.coords[2] - face.coords[0] ) / ( real_c( rowsize ) - 1 );

         size_t inner_rowsize = rowsize;

         for( size_t i = 0; i < rowsize; ++i )
         {
            x = x0;
            x += real_c( i ) * d2;

            for( size_t j = 0; j < inner_rowsize; ++j )
            {
               face.getGeometryMap()->evalF( x, xBlend );
               output << std::scientific << xBlend[0] << " " << xBlend[1] << " " << xBlend[2] << " ";
               x += d0;
            }

            --inner_rowsize;
         }
      }
   } else
   {
      for( const auto& it : storage->getCells() )
      {
         const Cell& cell = *it.second;

         for( const auto& idxIt : vertexdof::macrocell::Iterator( level, 0 ) )
         {
            const Point3D vtkPoint = vertexdof::macrocell::coordinateFromIndex( level, cell, idxIt );
            Point3D       xBlend;
            cell.getGeometryMap()->evalF( vtkPoint, xBlend );
            output << std::scientific << xBlend[0] << " " << xBlend[1] << " " << xBlend[2] << "\n";
         }
      }
   }
}

void VTKOutput::writePointsForMicroEdges( std::ostream&                              output,
                                          const std::shared_ptr< PrimitiveStorage >& storage,
                                          const uint_t&                              level,
                                          const VTKOutput::DoFType&                  dofType ) const
{
   if( write2D_ )
   {
      WALBERLA_ASSERT( dofType == VTKOutput::DoFType::EDGE_X || dofType == VTKOutput::DoFType::EDGE_Y ||
                       dofType == VTKOutput::DoFType::EDGE_XY );

      for( const auto& it : storage->getFaces() )
      {
         Face& face = *it.second;

         const Point3D faceBottomLeftCoords  = face.coords[0];
         const Point3D faceBottomRightCoords = face.coords[1];
         const Point3D faceTopLeftCoords     = face.coords[2];

         const Point3D horizontalMicroEdgeOffset =
             ( ( faceBottomRightCoords - faceBottomLeftCoords ) / real_c( levelinfo::num_microedges_per_edge( level ) ) ) * 0.5;
         const Point3D verticalMicroEdgeOffset =
             ( ( faceTopLeftCoords - faceBottomLeftCoords ) / real_c( levelinfo::num_microedges_per_edge( level ) ) ) * 0.5;

         Point3D xBlend;

         switch( dofType )
         {
         case DoFType::EDGE_X:
         {
            for( const auto& itIdx : edgedof::macroface::Iterator( level, 0 ) )
            {
               const Point3D horizontalMicroEdgePosition =
                   faceBottomLeftCoords + ( real_c( itIdx.col() * 2 + 1 ) * horizontalMicroEdgeOffset +
                                            real_c( itIdx.row() * 2 ) * verticalMicroEdgeOffset );
               face.getGeometryMap()->evalF( horizontalMicroEdgePosition, xBlend );
               output << xBlend[0] << " " << xBlend[1] << " " << xBlend[2] << "\n";
            }
            break;
         }
         case DoFType::EDGE_Y:
         {
            for( const auto& itIdx : edgedof::macroface::Iterator( level, 0 ) )
            {
               const Point3D verticalMicroEdgePosition =
                   faceBottomLeftCoords + ( real_c( itIdx.col() * 2 ) * horizontalMicroEdgeOffset +
                                            real_c( itIdx.row() * 2 + 1 ) * verticalMicroEdgeOffset );
               face.getGeometryMap()->evalF( verticalMicroEdgePosition, xBlend );
               output << xBlend[0] << " " << xBlend[1] << " " << xBlend[2] << "\n";
            }
            break;
         }
         case DoFType::EDGE_XY:
         {
            for( const auto& itIdx : edgedof::macroface::Iterator( level, 0 ) )
            {
               const Point3D horizontalMicroEdgePosition =
                   faceBottomLeftCoords + ( real_c( itIdx.col() * 2 + 1 ) * horizontalMicroEdgeOffset +
                                            real_c( itIdx.row() * 2 ) * verticalMicroEdgeOffset );
               const Point3D diagonalMicroEdgePosition = horizontalMicroEdgePosition + verticalMicroEdgeOffset;
               face.getGeometryMap()->evalF( diagonalMicroEdgePosition, xBlend );
               output << xBlend[0] << " " << xBlend[1] << " " << xBlend[2] << "\n";
            }
            break;
         }
         default:
            WALBERLA_ABORT( "Bad DoF type in VTK output for edge DoFs" );
            break;
         }
      }
   } else
   {
      WALBERLA_ASSERT( dofType == VTKOutput::DoFType::EDGE_X || dofType == VTKOutput::DoFType::EDGE_Y ||
                       dofType == VTKOutput::DoFType::EDGE_Z || dofType == VTKOutput::DoFType::EDGE_XY ||
                       dofType == VTKOutput::DoFType::EDGE_XZ || dofType == VTKOutput::DoFType::EDGE_YZ ||
                       dofType == VTKOutput::DoFType::EDGE_XYZ );

      for( const auto& it : storage->getCells() )
      {
         Cell&   cell = *it.second;
         Point3D microEdgePosition;

         if( dofType == VTKOutput::DoFType::EDGE_XYZ )
         {
            for( const auto& itIdx : edgedof::macrocell::IteratorXYZ( level, 0 ) )
            {
               microEdgePosition = vertexdof::macrocell::coordinateFromIndex( level, cell, itIdx ) +
                                   edgedof::macrocell::xShiftFromVertex( level, cell ) +
                                   edgedof::macrocell::yShiftFromVertex( level, cell ) +
                                   edgedof::macrocell::zShiftFromVertex( level, cell );
               output << microEdgePosition[0] << " " << microEdgePosition[1] << " " << microEdgePosition[2] << "\n";
            }
         } else
         {
            for( const auto& itIdx : edgedof::macrocell::Iterator( level, 0 ) )
            {
               microEdgePosition = vertexdof::macrocell::coordinateFromIndex( level, cell, itIdx );
               switch( dofType )
               {
               case DoFType::EDGE_X:
                  microEdgePosition += edgedof::macrocell::xShiftFromVertex( level, cell );
                  break;
               case DoFType::EDGE_Y:
                  microEdgePosition += edgedof::macrocell::yShiftFromVertex( level, cell );
                  break;
               case DoFType::EDGE_Z:
                  microEdgePosition += edgedof::macrocell::zShiftFromVertex( level, cell );
                  break;
               case DoFType::EDGE_XY:
                  microEdgePosition +=
                      edgedof::macrocell::xShiftFromVertex( level, cell ) + edgedof::macrocell::yShiftFromVertex( level, cell );
                  break;
               case DoFType::EDGE_XZ:
                  microEdgePosition +=
                      edgedof::macrocell::xShiftFromVertex( level, cell ) + edgedof::macrocell::zShiftFromVertex( level, cell );
                  break;
               case DoFType::EDGE_YZ:
                  microEdgePosition +=
                      edgedof::macrocell::yShiftFromVertex( level, cell ) + edgedof::macrocell::zShiftFromVertex( level, cell );
                  break;
               default:
                  WALBERLA_ABORT( "[VTK] Invalid DoFType" );
                  break;
               }
               output << microEdgePosition[0] << " " << microEdgePosition[1] << " " << microEdgePosition[2] << "\n";
            }
         }
      }
   }
}

void VTKOutput::writeCells2D( std::ostream&                              output,
                              const std::shared_ptr< PrimitiveStorage >& storage,
                              const uint_t&                              faceWidth ) const
{
   output << "<Cells>\n";
   output << "<DataArray type=\"Int32\" Name=\"connectivity\">\n";

   const uint_t numberOfCells = ( ( ( faceWidth - 1 ) * faceWidth ) / 2 ) + ( ( ( faceWidth - 2 ) * ( faceWidth - 1 ) ) / 2 );

   // connectivity
   size_t offset = 0;

   for( auto& it : storage->getFaces() )
   {
      //TODO is it really unused?
      WALBERLA_UNUSED( it );
      size_t rowsize       = faceWidth - 1;
      size_t inner_rowsize = rowsize;

      for( size_t i = 0; i < rowsize; ++i )
      {
         for( size_t j = 0; j < inner_rowsize - 1; ++j )
         {
            output << offset << " " << offset + 1 << " " << offset + inner_rowsize + 1 << " ";
            output << offset + 1 << " " << offset + inner_rowsize + 2 << " " << offset + inner_rowsize + 1 << " ";
            ++offset;
         }

         output << offset << " " << offset + 1 << " " << offset + inner_rowsize + 1 << " ";

         offset += 2;
         --inner_rowsize;
      }

      ++offset;
   }

   output << "\n</DataArray>\n";
   output << "<DataArray type=\"Int32\" Name=\"offsets\">\n";

   // offsets
   offset = 3;
   for( auto& it : storage->getFaces() )
   {
      WALBERLA_UNUSED( it );

      for( size_t i = 0; i < numberOfCells; ++i )
      {
         output << offset << " ";
         offset += 3;
      }
   }

   output << "\n</DataArray>\n";
   output << "<DataArray type=\"UInt8\" Name=\"types\">\n";

   // cell types
   for( auto& it : storage->getFaces() )
   {
      WALBERLA_UNUSED( it );
      for( size_t i = 0; i < numberOfCells; ++i )
      {
         output << "5 ";
      }
   }

   output << "\n</DataArray>\n";
   output << "</Cells>\n";
}

void VTKOutput::writeCells3D( std::ostream&                              output,
                              const std::shared_ptr< PrimitiveStorage >& storage,
                              const uint_t&                              width ) const
{
   output << "<Cells>\n";
   output << "<DataArray type=\"Int32\" Name=\"connectivity\">\n";

   // calculates the position of the point in the VTK list of points from a logical vertex index
   auto calcVTKPointArrayPosition = [width]( const indexing::Index& vertexIndex ) -> uint_t {
      const uint_t zOffset = levelinfo::num_microvertices_per_cell_from_width( width ) -
                             levelinfo::num_microvertices_per_cell_from_width( width - vertexIndex.z() );
      const uint_t yOffset = levelinfo::num_microvertices_per_face_from_width( width - vertexIndex.z() ) -
                             levelinfo::num_microvertices_per_face_from_width( width - vertexIndex.z() - vertexIndex.y() );
      const uint_t xOffset = vertexIndex.x();
      return xOffset + yOffset + zOffset;
   };

   const uint_t numberOfVertices = levelinfo::num_microvertices_per_cell_from_width( width );
   const uint_t numberOfCells    = levelinfo::num_microcells_per_cell_from_width( width );

   for( uint_t macroCellIdx = 0; macroCellIdx < storage->getNumberOfLocalCells(); macroCellIdx++ )
   {
      for( const auto& it : indexing::CellIterator( width - 1 ) )
      {
         const auto spanningVertexIndices = celldof::macrocell::getMicroVerticesFromMicroCell( it, celldof::CellType::WHITE_UP );

         for( const auto& spanningVertexIndex : spanningVertexIndices )
         {
            output << macroCellIdx * numberOfVertices + calcVTKPointArrayPosition( spanningVertexIndex ) << " ";
         }
         output << "\n";
      }

      for( const auto& it : indexing::CellIterator( width - 2 ) )
      {
         const auto spanningVertexIndices = celldof::macrocell::getMicroVerticesFromMicroCell( it, celldof::CellType::BLUE_UP );

         for( const auto& spanningVertexIndex : spanningVertexIndices )
         {
            output << macroCellIdx * numberOfVertices + calcVTKPointArrayPosition( spanningVertexIndex ) << " ";
         }
         output << "\n";
      }

      for( const auto& it : indexing::CellIterator( width - 2 ) )
      {
         const auto spanningVertexIndices = celldof::macrocell::getMicroVerticesFromMicroCell( it, celldof::CellType::GREEN_UP );

         for( const auto& spanningVertexIndex : spanningVertexIndices )
         {
            output << macroCellIdx * numberOfVertices + calcVTKPointArrayPosition( spanningVertexIndex ) << " ";
         }
         output << "\n";
      }

      for( const auto& it : indexing::CellIterator( width - 3 ) )
      {
         const auto spanningVertexIndices =
             celldof::macrocell::getMicroVerticesFromMicroCell( it, celldof::CellType::WHITE_DOWN );

         for( const auto& spanningVertexIndex : spanningVertexIndices )
         {
            output << macroCellIdx * numberOfVertices + calcVTKPointArrayPosition( spanningVertexIndex ) << " ";
         }
         output << "\n";
      }

      for( const auto& it : indexing::CellIterator( width - 2 ) )
      {
         const auto spanningVertexIndices = celldof::macrocell::getMicroVerticesFromMicroCell( it, celldof::CellType::BLUE_DOWN );

         for( const auto& spanningVertexIndex : spanningVertexIndices )
         {
            output << macroCellIdx * numberOfVertices + calcVTKPointArrayPosition( spanningVertexIndex ) << " ";
         }
         output << "\n";
      }

      for( const auto& it : indexing::CellIterator( width - 2 ) )
      {
         const auto spanningVertexIndices =
             celldof::macrocell::getMicroVerticesFromMicroCell( it, celldof::CellType::GREEN_DOWN );

         for( const auto& spanningVertexIndex : spanningVertexIndices )
         {
            output << macroCellIdx * numberOfVertices + calcVTKPointArrayPosition( spanningVertexIndex ) << " ";
         }
         output << "\n";
      }
   }

   output << "\n</DataArray>\n";
   output << "<DataArray type=\"Int32\" Name=\"offsets\">\n";

   // offsets
   uint_t offset = 4;
   for( const auto& it : storage->getCells() )
   {
      WALBERLA_UNUSED( it );

      for( size_t i = 0; i < numberOfCells; ++i )
      {
         output << offset << " ";
         offset += 4;
      }
   }

   output << "\n</DataArray>\n";
   output << "<DataArray type=\"UInt8\" Name=\"types\">\n";

   // cell types
   for( const auto& it : storage->getCells() )
   {
      WALBERLA_UNUSED( it );
      for( size_t i = 0; i < numberOfCells; ++i )
      {
         output << "10 ";
      }
   }

   output << "\n</DataArray>\n";
   output << "</Cells>\n";
}

void VTKOutput::writeP1( std::ostream& output, const uint_t& level ) const
{
   if( p1Functions_.size() == 0 )
   {
      return;
   }

   auto& storage = p1Functions_[0]->getStorage();

   const uint_t numberOfPoints2D = storage->getNumberOfLocalFaces() * levelinfo::num_microvertices_per_face( level );
   const uint_t numberOfCells2D  = storage->getNumberOfLocalFaces() * levelinfo::num_microfaces_per_face( level );

   const uint_t numberOfPoints3D = storage->getNumberOfLocalCells() * levelinfo::num_microvertices_per_cell( level );
   const uint_t numberOfCells3D  = storage->getNumberOfLocalCells() * levelinfo::num_microcells_per_cell( level );

   if( write2D_ )
   {
      writePieceHeader( output, numberOfPoints2D, numberOfCells2D );
   } else
   {
      writePieceHeader( output, numberOfPoints3D, numberOfCells3D );
   }

   writePointsHeader( output );
   writePointsForMicroVertices( output, storage, level );
   writePointsFooter( output );

   if( write2D_ )
   {
      writeCells2D( output, storage, levelinfo::num_microvertices_per_edge( level ) );
   } else
   {
      writeCells3D( output, storage, levelinfo::num_microvertices_per_edge( level ) );
   }

   output << "<PointData>\n";

   for( const auto& function : p1Functions_ )
   {
      output << "<DataArray type=\"Float64\" Name=\"" << function->getFunctionName() << "\" NumberOfComponents=\"1\">\n";

      writeVertexDoFData( output, function, storage, level );

      output << "\n</DataArray>\n";
   }

   output << "</PointData>\n";

   writePieceFooter( output );
}

void VTKOutput::writeEdgeDoFs( std::ostream& output, const uint_t& level, const VTKOutput::DoFType& dofType ) const
{
   WALBERLA_ASSERT( dofType == VTKOutput::DoFType::EDGE_X || dofType == VTKOutput::DoFType::EDGE_Y ||
                    dofType == VTKOutput::DoFType::EDGE_Z || dofType == VTKOutput::DoFType::EDGE_XY ||
                    dofType == VTKOutput::DoFType::EDGE_XZ || dofType == VTKOutput::DoFType::EDGE_YZ ||
                    dofType == VTKOutput::DoFType::EDGE_XYZ );

   if( edgeDoFFunctions_.size() == 0 )
   {
      return;
   }

   auto& storage = edgeDoFFunctions_[0]->getStorage();

   const uint_t numberOfPoints2D = storage->getNumberOfLocalFaces() * levelinfo::num_microedges_per_face( level ) / 3;
   const uint_t faceWidth        = levelinfo::num_microedges_per_edge( level );
   const uint_t numberOfCells2D  = storage->getNumberOfLocalFaces() * ( ( ( ( faceWidth - 1 ) * faceWidth ) / 2 ) +
                                                                       ( ( ( faceWidth - 2 ) * ( faceWidth - 1 ) ) / 2 ) );

   const uint_t numberOfPoints3D = storage->getNumberOfLocalCells() * [dofType, level]() {
      if( dofType == VTKOutput::DoFType::EDGE_XYZ )
         return levelinfo::num_microvertices_per_cell_from_width( levelinfo::num_microedges_per_edge( level ) - 1 );
      else
         return levelinfo::num_microvertices_per_cell_from_width( levelinfo::num_microedges_per_edge( level ) );
   }();
   const uint_t numberOfCells3D = storage->getNumberOfLocalCells() * [dofType, level]() {
      if( dofType == VTKOutput::DoFType::EDGE_XYZ )
         return levelinfo::num_microcells_per_cell_from_width( levelinfo::num_microedges_per_edge( level ) - 1 );
      else
         return levelinfo::num_microcells_per_cell_from_width( levelinfo::num_microedges_per_edge( level ) );
   }();

   if( write2D_ )
   {
      writePieceHeader( output, numberOfPoints2D, numberOfCells2D );
   } else
   {
      writePieceHeader( output, numberOfPoints3D, numberOfCells3D );
   }
   writePointsHeader( output );
   writePointsForMicroEdges( output, storage, level, dofType );
   writePointsFooter( output );

   output << "<PointData>\n";

   for( const auto& function : edgeDoFFunctions_ )
   {
      output << "<DataArray type=\"Float64\" Name=\"" << function->getFunctionName() << "\" NumberOfComponents=\"1\">\n";

      writeEdgeDoFData( output, function, storage, level, dofType );

      output << "\n</DataArray>\n";
   }

   output << "</PointData>\n";

   if( write2D_ )
   {
      writeCells2D( output, storage, levelinfo::num_microedges_per_edge( level ) );
   } else
   {
      if( dofType == VTKOutput::DoFType::EDGE_XYZ )
         writeCells3D( output, storage, levelinfo::num_microedges_per_edge( level ) - 1 );
      else
         writeCells3D( output, storage, levelinfo::num_microedges_per_edge( level ) );
   }

   writePieceFooter( output );
}

void VTKOutput::writeDGDoFs( std::ostream& output, const uint_t& level ) const
{
   if( dgFunctions_.size() == 0 )
   {
      return;
   }

   auto& storage = dgFunctions_[0]->getStorage();

   const uint_t numberOfPoints = storage->getNumberOfLocalFaces() * levelinfo::num_microvertices_per_face( level );
   const uint_t numberOfCells  = storage->getNumberOfLocalFaces() * levelinfo::num_microfaces_per_face( level );

   writePieceHeader( output, numberOfPoints, numberOfCells );

   writePointsHeader( output );
   writePointsForMicroVertices( output, storage, level );
   writePointsFooter( output );

   writeCells2D( output, storage, levelinfo::num_microvertices_per_edge( level ) );

   output << "<CellData>";

   for( const auto& function : dgFunctions_ )
   {
      output << "<DataArray type=\"Float64\" Name=\"" << function->getFunctionName() << "\" NumberOfComponents=\"1\">\n";
      for( const auto& it : storage->getFaces() )
      {
         const Face& face = *it.second;

         uint_t rowsize       = levelinfo::num_microvertices_per_edge( level );
         uint_t inner_rowsize = rowsize;
         output << std::scientific;

         uint_t idx;

         for( size_t j = 0; j < rowsize - 1; ++j )
         {
            for( size_t i = 0; i < inner_rowsize - 2; ++i )
            {
               idx = facedof::macroface::indexFaceFromGrayFace( level, i, j, stencilDirection::CELL_GRAY_C );
               output << face.getData( function->getFaceDataID() )->getPointer( level )[idx] << " ";
               idx = facedof::macroface::indexFaceFromBlueFace( level, i, j, stencilDirection::CELL_BLUE_C );
               output << face.getData( function->getFaceDataID() )->getPointer( level )[idx] << " ";
            }
            idx = facedof::macroface::indexFaceFromGrayFace( level, inner_rowsize - 2, j, stencilDirection::CELL_GRAY_C );
            output << face.getData( function->getFaceDataID() )->getPointer( level )[idx] << " ";
            --inner_rowsize;
         }
      }
      output << "\n</DataArray>\n";
   }

   output << "\n</CellData>\n";

   writePieceFooter( output );
}

void VTKOutput::writeP2( std::ostream& output, const uint_t& level ) const
{
   if( p2Functions_.size() == 0 )
   {
      return;
   }

   auto& storage = p2Functions_[0]->getStorage();

   const uint_t numberOfPoints = write2D_ ?
                                     storage->getNumberOfLocalFaces() * levelinfo::num_microvertices_per_face( level + 1 ) :
                                     storage->getNumberOfLocalCells() * levelinfo::num_microvertices_per_cell( level + 1 );
   const uint_t numberOfCells = write2D_ ? storage->getNumberOfLocalFaces() * levelinfo::num_microfaces_per_face( level + 1 ) :
                                           storage->getNumberOfLocalCells() * levelinfo::num_microcells_per_cell( level + 1 );
   ;

   writePieceHeader( output, numberOfPoints, numberOfCells );

   writePointsHeader( output );
   writePointsForMicroVertices( output, storage, level + 1 );
   writePointsFooter( output );

   if( write2D_ )
   {
      writeCells2D( output, storage, levelinfo::num_microvertices_per_edge( level + 1 ) );
   } else
   {
      writeCells3D( output, storage, levelinfo::num_microvertices_per_edge( level + 1 ) );
   }

   output << "<PointData>\n";

   for( const auto& function : p2Functions_ )
   {
      output << "<DataArray type=\"Float64\" Name=\"" << function->getFunctionName() << "\" NumberOfComponents=\"1\">\n";

      if( write2D_ )
      {
         for( const auto& itFaces : storage->getFaces() )
         {
            const Face& face = *itFaces.second;

            output << std::scientific;

            for( const auto& it : vertexdof::macroface::Iterator( level + 1, 0 ) )
            {
               if( it.row() % 2 == 0 )
               {
                  if( it.col() % 2 == 0 )
                  {
                     output << face.getData( function->getVertexDoFFunction()->getFaceDataID() )
                                   ->getPointer( level )[vertexdof::macroface::indexFromVertex(
                                       level, it.col() / 2, it.row() / 2, stencilDirection::VERTEX_C )]
                            << " ";
                  } else
                  {
                     output << face.getData( function->getEdgeDoFFunction()->getFaceDataID() )
                                   ->getPointer(
                                       level )[edgedof::macroface::horizontalIndex( level, ( it.col() - 1 ) / 2, it.row() / 2 )]
                            << " ";
                  }
               } else
               {
                  if( it.col() % 2 == 0 )
                  {
                     output << face.getData( function->getEdgeDoFFunction()->getFaceDataID() )
                                   ->getPointer(
                                       level )[edgedof::macroface::verticalIndex( level, it.col() / 2, ( it.row() - 1 ) / 2 )]
                            << " ";
                  } else
                  {
                     output << face.getData( function->getEdgeDoFFunction()->getFaceDataID() )
                                   ->getPointer( level )[edgedof::macroface::diagonalIndex(
                                       level, ( it.col() - 1 ) / 2, ( it.row() - 1 ) / 2 )]
                            << " ";
                  }
               }
            }
         }
      } else
      {
         for( const auto& itCells : storage->getCells() )
         {
            const Cell& cell       = *itCells.second;
            auto        vertexData = cell.getData( function->getVertexDoFFunction()->getCellDataID() )->getPointer( level );
            auto        edgeData   = cell.getData( function->getEdgeDoFFunction()->getCellDataID() )->getPointer( level );

            output << std::scientific;

            for( const auto& it : vertexdof::macrocell::Iterator( level + 1, 0 ) )
            {
               const auto   x   = it.x();
               const auto   y   = it.y();
               const auto   z   = it.z();
               const uint_t mod = ( z % 2 << 0 ) | ( y % 2 << 1 ) | ( x % 2 << 2 );

               switch( mod )
               {
               case 0b000:
                  output << vertexData[vertexdof::macrocell::indexFromVertex(
                                level, x / 2, y / 2, z / 2, stencilDirection::VERTEX_C )]
                         << " ";
                  break;
               case 0b100:
                  output << edgeData[edgedof::macrocell::xIndex( level, ( x - 1 ) / 2, y / 2, z / 2 )] << " ";
                  break;
               case 0b010:
                  output << edgeData[edgedof::macrocell::yIndex( level, x / 2, ( y - 1 ) / 2, z / 2 )] << " ";
                  break;
               case 0b001:
                  output << edgeData[edgedof::macrocell::zIndex( level, x / 2, y / 2, ( z - 1 ) / 2 )] << " ";
                  break;
               case 0b110:
                  output << edgeData[edgedof::macrocell::xyIndex( level, ( x - 1 ) / 2, ( y - 1 ) / 2, z / 2 )] << " ";
                  break;
               case 0b101:
                  output << edgeData[edgedof::macrocell::xzIndex( level, ( x - 1 ) / 2, y / 2, ( z - 1 ) / 2 )] << " ";
                  break;
               case 0b011:
                  output << edgeData[edgedof::macrocell::yzIndex( level, x / 2, ( y - 1 ) / 2, ( z - 1 ) / 2 )] << " ";
                  break;
               case 0b111:
                  output << edgeData[edgedof::macrocell::xyzIndex( level, ( x - 1 ) / 2, ( y - 1 ) / 2, ( z - 1 ) / 2 )] << " ";
                  break;
               }
            }
         }
      }

      output << "\n</DataArray>\n";
   }

   output << "</PointData>\n";

   writePieceFooter( output );
}

void VTKOutput::writeDoFByType( std::ostream& output, const uint_t& level, const VTKOutput::DoFType& dofType ) const
{
   switch( dofType )
   {
   case DoFType::VERTEX:
      writeP1( output, level );
      break;
   case DoFType::EDGE_X:
   case DoFType::EDGE_Y:
   case DoFType::EDGE_Z:
   case DoFType::EDGE_XY:
   case DoFType::EDGE_XZ:
   case DoFType::EDGE_YZ:
   case DoFType::EDGE_XYZ:
      writeEdgeDoFs( output, level, dofType );
      break;
   case DoFType::DG:
      writeDGDoFs( output, level );
      break;
   case DoFType::P2:
      writeP2( output, level );
      break;
   default:
      WALBERLA_ABORT( "[VTK] DoFType not supported!" );
      break;
   }
}

uint_t VTKOutput::getNumRegisteredFunctions( const VTKOutput::DoFType& dofType ) const
{
   switch( dofType )
   {
   case DoFType::VERTEX:
      return p1Functions_.size();
   case DoFType::EDGE_X:
   case DoFType::EDGE_Y:
   case DoFType::EDGE_Z:
   case DoFType::EDGE_XY:
   case DoFType::EDGE_XZ:
   case DoFType::EDGE_YZ:
   case DoFType::EDGE_XYZ:
      return edgeDoFFunctions_.size();
   case DoFType::DG:
      return dgFunctions_.size();
      break;
   case DoFType::P2:
      return p2Functions_.size();
      break;
   default:
      WALBERLA_ABORT( "[VTK] DoFType not supported!" );
      return 0;
   }
}

void VTKOutput::write( const uint_t& level, const uint_t& timestep ) const
{
   if( writeFrequency_ > 0 && timestep % writeFrequency_ == 0 )
   {
      syncAllFunctions( level );

      const std::vector< VTKOutput::DoFType > dofTypes2D = {
          DoFType::VERTEX, DoFType::EDGE_X, DoFType::EDGE_Y, DoFType::EDGE_XY, DoFType::DG, DoFType::P2};

      const std::vector< VTKOutput::DoFType > dofTypes3D = {DoFType::VERTEX,
                                                            DoFType::EDGE_X,
                                                            DoFType::EDGE_Y,
                                                            DoFType::EDGE_Z,
                                                            DoFType::EDGE_XY,
                                                            DoFType::EDGE_XZ,
                                                            DoFType::EDGE_YZ,
                                                            DoFType::EDGE_XYZ,
                                                            DoFType::DG,
                                                            DoFType::P2};

      auto dofTypes = write2D_ ? dofTypes2D : dofTypes3D;

      for( const auto& dofType : dofTypes )
      {
         if( getNumRegisteredFunctions( dofType ) > 0 )
         {
            const std::string completeFilePath = hhg::format(
                "%s/%s%s.vtu", dir_.c_str(), filename_.c_str(), fileNameExtension( dofType, level, timestep ).c_str() );
            //( fmt::format( "{}/{}{}.vtu", dir_, filename_, fileNameExtension( dofType, level, timestep ) ) );

            WALBERLA_LOG_PROGRESS_ON_ROOT( "[VTK] Writing output to " << completeFilePath );

            std::ostringstream output;

            writeXMLHeader( output );

            writeDoFByType( output, level, dofType );

            walberla::mpi::writeMPITextFile( completeFilePath, output.str() );

            WALBERLA_ROOT_SECTION()
            {
               std::ofstream pvtu_file;
               pvtu_file.open( completeFilePath.c_str(), std::ofstream::out | std::ofstream::app );
               WALBERLA_CHECK( !!pvtu_file, "[VTKWriter] Error opening file: " << completeFilePath );
               writeXMLFooter( pvtu_file );
               pvtu_file.close();
            }
         }
      }
   }
}

void VTKOutput::syncAllFunctions( const uint_t& level ) const
{
<<<<<<< HEAD
  for ( const auto & function : p1Functions_ )
  {
    function->communicate< Vertex, Edge >( level );
    function->communicate< Edge,   Face >( level );
    function->communicate< Face,   Cell >( level );
  }

  for ( const auto & function : edgeDoFFunctions_ )
  {
    function->communicate< Vertex, Edge >( level );
    function->communicate< Edge,   Face >( level );
    function->communicate< Face,   Cell >( level );
  }

  for ( const auto & function : dgFunctions_ )
  {
    function->communicate< Vertex, Edge >( level );
    function->communicate< Edge,   Face >( level );
  }
=======
   for( const auto& function : p1Functions_ )
   {
      function->communicate< Vertex, Edge >( level );
      function->communicate< Edge, Face >( level );
      function->communicate< Face, Cell >( level );
   }

   for( const auto& function : edgeDoFFunctions_ )
   {
      function->communicate< Vertex, Edge >( level );
      function->communicate< Edge, Face >( level );
   }

   for( const auto& function : dgFunctions_ )
   {
      function->communicate< Vertex, Edge >( level );
      function->communicate< Edge, Face >( level );
   }
>>>>>>> a8d7af67
}

} // namespace hhg<|MERGE_RESOLUTION|>--- conflicted
+++ resolved
@@ -1051,7 +1051,6 @@
 
 void VTKOutput::syncAllFunctions( const uint_t& level ) const
 {
-<<<<<<< HEAD
   for ( const auto & function : p1Functions_ )
   {
     function->communicate< Vertex, Edge >( level );
@@ -1071,26 +1070,6 @@
     function->communicate< Vertex, Edge >( level );
     function->communicate< Edge,   Face >( level );
   }
-=======
-   for( const auto& function : p1Functions_ )
-   {
-      function->communicate< Vertex, Edge >( level );
-      function->communicate< Edge, Face >( level );
-      function->communicate< Face, Cell >( level );
-   }
-
-   for( const auto& function : edgeDoFFunctions_ )
-   {
-      function->communicate< Vertex, Edge >( level );
-      function->communicate< Edge, Face >( level );
-   }
-
-   for( const auto& function : dgFunctions_ )
-   {
-      function->communicate< Vertex, Edge >( level );
-      function->communicate< Edge, Face >( level );
-   }
->>>>>>> a8d7af67
 }
 
 } // namespace hhg