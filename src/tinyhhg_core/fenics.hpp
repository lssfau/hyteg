#pragma once

#include <functional>

namespace hhg
{
namespace fenics {

enum ElementType {
  GRAY,
  BLUE
};

inline void compute_micro_coords(const Face &face, size_t level, real_t coords[6], ElementType element_type) {
  size_t rowsize = levelinfo::num_microvertices_per_edge(level);
  Point3D d0 = (face.coords[1] - face.coords[0])/walberla::real_c((rowsize - 1));
  Point3D d2 = (face.coords[2] - face.coords[0])/walberla::real_c((rowsize - 1));

  real_t orientation = 1.0;

  if (element_type==BLUE) {
    orientation = -1.0;
  }

  coords[0] = 0.0;
  coords[1] = 0.0;
  coords[2] = orientation*d0[0];
  coords[3] = orientation*d0[1];
  coords[4] = orientation*d2[0];
  coords[5] = orientation*d2[1];
}

<<<<<<< HEAD
typedef std::function<void(real_t *,
                      const real_t * const *,
                      const real_t *,
                      int cell_orientation)> TabulateTensor;

=======
class NoAssemble {
 public:
  void tabulate_tensor(real_t * A,
                       const real_t * const * w,
                       const real_t * coordinate_dofs,
                       int cell_orientation) const { }
};
>>>>>>> 56b76055

}
}<|MERGE_RESOLUTION|>--- conflicted
+++ resolved
@@ -30,13 +30,6 @@
   coords[5] = orientation*d2[1];
 }
 
-<<<<<<< HEAD
-typedef std::function<void(real_t *,
-                      const real_t * const *,
-                      const real_t *,
-                      int cell_orientation)> TabulateTensor;
-
-=======
 class NoAssemble {
  public:
   void tabulate_tensor(real_t * A,
@@ -44,7 +37,12 @@
                        const real_t * coordinate_dofs,
                        int cell_orientation) const { }
 };
->>>>>>> 56b76055
+
+typedef std::function<void(real_t *,
+                      const real_t * const *,
+                      const real_t *,
+                      int cell_orientation)> TabulateTensor;
+
 
 }
 }