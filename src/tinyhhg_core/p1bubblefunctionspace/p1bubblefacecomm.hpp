#pragma once

#include "tinyhhg_core/p1bubblefunctionspace/p1bubblememory.hpp"
#include "p1bubblefaceindex.hpp"
#include "core/mpi/RecvBuffer.h"

namespace hhg
{
namespace P1BubbleFace
{

using walberla::real_t;
using walberla::uint_t;
using walberla::uint_c;

/*!
 * Unpacks data into the \ref face from \ref recvBuffer.
 * Only packs data owned by edge but not halo data
 * @param face Face to unpack to
 * @param recvBuffer Buffer to unpack from
 * @param memory_id Memory id of the data
 * @param level Multigrid level
 * @param edge Index of the corresponding edge
 */
template<size_t Level>
<<<<<<< HEAD
inline void unpackData_tmpl( Face& face, uint_t memory_id, walberla::mpi::RecvBuffer & recvBuffer, const Edge& edge){
  real_t* face_data = getFaceP1BubbleFunctionMemory(face, memory_id)->data[Level];
=======
inline void unpackData( Face& face, uint_t memory_id, walberla::mpi::RecvBuffer & recvBuffer,  const Edge& edge){
  real_t* face_data = P1Bubble::getFaceFunctionMemory(face, memory_id)->data[Level];
>>>>>>> a393947f
  uint_t edge_index = face.edge_index(edge);
  int edge_orientation = face.edge_orientation[edge_index];
  size_t v_perEdge = hhg::levelinfo::num_microvertices_per_edge(Level);
  uint_t j;
  switch(edge_index){
    case 0:
      for(uint_t i = 0; i < v_perEdge; ++i ) {
        edge_orientation == 1 ? j = i : j = v_perEdge-1 - i;
        recvBuffer >> face_data[CoordsVertex::index<Level>(0,j,CoordsVertex::VERTEX_C)];
      }
      break;
    case 1:
      for(uint_t i = 0; i < v_perEdge; ++i ) {
        edge_orientation == 1 ? j = i : j = v_perEdge - i;
        uint_t idx = CoordsVertex::index<Level>(j,v_perEdge-1-j,CoordsVertex::VERTEX_C);
        recvBuffer >> face_data[idx];
      }
      break;
    case 2:
      for(uint_t i = 0; i < v_perEdge; ++i ) {
        edge_orientation == 1 ? j = v_perEdge-1 - i : j = i;
        recvBuffer >> face_data[CoordsVertex::index<Level>(j,0,CoordsVertex::VERTEX_C)];
      }
      break;
  }
}

SPECIALIZE(void, unpackData_tmpl, unpackData)
}
}<|MERGE_RESOLUTION|>--- conflicted
+++ resolved
@@ -23,13 +23,8 @@
  * @param edge Index of the corresponding edge
  */
 template<size_t Level>
-<<<<<<< HEAD
 inline void unpackData_tmpl( Face& face, uint_t memory_id, walberla::mpi::RecvBuffer & recvBuffer, const Edge& edge){
-  real_t* face_data = getFaceP1BubbleFunctionMemory(face, memory_id)->data[Level];
-=======
-inline void unpackData( Face& face, uint_t memory_id, walberla::mpi::RecvBuffer & recvBuffer,  const Edge& edge){
   real_t* face_data = P1Bubble::getFaceFunctionMemory(face, memory_id)->data[Level];
->>>>>>> a393947f
   uint_t edge_index = face.edge_index(edge);
   int edge_orientation = face.edge_orientation[edge_index];
   size_t v_perEdge = hhg::levelinfo::num_microvertices_per_edge(Level);
