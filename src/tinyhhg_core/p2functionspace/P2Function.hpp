#pragma once

#include "core/DataTypes.h"
#include "tinyhhg_core/StencilMemory.hpp"
#include "tinyhhg_core/p2functionspace/P2TransferOperators.hpp"
#include "tinyhhg_core/Function.hpp"
#include "tinyhhg_core/p1functionspace/VertexDoFFunction.hpp"
#include "tinyhhg_core/edgedofspace/EdgeDoFFunction.hpp"
#include "P2Multigrid.hpp"


namespace hhg {

using walberla::real_c;

template<typename ValueType>
class P2Function : public Function< P2Function< ValueType > >
{
public:

  P2Function( const std::string& name, const std::shared_ptr< PrimitiveStorage > & storage, uint_t minLevel, uint_t maxLevel ) :
      Function< P2Function< ValueType > >( name, storage, minLevel, maxLevel ),
      vertexDoFFunction_( std::make_shared< vertexdof::VertexDoFFunction< ValueType > >( name + "_VertexDoF", storage, minLevel, maxLevel ) ),
      edgeDoFFunction_(   std::make_shared<              EdgeDoFFunction< ValueType > >( name + "_EdgeDoF",   storage, minLevel, maxLevel )  )
  {
    for ( uint_t level = minLevel; level <= maxLevel; level++ )
    {
      /// one has to use the communicators of the vertexDoF and edgeDoF function to communicate
      /// TODO: find better solution
      communicators_[ level ] = NULL;
    }
  }

  std::shared_ptr< vertexdof::VertexDoFFunction< ValueType > > getVertexDoFFunction() const { return vertexDoFFunction_; }
  std::shared_ptr<              EdgeDoFFunction< ValueType > > getEdgeDoFFunction()   const { return edgeDoFFunction_;   }

  inline void
  interpolate( std::function< ValueType( const Point3D& ) >& expr,
               uint_t level, DoFType flag = All )
  {
    vertexDoFFunction_->interpolate( expr, level, flag );
    edgeDoFFunction_->interpolate( expr, level, flag );
  }


    inline void
  interpolateExtended( std::function< ValueType( const Point3D&, const std::vector< ValueType >& ) >& expr,
                       const std::vector< P2Function< ValueType > * > srcFunctions, uint_t level, DoFType flag = All )
  {
    std::vector< vertexdof::VertexDoFFunction< ValueType > * > vertexDoFFunctions;
    std::vector<              EdgeDoFFunction< ValueType > * > edgeDoFFunctions;

    for ( const auto & function : srcFunctions )
    {
      vertexDoFFunctions.push_back( function->vertexDoFFunction_.get() );
      edgeDoFFunctions.push_back  ( function->edgeDoFFunction_.get() );
    }

    vertexDoFFunction_->interpolateExtended( expr, vertexDoFFunctions, level, flag );
    edgeDoFFunction_->interpolateExtended( expr, edgeDoFFunctions, level, flag );
  }

  inline void
  assign( const std::vector< ValueType > scalars, const std::vector< P2Function< ValueType >* > functions,
          uint_t level, DoFType flag = All )
  {
    std::vector< vertexdof::VertexDoFFunction< ValueType > * > vertexDoFFunctions;
    std::vector<              EdgeDoFFunction< ValueType > * > edgeDoFFunctions;

    for ( const auto & function : functions )
    {
      vertexDoFFunctions.push_back( function->vertexDoFFunction_.get() );
      edgeDoFFunctions.push_back  ( function->edgeDoFFunction_.get() );
    }

    vertexDoFFunction_->assign( scalars, vertexDoFFunctions, level, flag );
    edgeDoFFunction_->assign  ( scalars, edgeDoFFunctions,   level, flag );
  }

  inline void
  add( const std::vector< ValueType > scalars, const std::vector< P2Function< ValueType >* > functions,
       uint_t level, DoFType flag = All )
  {
    std::vector< vertexdof::VertexDoFFunction< ValueType > * > vertexDoFFunctions;
    std::vector<              EdgeDoFFunction< ValueType > * > edgeDoFFunctions;

    for ( const auto & function : functions )
    {
      vertexDoFFunctions.push_back( function->vertexDoFFunction_.get() );
      edgeDoFFunctions.push_back  ( function->edgeDoFFunction_.get() );
    }

    vertexDoFFunction_->add( scalars, vertexDoFFunctions, level, flag );
    edgeDoFFunction_->add  ( scalars, edgeDoFFunctions,   level, flag );
  }

  inline real_t
  dot( P2Function< ValueType >& rhs, uint_t level, DoFType flag = All )
  {
    real_t sum = real_c( 0 );
    sum += vertexDoFFunction_->dot( *rhs.vertexDoFFunction_, level, flag);
    sum += edgeDoFFunction_->dot  ( *rhs.edgeDoFFunction_,   level, flag);
    return sum;
  }

  inline void
  prolongateP1ToP2( const std::shared_ptr< P1Function< ValueType > > & p1Function, const uint_t & level, const DoFType & flag = All )
  {
    this->startTiming( "Prolongate P1 -> P2" );

    p1Function->getCommunicator( level )->template startCommunication< Vertex, Edge >();
    p1Function->getCommunicator( level )->template startCommunication< Edge,   Face >();

    for ( const auto & it : this->getStorage()->getVertices() )
    {
      const Vertex & vertex = *it.second;

      if ( testFlag( vertex.getDoFType(), flag ) )
      {
        P2::macrovertex::prolongateP1ToP2< ValueType >( level, vertex,
                                                        vertexDoFFunction_->getVertexDataID(),
                                                        edgeDoFFunction_->getVertexDataID(),
                                                        p1Function->getVertexDataID() );
      }
    }

    p1Function->getCommunicator( level )->template endCommunication< Vertex, Edge >();

    for ( const auto & it : this->getStorage()->getEdges() )
    {
      const Edge & edge = *it.second;

      if ( testFlag( edge.getDoFType(), flag ) )
      {
        P2::macroedge::prolongateP1ToP2< ValueType >( level, edge,
                                                      vertexDoFFunction_->getEdgeDataID(),
                                                      edgeDoFFunction_->getEdgeDataID(),
                                                      p1Function->getEdgeDataID() );
      }
    }

    p1Function->getCommunicator( level )->template endCommunication< Edge,   Face >();

    for ( const auto & it : this->getStorage()->getFaces() )
    {
      const Face & face = *it.second;

      if ( testFlag(face.type, flag) )
      {
        P2::macroface::prolongateP1ToP2< ValueType >( level, face,
                                                      vertexDoFFunction_->getFaceDataID(),
                                                      edgeDoFFunction_->getFaceDataID(),
                                                      p1Function->getFaceDataID() );
      }
    }

    this->stopTiming( "Prolongate P1 -> P2" );
  }

  inline void
  restrictP2ToP1( const std::shared_ptr< P1Function< ValueType > > & p1Function, const uint_t & level, const DoFType & flag = All )
  {
    this->startTiming( "Restrict P2 -> P1" );

    vertexDoFFunction_->getCommunicator( level )->template startCommunication< Edge, Vertex >();
    edgeDoFFunction_->getCommunicator( level )->template startCommunication  < Edge, Vertex >();

    vertexDoFFunction_->getCommunicator( level )->template startCommunication< Vertex, Edge >();
    edgeDoFFunction_->getCommunicator( level )->template startCommunication  < Vertex, Edge >();

    vertexDoFFunction_->getCommunicator( level )->template startCommunication< Face,   Edge >();
    edgeDoFFunction_->getCommunicator( level )->template startCommunication  < Face,   Edge >();

    vertexDoFFunction_->getCommunicator( level )->template startCommunication< Edge,   Face >();
    edgeDoFFunction_->getCommunicator( level )->template startCommunication  < Edge,   Face >();

    vertexDoFFunction_->getCommunicator( level )->template endCommunication< Edge, Vertex >();
    edgeDoFFunction_->getCommunicator( level )->template endCommunication  < Edge, Vertex >();

    for ( const auto & it : this->getStorage()->getVertices() )
    {
      const Vertex & vertex = *it.second;

      if ( testFlag( vertex.getDoFType(), flag ) )
      {
        P2::macrovertex::restrictP2ToP1< ValueType >( level, vertex,
                                                      vertexDoFFunction_->getVertexDataID(),
                                                      edgeDoFFunction_->getVertexDataID(),
                                                      p1Function->getVertexDataID() );
      }
    }

    vertexDoFFunction_->getCommunicator( level )->template endCommunication< Vertex, Edge >();
    edgeDoFFunction_->getCommunicator( level )->template endCommunication  < Vertex, Edge >();

    vertexDoFFunction_->getCommunicator( level )->template endCommunication< Face,   Edge >();
    edgeDoFFunction_->getCommunicator( level )->template endCommunication  < Face,   Edge >();

    for ( const auto & it : this->getStorage()->getEdges() )
    {
      const Edge & edge = *it.second;

      if ( testFlag( edge.getDoFType(), flag ) )
      {
        P2::macroedge::restrictP2ToP1< ValueType >( level, edge,
                                                    vertexDoFFunction_->getEdgeDataID(),
                                                    edgeDoFFunction_->getEdgeDataID(),
                                                    p1Function->getEdgeDataID() );
      }
    }

    vertexDoFFunction_->getCommunicator( level )->template endCommunication< Edge, Face >();
    edgeDoFFunction_->getCommunicator( level )->template endCommunication  < Edge, Face >();

    for ( const auto & it : this->getStorage()->getFaces() )
    {
      const Face & face = *it.second;

      if ( testFlag(face.type, flag) )
      {
        P2::macroface::restrictP2ToP1< ValueType >( level, face,
                                                    vertexDoFFunction_->getFaceDataID(),
                                                    edgeDoFFunction_->getFaceDataID(),
                                                    p1Function->getFaceDataID() );
      }
    }

    this->stopTiming( "Restrict P2 -> P1" );
  }

  inline void
<<<<<<< HEAD
  restrictInjection( uint_t sourceLevel, DoFType flag = All )
  {
    for ( const auto & it : this->getStorage()->getFaces() )
    {
      const Face & face = *it.second;

      if ( testFlag(face.type, flag) )
      {
        P2::macroface::restrictInjection< ValueType >( sourceLevel, face,
                                                       vertexDoFFunction_->getFaceDataID(),
                                                       edgeDoFFunction_->getFaceDataID());
      }
    }

    for ( const auto & it : this->getStorage()->getEdges() )
    {
      const Edge & edge = *it.second;

      if ( testFlag( edge.getDoFType(), flag ) )
      {
        P2::macroedge::restrictInjection< ValueType >( sourceLevel, edge,
                                                       vertexDoFFunction_->getEdgeDataID(),
                                                       edgeDoFFunction_->getEdgeDataID());
      }
    }

    for ( const auto & it : this->getStorage()->getVertices() )
    {
      const Vertex & vertex = *it.second;

      if ( testFlag( vertex.getDoFType(), flag ) )
      {
        P2::macrovertex::restrictInjection< ValueType >( sourceLevel, vertex,
                                                       vertexDoFFunction_->getVertexDataID(),
                                                       edgeDoFFunction_->getVertexDataID());
      }
    }

  }

private:

  using Function< P2Function< ValueType > >::communicators_;

    inline void
    interpolate_impl( std::function< ValueType( const Point3D&, const std::vector< ValueType >& ) >& expr,
                      const std::vector< P2Function< ValueType > * > srcFunctions, uint_t level, DoFType flag = All )
    {
      std::vector< vertexdof::VertexDoFFunction< ValueType > * > vertexDoFFunctions;
      std::vector<              EdgeDoFFunction< ValueType > * > edgeDoFFunctions;

      for ( const auto & function : srcFunctions )
      {
        vertexDoFFunctions.push_back( function->vertexDoFFunction_.get() );
        edgeDoFFunctions.push_back  ( function->edgeDoFFunction_.get() );
      }

      vertexDoFFunction_->interpolateExtended( expr, vertexDoFFunctions, level, flag );
      edgeDoFFunction_->interpolateExtended( expr, edgeDoFFunctions, level, flag );
    }

    inline void
    assign_impl( const std::vector< ValueType > scalars, const std::vector< P2Function< ValueType >* > functions,
                 uint_t level, DoFType flag = All )
    {
      std::vector< vertexdof::VertexDoFFunction< ValueType > * > vertexDoFFunctions;
      std::vector<              EdgeDoFFunction< ValueType > * > edgeDoFFunctions;

      for ( const auto & function : functions )
      {
        vertexDoFFunctions.push_back( function->vertexDoFFunction_.get() );
        edgeDoFFunctions.push_back  ( function->edgeDoFFunction_.get() );
      }

      vertexDoFFunction_->assign( scalars, vertexDoFFunctions, level, flag );
      edgeDoFFunction_->assign  ( scalars, edgeDoFFunctions,   level, flag );
    }

    inline void
    add_impl( const std::vector< ValueType > scalars, const std::vector< P2Function< ValueType >* > functions,
              uint_t level, DoFType flag = All )
    {
      std::vector< vertexdof::VertexDoFFunction< ValueType > * > vertexDoFFunctions;
      std::vector<              EdgeDoFFunction< ValueType > * > edgeDoFFunctions;
=======
  prolongate( uint_t sourceLevel, DoFType flag = All )
  {
    WALBERLA_ABORT( "P2Function - Prolongate not implemented!" );
  }
>>>>>>> 68a045fd

  inline void
  prolongateQuadratic( uint_t sourceLevel, DoFType flag = All )
  {
    WALBERLA_ABORT( "P2Function - Prolongate (quadratic) not implemented!" );
  }

  inline void
  restrict( uint_t sourceLevel, DoFType flag = All )
  {
    WALBERLA_ABORT( "P2Function - Restrict not implemented!" );
  }


<<<<<<< HEAD
    inline void
    prolongate_impl( uint_t sourceLevel, DoFType flag = All )
    {
      edgeDoFFunction_->getCommunicator( sourceLevel )->template communicate< Vertex,Edge   >();
      edgeDoFFunction_->getCommunicator( sourceLevel )->template communicate< Edge  ,Face   >();

      vertexDoFFunction_->getCommunicator( sourceLevel )->template communicate< Vertex,Edge   >();
      vertexDoFFunction_->getCommunicator( sourceLevel )->template communicate< Edge  ,Face   >();

      for ( const auto & it : this->getStorage()->getFaces() )
      {
        const Face & face = *it.second;

        if ( testFlag(face.type, flag) )
        {
          P2::macroface::prolongate< ValueType >( sourceLevel, face,
                                                vertexDoFFunction_->getFaceDataID(),
                                                edgeDoFFunction_->getFaceDataID());
        }
      }

      for ( const auto & it : this->getStorage()->getEdges() )
      {
        const Edge & edge = *it.second;

        if ( testFlag(edge.getDoFType(), flag) )
        {
          P2::macroedge::prolongate< ValueType >( sourceLevel, edge,
                                                  vertexDoFFunction_->getEdgeDataID(),
                                                  edgeDoFFunction_->getEdgeDataID());
        }
      }

      for ( const auto & it : this->getStorage()->getVertices() )
      {
        const Vertex & vertex = *it.second;

        if ( testFlag(vertex.getDoFType(), flag) )
        {
          P2::macrovertex::prolongate< ValueType >( sourceLevel, vertex,
                                                  vertexDoFFunction_->getVertexDataID(),
                                                  edgeDoFFunction_->getVertexDataID());
        }
      }
    }
=======
private:
>>>>>>> 68a045fd

  using Function< P2Function< ValueType > >::communicators_;

<<<<<<< HEAD
    inline void
    restrict_impl( uint_t sourceLevel, DoFType flag = All )
    {
      edgeDoFFunction_->getCommunicator( sourceLevel )->template communicate< Vertex,Edge   >();
      edgeDoFFunction_->getCommunicator( sourceLevel )->template communicate< Edge  ,Face   >();

      for ( const auto & it : this->getStorage()->getFaces() )
      {
        const Face & face = *it.second;

        if ( testFlag(face.type, flag) )
        {
          P2::macroface::restrict< ValueType >( sourceLevel, face,
                                                      vertexDoFFunction_->getFaceDataID(),
                                                      edgeDoFFunction_->getFaceDataID());
        }
      }

      /// sync the vertex dofs which contain the missing edge dofs
      edgeDoFFunction_->getCommunicator( sourceLevel )->template communicate< Face  , Edge   >();

      /// remove the temporary updates
      for ( const auto & it : this->getStorage()->getFaces() ) {
        const Face &face = *it.second;

        if (testFlag(face.type, flag)) {
          P2::macroface::postRestrict<ValueType>(sourceLevel, face,
                                                 vertexDoFFunction_->getFaceDataID(),
                                                 edgeDoFFunction_->getFaceDataID());
        }
      }

      for ( const auto & it : this->getStorage()->getEdges() )
      {
        const Edge & edge = *it.second;

        if ( testFlag( edge.getDoFType(), flag ) )
        {
          P2::macroedge::restrict< ValueType >( sourceLevel, edge,
                                                      vertexDoFFunction_->getEdgeDataID(),
                                                      edgeDoFFunction_->getEdgeDataID());
        }
      }

      //TODO: add vertex restrict

    }
=======
>>>>>>> 68a045fd


    inline void
    enumerate_impl( uint_t level, uint_t& num )
    {
      vertexDoFFunction_->enumerate( level, num );
      edgeDoFFunction_->enumerate  ( level, num );
    }

  std::shared_ptr< vertexdof::VertexDoFFunction< ValueType > > vertexDoFFunction_;
  std::shared_ptr< EdgeDoFFunction< ValueType > >              edgeDoFFunction_;

};

}<|MERGE_RESOLUTION|>--- conflicted
+++ resolved
@@ -229,7 +229,6 @@
   }
 
   inline void
-<<<<<<< HEAD
   restrictInjection( uint_t sourceLevel, DoFType flag = All )
   {
     for ( const auto & it : this->getStorage()->getFaces() )
@@ -270,12 +269,9 @@
 
   }
 
-private:
-
-  using Function< P2Function< ValueType > >::communicators_;
 
     inline void
-    interpolate_impl( std::function< ValueType( const Point3D&, const std::vector< ValueType >& ) >& expr,
+    interpolate( std::function< ValueType( const Point3D&, const std::vector< ValueType >& ) >& expr,
                       const std::vector< P2Function< ValueType > * > srcFunctions, uint_t level, DoFType flag = All )
     {
       std::vector< vertexdof::VertexDoFFunction< ValueType > * > vertexDoFFunctions;
@@ -291,133 +287,91 @@
       edgeDoFFunction_->interpolateExtended( expr, edgeDoFFunctions, level, flag );
     }
 
-    inline void
-    assign_impl( const std::vector< ValueType > scalars, const std::vector< P2Function< ValueType >* > functions,
-                 uint_t level, DoFType flag = All )
-    {
-      std::vector< vertexdof::VertexDoFFunction< ValueType > * > vertexDoFFunctions;
-      std::vector<              EdgeDoFFunction< ValueType > * > edgeDoFFunctions;
-
-      for ( const auto & function : functions )
-      {
-        vertexDoFFunctions.push_back( function->vertexDoFFunction_.get() );
-        edgeDoFFunctions.push_back  ( function->edgeDoFFunction_.get() );
-      }
-
-      vertexDoFFunction_->assign( scalars, vertexDoFFunctions, level, flag );
-      edgeDoFFunction_->assign  ( scalars, edgeDoFFunctions,   level, flag );
-    }
-
-    inline void
-    add_impl( const std::vector< ValueType > scalars, const std::vector< P2Function< ValueType >* > functions,
-              uint_t level, DoFType flag = All )
-    {
-      std::vector< vertexdof::VertexDoFFunction< ValueType > * > vertexDoFFunctions;
-      std::vector<              EdgeDoFFunction< ValueType > * > edgeDoFFunctions;
-=======
+
+  inline void
+  prolongateQuadratic( uint_t sourceLevel, DoFType flag = All )
+  {
+    WALBERLA_ABORT( "P2Function - Prolongate (quadratic) not implemented!" );
+  }
+
+  inline void
   prolongate( uint_t sourceLevel, DoFType flag = All )
   {
-    WALBERLA_ABORT( "P2Function - Prolongate not implemented!" );
-  }
->>>>>>> 68a045fd
-
-  inline void
-  prolongateQuadratic( uint_t sourceLevel, DoFType flag = All )
-  {
-    WALBERLA_ABORT( "P2Function - Prolongate (quadratic) not implemented!" );
-  }
-
-  inline void
-  restrict( uint_t sourceLevel, DoFType flag = All )
-  {
-    WALBERLA_ABORT( "P2Function - Restrict not implemented!" );
-  }
-
-
-<<<<<<< HEAD
-    inline void
-    prolongate_impl( uint_t sourceLevel, DoFType flag = All )
-    {
-      edgeDoFFunction_->getCommunicator( sourceLevel )->template communicate< Vertex,Edge   >();
-      edgeDoFFunction_->getCommunicator( sourceLevel )->template communicate< Edge  ,Face   >();
-
-      vertexDoFFunction_->getCommunicator( sourceLevel )->template communicate< Vertex,Edge   >();
-      vertexDoFFunction_->getCommunicator( sourceLevel )->template communicate< Edge  ,Face   >();
-
-      for ( const auto & it : this->getStorage()->getFaces() )
-      {
-        const Face & face = *it.second;
-
-        if ( testFlag(face.type, flag) )
-        {
-          P2::macroface::prolongate< ValueType >( sourceLevel, face,
+    edgeDoFFunction_->getCommunicator( sourceLevel )->template communicate< Vertex,Edge   >();
+    edgeDoFFunction_->getCommunicator( sourceLevel )->template communicate< Edge  ,Face   >();
+
+    vertexDoFFunction_->getCommunicator( sourceLevel )->template communicate< Vertex,Edge   >();
+    vertexDoFFunction_->getCommunicator( sourceLevel )->template communicate< Edge  ,Face   >();
+
+    for ( const auto & it : this->getStorage()->getFaces() )
+    {
+      const Face & face = *it.second;
+
+      if ( testFlag(face.type, flag) )
+      {
+        P2::macroface::prolongate< ValueType >( sourceLevel, face,
                                                 vertexDoFFunction_->getFaceDataID(),
                                                 edgeDoFFunction_->getFaceDataID());
-        }
-      }
-
-      for ( const auto & it : this->getStorage()->getEdges() )
-      {
-        const Edge & edge = *it.second;
-
-        if ( testFlag(edge.getDoFType(), flag) )
-        {
-          P2::macroedge::prolongate< ValueType >( sourceLevel, edge,
-                                                  vertexDoFFunction_->getEdgeDataID(),
-                                                  edgeDoFFunction_->getEdgeDataID());
-        }
-      }
-
-      for ( const auto & it : this->getStorage()->getVertices() )
-      {
-        const Vertex & vertex = *it.second;
-
-        if ( testFlag(vertex.getDoFType(), flag) )
-        {
-          P2::macrovertex::prolongate< ValueType >( sourceLevel, vertex,
+      }
+    }
+
+    for ( const auto & it : this->getStorage()->getEdges() )
+    {
+      const Edge & edge = *it.second;
+
+      if ( testFlag(edge.getDoFType(), flag) )
+      {
+        P2::macroedge::prolongate< ValueType >( sourceLevel, edge,
+                                                vertexDoFFunction_->getEdgeDataID(),
+                                                edgeDoFFunction_->getEdgeDataID());
+      }
+    }
+
+    for ( const auto & it : this->getStorage()->getVertices() )
+    {
+      const Vertex & vertex = *it.second;
+
+      if ( testFlag(vertex.getDoFType(), flag) )
+      {
+        P2::macrovertex::prolongate< ValueType >( sourceLevel, vertex,
                                                   vertexDoFFunction_->getVertexDataID(),
                                                   edgeDoFFunction_->getVertexDataID());
-        }
-      }
-    }
-=======
-private:
->>>>>>> 68a045fd
-
-  using Function< P2Function< ValueType > >::communicators_;
-
-<<<<<<< HEAD
-    inline void
-    restrict_impl( uint_t sourceLevel, DoFType flag = All )
-    {
-      edgeDoFFunction_->getCommunicator( sourceLevel )->template communicate< Vertex,Edge   >();
-      edgeDoFFunction_->getCommunicator( sourceLevel )->template communicate< Edge  ,Face   >();
-
-      for ( const auto & it : this->getStorage()->getFaces() )
-      {
-        const Face & face = *it.second;
-
-        if ( testFlag(face.type, flag) )
-        {
-          P2::macroface::restrict< ValueType >( sourceLevel, face,
-                                                      vertexDoFFunction_->getFaceDataID(),
-                                                      edgeDoFFunction_->getFaceDataID());
-        }
-      }
-
-      /// sync the vertex dofs which contain the missing edge dofs
-      edgeDoFFunction_->getCommunicator( sourceLevel )->template communicate< Face  , Edge   >();
-
-      /// remove the temporary updates
-      for ( const auto & it : this->getStorage()->getFaces() ) {
-        const Face &face = *it.second;
-
-        if (testFlag(face.type, flag)) {
-          P2::macroface::postRestrict<ValueType>(sourceLevel, face,
-                                                 vertexDoFFunction_->getFaceDataID(),
-                                                 edgeDoFFunction_->getFaceDataID());
-        }
-      }
+      }
+    }
+  }
+
+
+  inline void
+  restrict( uint_t sourceLevel, DoFType flag = All )
+  {
+    edgeDoFFunction_->getCommunicator( sourceLevel )->template communicate< Vertex,Edge   >();
+    edgeDoFFunction_->getCommunicator( sourceLevel )->template communicate< Edge  ,Face   >();
+
+    for ( const auto & it : this->getStorage()->getFaces() )
+    {
+      const Face & face = *it.second;
+
+      if ( testFlag(face.type, flag) )
+      {
+        P2::macroface::restrict< ValueType >( sourceLevel, face,
+                                              vertexDoFFunction_->getFaceDataID(),
+                                              edgeDoFFunction_->getFaceDataID());
+      }
+    }
+
+    /// sync the vertex dofs which contain the missing edge dofs
+    edgeDoFFunction_->getCommunicator( sourceLevel )->template communicate< Face  , Edge   >();
+
+    /// remove the temporary updates
+    for ( const auto & it : this->getStorage()->getFaces() ) {
+      const Face &face = *it.second;
+
+      if (testFlag(face.type, flag)) {
+        P2::macroface::postRestrict<ValueType>(sourceLevel, face,
+                                               vertexDoFFunction_->getFaceDataID(),
+                                               edgeDoFFunction_->getFaceDataID());
+      }
+    }
 
       for ( const auto & it : this->getStorage()->getEdges() )
       {
@@ -426,23 +380,22 @@
         if ( testFlag( edge.getDoFType(), flag ) )
         {
           P2::macroedge::restrict< ValueType >( sourceLevel, edge,
-                                                      vertexDoFFunction_->getEdgeDataID(),
-                                                      edgeDoFFunction_->getEdgeDataID());
+                                                vertexDoFFunction_->getEdgeDataID(),
+                                                edgeDoFFunction_->getEdgeDataID());
         }
       }
 
-      //TODO: add vertex restrict
-
-    }
-=======
->>>>>>> 68a045fd
-
-
-    inline void
-    enumerate_impl( uint_t level, uint_t& num )
-    {
-      vertexDoFFunction_->enumerate( level, num );
-      edgeDoFFunction_->enumerate  ( level, num );
+    //TODO: add vertex restrict
+
+    }
+private:
+
+  using Function< P2Function< ValueType > >::communicators_;
+  inline void
+  enumerate_impl( uint_t level, uint_t& num )
+  {
+    vertexDoFFunction_->enumerate( level, num );
+    edgeDoFFunction_->enumerate  ( level, num );
     }
 
   std::shared_ptr< vertexdof::VertexDoFFunction< ValueType > > vertexDoFFunction_;
@@ -450,4 +403,4 @@
 
 };
 
-}+} //namespace hhg