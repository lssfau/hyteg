#include "P2ConstantOperator.hpp"

#ifdef _MSC_VER
#pragma warning( push, 0 )
#endif

#ifdef WALBERLA_CXX_COMPILER_IS_CLANG
#pragma clang diagnostic push
#pragma clang diagnostic ignored "-Wfloat-conversion"
#pragma clang diagnostic ignored "-Wsign-conversion"
#endif

#ifdef WALBERLA_CXX_COMPILER_IS_GNU
#pragma GCC diagnostic push
#pragma GCC diagnostic ignored "-Wunused-parameter"
#pragma GCC diagnostic ignored "-Wfloat-conversion"
#endif

#include "tinyhhg_core/forms/form_fenics_generated/p2_diffusion.h"
#include "tinyhhg_core/forms/form_fenics_generated/p2_div.h"
#include "tinyhhg_core/forms/form_fenics_generated/p2_divt.h"
#include "tinyhhg_core/forms/form_fenics_generated/p2_mass.h"
#include "tinyhhg_core/forms/form_fenics_generated/p2_tet_diffusion.h"
#include "tinyhhg_core/forms/form_fenics_generated/p2_tet_mass.h"

#ifdef WALBERLA_CXX_COMPILER_IS_GNU
#pragma GCC diagnostic pop
#endif

#ifdef WALBERLA_CXX_COMPILER_IS_CLANG
#pragma clang diagnostic pop
#endif

#ifdef _MSC_VER
#pragma warning( pop )
#endif

#include "tinyhhg_core/p2functionspace/P2Elements.hpp"
#include "tinyhhg_core/p2functionspace/P2MacroCell.hpp"
#include "tinyhhg_core/p2functionspace/P2MacroEdge.hpp"
#include "tinyhhg_core/p2functionspace/P2MacroFace.hpp"
#include "tinyhhg_core/p2functionspace/P2MacroVertex.hpp"
#include "tinyhhg_core/communication/Syncing.hpp"
#include "tinyhhg_core/p2functionspace/generatedKernels/all.hpp"

namespace hhg {

template < class P2Form >
P2ConstantOperator< P2Form >::P2ConstantOperator( const std::shared_ptr< PrimitiveStorage >& storage,
                                                                        size_t                                     minLevel,
                                                                        size_t                                     maxLevel )
: Operator( storage, minLevel, maxLevel )
, vertexToVertex( storage, minLevel, maxLevel )
, edgeToVertex( storage, minLevel, maxLevel )
, vertexToEdge( storage, minLevel, maxLevel )
, edgeToEdge( storage, minLevel, maxLevel )
{
<<<<<<< HEAD
   if ( globalDefines::useP1Coloring )
   {
     WALBERLA_ABORT( "The colored P1 memory layout is not supported for mixed operators." );
   }

   if( storage_->hasGlobalCells() )
   {
      const bool assemblyDefined = !std::is_same< UFCOperator3D, hhg::fenics::UndefinedAssembly >::value;
      WALBERLA_CHECK( assemblyDefined, "Assembly undefined for 3D elements." );
      if( !std::is_same< UFCOperator3D, fenics::NoAssemble >::value )
      {
         assembleStencils3D();
      }
   } else
   {
      if( !std::is_same< UFCOperator2D, fenics::NoAssemble >::value )
      {
         const bool assemblyDefined = !std::is_same< UFCOperator2D, hhg::fenics::UndefinedAssembly >::value;
         WALBERLA_CHECK( assemblyDefined, "Assembly undefined for 2D elements." );
         assembleStencils();
      }
   }
}

template < class UFCOperator2D, class UFCOperator3D >
void P2ConstantOperator< UFCOperator2D, UFCOperator3D >::assembleStencils()
{
   using namespace P2Elements;

   // Initialize memory for local 6x6 matrices
   Matrix6r local_stiffness_gray;
   Matrix6r local_stiffness_blue;

   // Assemble stencils on all levels
   for( uint_t level = minLevel_; level <= maxLevel_; ++level )
   {
      // Assemble face stencils
      for( auto& it : storage_->getFaces() )
      {
         Face& face = *it.second;

         // Compute both local stiffness matrices
         compute_local_stiffness( face, level, local_stiffness_gray, fenics::GRAY );
         compute_local_stiffness( face, level, local_stiffness_blue, fenics::BLUE );

         //        WALBERLA_LOG_DEVEL_ON_ROOT("local_stiffness_gray =\n" << local_stiffness_gray);
         //        WALBERLA_LOG_DEVEL_ON_ROOT("local_stiffness_blue =\n" << local_stiffness_blue);

         // Assemble vertexToVertex stencil
         real_t* vStencil = storage_->getFace( face.getID() )->getData( vertexToVertex.getFaceStencilID() )->getPointer( level );
         P2Face::VertexToVertex::assembleStencil( local_stiffness_gray, local_stiffness_blue, vStencil );
         //        WALBERLA_LOG_DEVEL_ON_ROOT(fmt::format("vertexToVertex/Face = {}", PointND<real_t, 7>(&vStencil[0])));

         // Assemble edgeToVertex stencil
         vStencil = storage_->getFace( face.getID() )->getData( edgeToVertex.getFaceStencilID() )->getPointer( level );
         P2Face::EdgeToVertex::assembleStencil( local_stiffness_gray, local_stiffness_blue, vStencil );
         //        WALBERLA_LOG_DEVEL_ON_ROOT(fmt::format("edgeToVertex/Face = {}", PointND<real_t, 12>(&vStencil[0])));

         // Assemble vertexToEdge stencil
         vStencil = storage_->getFace( face.getID() )->getData( vertexToEdge.getFaceStencilID() )->getPointer( level );
         P2Face::VertexToEdge::assembleStencil( local_stiffness_gray, local_stiffness_blue, vStencil );
         //        WALBERLA_LOG_DEVEL_ON_ROOT(fmt::format("vertexToEdge/Face = {}", PointND<real_t, 12>(&vStencil[0])));

         // Assemble edgeToEdge stencil
         vStencil = storage_->getFace( face.getID() )->getData( edgeToEdge.getFaceStencilID() )->getPointer( level );
         P2Face::EdgeToEdge::assembleStencil( local_stiffness_gray, local_stiffness_blue, vStencil );
         //        WALBERLA_LOG_DEVEL_ON_ROOT(fmt::format("edgeToEdge/Face = {}", PointND<real_t, 15>(&vStencil[0])));
      }

      // Assemble edge stencils
      for( auto& it : storage_->getEdges() )
      {
         Edge& edge = *it.second;

         // Assemble vertexToVertex stencil
         Face*   face     = storage_->getFace( edge.neighborFaces()[0] );
         real_t* vStencil = storage_->getEdge( edge.getID() )->getData( vertexToVertex.getEdgeStencilID() )->getPointer( level );
         compute_local_stiffness( *face, level, local_stiffness_gray, fenics::GRAY );
         compute_local_stiffness( *face, level, local_stiffness_blue, fenics::BLUE );
         P2Edge::VertexToVertex::assembleStencil( edge, *face, local_stiffness_gray, local_stiffness_blue, vStencil, true );

         if( edge.getNumNeighborFaces() == 2 )
         {
            face = storage_->getFace( edge.neighborFaces()[1] );
            compute_local_stiffness( *face, level, local_stiffness_gray, fenics::GRAY );
            compute_local_stiffness( *face, level, local_stiffness_blue, fenics::BLUE );
            P2Edge::VertexToVertex::assembleStencil( edge, *face, local_stiffness_gray, local_stiffness_blue, vStencil, false );
         }

         //        WALBERLA_LOG_DEVEL_ON_ROOT(fmt::format("vertexToVertex/Edge = {}", PointND<real_t, 7>(&vStencil[0])));

         // Assemble edgeToVertex
         face     = storage_->getFace( edge.neighborFaces()[0] );
         vStencil = storage_->getEdge( edge.getID() )->getData( edgeToVertex.getEdgeStencilID() )->getPointer( level );
         compute_local_stiffness( *face, level, local_stiffness_gray, fenics::GRAY );
         compute_local_stiffness( *face, level, local_stiffness_blue, fenics::BLUE );
         P2Edge::EdgeToVertex::assembleStencil( edge, *face, local_stiffness_gray, local_stiffness_blue, vStencil, true );

         if( edge.getNumNeighborFaces() == 2 )
         {
            face = storage_->getFace( edge.neighborFaces()[1] );
            compute_local_stiffness( *face, level, local_stiffness_gray, fenics::GRAY );
            compute_local_stiffness( *face, level, local_stiffness_blue, fenics::BLUE );
            P2Edge::EdgeToVertex::assembleStencil( edge, *face, local_stiffness_gray, local_stiffness_blue, vStencil, false );
         }

         //        WALBERLA_LOG_DEVEL_ON_ROOT(fmt::format("edgeToVertex/Edge = {}", PointND<real_t, 7>(&vStencil[0])));

         // Assemble vertexToEdge stencil
         face     = storage_->getFace( edge.neighborFaces()[0] );
         vStencil = storage_->getEdge( edge.getID() )->getData( vertexToEdge.getEdgeStencilID() )->getPointer( level );
         compute_local_stiffness( *face, level, local_stiffness_gray, fenics::GRAY );
         compute_local_stiffness( *face, level, local_stiffness_blue, fenics::BLUE );
         P2Edge::VertexToEdge::assembleStencil( edge, *face, local_stiffness_gray, local_stiffness_blue, vStencil, true );

         if( edge.getNumNeighborFaces() == 2 )
         {
            face = storage_->getFace( edge.neighborFaces()[1] );
            compute_local_stiffness( *face, level, local_stiffness_gray, fenics::GRAY );
            compute_local_stiffness( *face, level, local_stiffness_blue, fenics::BLUE );
            P2Edge::VertexToEdge::assembleStencil( edge, *face, local_stiffness_gray, local_stiffness_blue, vStencil, false );
         }

         //        WALBERLA_LOG_DEVEL_ON_ROOT(fmt::format("vertexToEdge/Edge = {}", PointND<real_t, 4>(&vStencil[0])));

         // Assemble edgeToEdge stencil
         face     = storage_->getFace( edge.neighborFaces()[0] );
         vStencil = storage_->getEdge( edge.getID() )->getData( edgeToEdge.getEdgeStencilID() )->getPointer( level );
         compute_local_stiffness( *face, level, local_stiffness_gray, fenics::GRAY );
         compute_local_stiffness( *face, level, local_stiffness_blue, fenics::BLUE );
         P2Edge::EdgeToEdge::assembleStencil( edge, *face, local_stiffness_gray, local_stiffness_blue, vStencil, true );

         if( edge.getNumNeighborFaces() == 2 )
         {
            face = storage_->getFace( edge.neighborFaces()[1] );
            compute_local_stiffness( *face, level, local_stiffness_gray, fenics::GRAY );
            compute_local_stiffness( *face, level, local_stiffness_blue, fenics::BLUE );
            P2Edge::EdgeToEdge::assembleStencil( edge, *face, local_stiffness_gray, local_stiffness_blue, vStencil, false );
         }

         //        WALBERLA_LOG_DEVEL_ON_ROOT(fmt::format("edgeToEdge/Edge = {}", PointND<real_t, 5>(&vStencil[0])));
      }

      for( auto& it : storage_->getVertices() )
      {
         Vertex& vertex = *it.second;

         // Assemble VertexToVertex
         real_t* vStencil =
             storage_->getVertex( vertex.getID() )->getData( vertexToVertex.getVertexStencilID() )->getPointer( level );
         for( auto& faceId : vertex.neighborFaces() )
         {
            Face* face = storage_->getFace( faceId );
            compute_local_stiffness( *face, level, local_stiffness_gray, fenics::GRAY );
            P2Vertex::VertexToVertex::assembleStencil( vertex, *face, local_stiffness_gray, vStencil, storage_ );
         }

         //        WALBERLA_LOG_DEVEL_ON_ROOT(fmt::format("vertexToVertex/Vertex = {}", PointND<real_t, 5>(&vStencil[0])));

         // Assemble EdgeToVertex
         vStencil = storage_->getVertex( vertex.getID() )->getData( edgeToVertex.getVertexStencilID() )->getPointer( level );
         for( auto& faceId : vertex.neighborFaces() )
         {
            Face* face = storage_->getFace( faceId );
            compute_local_stiffness( *face, level, local_stiffness_gray, fenics::GRAY );
            P2Vertex::EdgeToVertex::assembleStencil( vertex, *face, local_stiffness_gray, vStencil, storage_ );
         }

         //        WALBERLA_LOG_DEVEL_ON_ROOT(fmt::format("edgeToVertex/Vertex = {}", PointND<real_t, 5>(&vStencil[0])));
      }
   }
}

template < class UFCOperator2D, class UFCOperator3D >
void P2ConstantOperator< UFCOperator2D, UFCOperator3D >::assembleStencils3D()
{
   assembleEdgeToEdgeStencils< UFCOperator3D >( storage_, minLevel_, maxLevel_,
                                                getEdgeToEdgeOpr().getEdgeStencil3DID(),
                                                getEdgeToEdgeOpr().getFaceStencil3DID(),
                                                getEdgeToEdgeOpr().getCellStencilID() );

   assembleVertexToEdgeStencils< UFCOperator3D >( storage_, minLevel_, maxLevel_,
                                                  getVertexToEdgeOpr().getEdgeStencil3DID(),
                                                  getVertexToEdgeOpr().getFaceStencil3DID(),
                                                  getVertexToEdgeOpr().getCellStencilID() );

   assembleEdgeToVertexStencils< UFCOperator3D >( storage_, minLevel_, maxLevel_,
                                                  getEdgeToVertexOpr().getVertexStencil3DID(),
                                                  getEdgeToVertexOpr().getEdgeStencil3DID(),
                                                  getEdgeToVertexOpr().getFaceStencil3DID(),
                                                  getEdgeToVertexOpr().getCellStencilID() );

   UFCOperator3D ufcOperator;

   // Assemble vertex -> vertex stencils on all levels
   for( uint_t level = minLevel_; level <= maxLevel_; ++level )
   {
      ////////////////
      /// Vertices ///
      ////////////////

      for( const auto& it : storage_->getVertices() )
      {
         const auto & vertex = *it.second;
         WALBERLA_ASSERT_GREATER( vertex.getNumNeighborCells(), 0 );
         auto          stencilSize   = vertex.getData( getVertexToVertexOpr().getVertexStencilID() )->getSize( level );
         auto          stencilMemory = vertex.getData( getVertexToVertexOpr().getVertexStencilID() )->getPointer( level );

         auto stencil = P1Elements::P1Elements3D::assembleP1LocalStencil(
            storage_, vertex, indexing::Index( 0, 0, 0 ), level, ufcOperator );

         WALBERLA_ASSERT_EQUAL( stencilSize, stencil.size() );
         for( uint_t i = 0; i < stencilSize; i++ )
         {
            stencilMemory[i] = stencil[i];
         }
      }

      /////////////
      /// Edges ///
      /////////////

      for( const auto& it : storage_->getEdges() )
      {
         const auto & edge = *it.second;
         WALBERLA_ASSERT_GREATER( edge.getNumNeighborCells(), 0 );

         auto          stencilSize   = edge.getData( getVertexToVertexOpr().getEdgeStencilID() )->getSize( level );
         auto          stencilMemory = edge.getData( getVertexToVertexOpr().getEdgeStencilID() )->getPointer( level );

         auto stencil =
         P1Elements::P1Elements3D::assembleP1LocalStencil( storage_, edge, indexing::Index( 1, 0, 0 ), level, ufcOperator );

         WALBERLA_ASSERT_EQUAL( stencilSize, stencil.size() );
         for( uint_t i = 0; i < stencilSize; i++ )
         {
            stencilMemory[i] = stencil[i];
         }
      }

      /////////////
      /// Faces ///
      /////////////

     for ( const auto& it : storage_->getFaces() )
     {
       auto face = it.second;
       auto & stencilMemory = face->getData( getVertexToVertexOpr().getFaceStencil3DID())->getData( level );

       for ( uint_t neighborCellID = 0; neighborCellID < face->getNumNeighborCells(); neighborCellID++ )
       {
         auto neighborCell = storage_->getCell( face->neighborCells().at( neighborCellID ));
         auto vertexAssemblyIndexInCell =
         vertexdof::macroface::getIndexInNeighboringMacroCell( { 1, 1, 0 }, *face, neighborCellID, *storage_, level );
         stencilMemory[neighborCellID] = P1Elements::P1Elements3D::assembleP1LocalStencilNew(
         storage_, *neighborCell, vertexAssemblyIndexInCell, level, ufcOperator );
       }
     }

      /////////////
      /// Cells ///
      /////////////

      for( const auto& it : storage_->getCells() )
      {
         const auto& cell = *it.second;

         // vertex to vertex
         auto       vertexToVertexStencilMemory = cell.getData( getVertexToVertexOpr().getCellStencilID() )->getData( level );
         vertexToVertexStencilMemory = P1Elements::P1Elements3D::assembleP1LocalStencilNew(
             getStorage(), cell, indexing::Index( 1, 1, 1 ), level, ufcOperator );
      }
   }
}

template < class UFCOperator2D, class UFCOperator3D >
void P2ConstantOperator< UFCOperator2D, UFCOperator3D >::apply(const P2Function< real_t >& src,
=======
}

template < class P2Form >
void P2ConstantOperator< P2Form >::apply(const P2Function< real_t >& src,
>>>>>>> f64c71a3
                                                               const P2Function< real_t >& dst,
                                                               size_t                level,
                                                               DoFType               flag,
                                                               UpdateType            updateType ) const
{
   vertexToVertex.apply( src.getVertexDoFFunction(), dst.getVertexDoFFunction(), level, flag, updateType );
   edgeToVertex.apply( src.getEdgeDoFFunction(), dst.getVertexDoFFunction(), level, flag, Add );

   edgeToEdge.apply( src.getEdgeDoFFunction(), dst.getEdgeDoFFunction(), level, flag, updateType );
   vertexToEdge.apply( src.getVertexDoFFunction(), dst.getEdgeDoFFunction(), level, flag, Add );
}

template < class P2Form >
void P2ConstantOperator< P2Form >::smooth_gs(const P2Function <real_t> &dst,
                                                                   const P2Function <real_t> &rhs,
                                                                   const size_t level,
                                                                   const DoFType flag) const
{
  smooth_sor( dst, rhs, 1.0, level, flag );
}

<<<<<<< HEAD
template < class UFCOperator2D, class UFCOperator3D >
void P2ConstantOperator< UFCOperator2D, UFCOperator3D >::smooth_sor( const P2Function< real_t >& dst,
                                                                     const P2Function< real_t >& rhs,
                                                                     const real_t&               relax,
                                                                     const size_t                level,
                                                                     const DoFType               flag,
                                                                     const bool &                backwards ) const
=======
template < class P2Form >
void P2ConstantOperator< P2Form >::smooth_sor(const P2Function <real_t> &dst,
                                                                    const P2Function <real_t> &rhs,
                                                                    const real_t& relax,
                                                                    const size_t level,
                                                                    const DoFType flag) const
>>>>>>> f64c71a3
{
  if ( backwards )
  {
    WALBERLA_CHECK( globalDefines::useGeneratedKernels, "Backward SOR only implemented in generated kernels." )
    WALBERLA_CHECK( storage_->hasGlobalCells(), "Backward SOR currently only implemented for 3D for P2." )
    this->startTiming( "SOR backwards" );
  }
  else
  {
    this->startTiming( "SOR" );
  }

   communication::syncP2FunctionBetweenPrimitives( dst, level );

   this->timingTree_->start( "Macro-Vertex" );

   for ( auto& it : storage_->getVertices() )
   {
      Vertex& vertex = *it.second;

      const DoFType vertexBC = dst.getBoundaryCondition().getBoundaryType( vertex.getMeshBoundaryFlag() );
      if ( testFlag( vertexBC, flag ) )
      {
         if ( storage_->hasGlobalCells() )
         {
            P2::macrovertex::smoothSOR3D( level,
                                          *storage_,
                                          vertex,
                                          relax,
                                          vertexToVertex.getVertexStencilID(),
                                          edgeToVertex.getVertexStencil3DID(),
                                          dst.getVertexDoFFunction().getVertexDataID(),
                                          rhs.getVertexDoFFunction().getVertexDataID(),
                                          dst.getEdgeDoFFunction().getVertexDataID() );
         }
         else
         {
            P2::macrovertex::smoothSORVertexDoF( level,
                                                 vertex,
                                                 relax,
                                                 vertexToVertex.getVertexStencilID(),
                                                 dst.getVertexDoFFunction().getVertexDataID(),
                                                 edgeToVertex.getVertexStencilID(),
                                                 dst.getEdgeDoFFunction().getVertexDataID(),
                                                 rhs.getVertexDoFFunction().getVertexDataID() );
         }
      }
   }

   this->timingTree_->stop( "Macro-Vertex" );

   dst.getVertexDoFFunction().communicate< Vertex, Edge >( level );
   dst.getEdgeDoFFunction().communicate< Vertex, Edge >( level );

   this->timingTree_->start( "Macro-Edge" );

   for ( auto& it : storage_->getEdges() )
   {
      Edge& edge = *it.second;

      const DoFType edgeBC = dst.getBoundaryCondition().getBoundaryType( edge.getMeshBoundaryFlag() );
      if ( testFlag( edgeBC, flag ) )
      {
         if ( storage_->hasGlobalCells() )
         {
            P2::macroedge::smoothSOR3D( level,
                                        *storage_,
                                        edge,
                                        relax,
                                        vertexToVertex.getEdgeStencilID(),
                                        edgeToVertex.getEdgeStencil3DID(),
                                        vertexToEdge.getEdgeStencil3DID(),
                                        edgeToEdge.getEdgeStencil3DID(),
                                        dst.getVertexDoFFunction().getEdgeDataID(),
                                        rhs.getVertexDoFFunction().getEdgeDataID(),
                                        dst.getEdgeDoFFunction().getEdgeDataID(),
                                        rhs.getEdgeDoFFunction().getEdgeDataID(),
                                        backwards );
         }
         else
         {
            P2::macroedge::smoothSOR( level,
                                      edge,
                                      relax,
                                      vertexToVertex.getEdgeStencilID(),
                                      edgeToVertex.getEdgeStencilID(),
                                      dst.getVertexDoFFunction().getEdgeDataID(),
                                      vertexToEdge.getEdgeStencilID(),
                                      edgeToEdge.getEdgeStencilID(),
                                      dst.getEdgeDoFFunction().getEdgeDataID(),
                                      rhs.getVertexDoFFunction().getEdgeDataID(),
                                      rhs.getEdgeDoFFunction().getEdgeDataID() );
         }
      }
   }

   this->timingTree_->stop( "Macro-Edge" );

   dst.getVertexDoFFunction().communicate< Edge, Face >( level );
   dst.getEdgeDoFFunction().communicate< Edge, Face >( level );

   this->timingTree_->start( "Macro-Face" );

   for ( auto& it : storage_->getFaces() )
   {
      Face& face = *it.second;

      const DoFType faceBC = dst.getBoundaryCondition().getBoundaryType( face.getMeshBoundaryFlag() );
      if ( testFlag( faceBC, flag ) )
      {
         if ( storage_->hasGlobalCells() )
         {
           if ( globalDefines::useGeneratedKernels )
           {
             WALBERLA_CHECK_EQUAL( face.getNumNeighborCells(), 2, "P2 3D SOR only implemented for inner macro-faces." )

             using edgedof::EdgeDoFOrientation;
             using indexing::IndexIncrement;

             auto v2v_operator = face.getData( vertexToVertex.getFaceStencil3DID() )->getData( level );
             auto v2e_operator = face.getData( vertexToEdge.getFaceStencil3DID() )->getData( level );
             auto e2v_operator = face.getData( edgeToVertex.getFaceStencil3DID() )->getData( level );
             auto e2e_operator = face.getData( edgeToEdge.getFaceStencil3DID() )->getData( level );

             real_t* v_dst_data = face.getData( dst.getVertexDoFFunction().getFaceDataID() )->getPointer( level );
             real_t* v_rhs_data = face.getData( rhs.getVertexDoFFunction().getFaceDataID() )->getPointer( level );

             real_t* e_dst_data = face.getData( dst.getEdgeDoFFunction().getFaceDataID() )->getPointer( level );
             real_t* e_rhs_data = face.getData( rhs.getEdgeDoFFunction().getFaceDataID() )->getPointer( level );

             const uint_t offset_x = edgedof::macroface::index( level, 0, 0, edgedof::EdgeDoFOrientation::X );
             const uint_t offset_xy = edgedof::macroface::index( level, 0, 0, edgedof::EdgeDoFOrientation::XY );
             const uint_t offset_y = edgedof::macroface::index( level, 0, 0, edgedof::EdgeDoFOrientation::Y );

             std::map< uint_t, std::map< edgedof::EdgeDoFOrientation, uint_t > > offset_gl_orientation;
             for ( uint_t gl = 0; gl < 2; gl++ )
             {
               for ( const auto & eo : edgedof::allEdgeDoFOrientations )
               {
                 offset_gl_orientation[gl][eo] = edgedof::macroface::index( level, 0, 0, eo, gl );
               }
             }

             auto neighborCell0 = storage_->getCell( face.neighborCells()[0] );
             auto neighborCell1 = storage_->getCell( face.neighborCells()[1] );

             auto neighbor_cell_0_local_vertex_id_0 = static_cast< int32_t >( neighborCell0->getFaceLocalVertexToCellLocalVertexMaps().at( neighborCell0->getLocalFaceID( face.getID() ) ).at(0) );
             auto neighbor_cell_0_local_vertex_id_1 = static_cast< int32_t >( neighborCell0->getFaceLocalVertexToCellLocalVertexMaps().at( neighborCell0->getLocalFaceID( face.getID() ) ).at(1) );
             auto neighbor_cell_0_local_vertex_id_2 = static_cast< int32_t >( neighborCell0->getFaceLocalVertexToCellLocalVertexMaps().at( neighborCell0->getLocalFaceID( face.getID() ) ).at(2) );

             auto neighbor_cell_1_local_vertex_id_0 = static_cast< int32_t >( neighborCell1->getFaceLocalVertexToCellLocalVertexMaps().at( neighborCell1->getLocalFaceID( face.getID() ) ).at(0) );
             auto neighbor_cell_1_local_vertex_id_1 = static_cast< int32_t >( neighborCell1->getFaceLocalVertexToCellLocalVertexMaps().at( neighborCell1->getLocalFaceID( face.getID() ) ).at(1) );
             auto neighbor_cell_1_local_vertex_id_2 = static_cast< int32_t >( neighborCell1->getFaceLocalVertexToCellLocalVertexMaps().at( neighborCell1->getLocalFaceID( face.getID() ) ).at(2) );
             

             const uint_t vertex_offset_gl_0 = levelinfo::num_microvertices_per_face( level );
             const uint_t vertex_offset_gl_1 = vertex_offset_gl_0 + levelinfo::num_microvertices_per_face_from_width( levelinfo::num_microvertices_per_edge(level) - 1 );

             if ( neighbor_cell_0_local_vertex_id_0 > neighbor_cell_1_local_vertex_id_0 ||
                  ( neighbor_cell_0_local_vertex_id_0 == neighbor_cell_1_local_vertex_id_0 &&
                    neighbor_cell_0_local_vertex_id_1 > neighbor_cell_1_local_vertex_id_1 ) ||
                  ( neighbor_cell_0_local_vertex_id_0 == neighbor_cell_1_local_vertex_id_0 &&
                    neighbor_cell_0_local_vertex_id_1 == neighbor_cell_1_local_vertex_id_1 &&
                    neighbor_cell_0_local_vertex_id_2 > neighbor_cell_1_local_vertex_id_2 ) )
             {
                if ( backwards )
                {
                   P2::macroface::generated::sor_3D_macroface_P2_update_edgedofs_backwards(
                       &e_dst_data[offset_x],
                       &e_dst_data[offset_xy],
                       &e_dst_data[offset_y],
                       &e_dst_data[offset_gl_orientation[1][edgedof::EdgeDoFOrientation::X]],
                       &e_dst_data[offset_gl_orientation[1][edgedof::EdgeDoFOrientation::XY]],
                       &e_dst_data[offset_gl_orientation[1][edgedof::EdgeDoFOrientation::XYZ]],
                       &e_dst_data[offset_gl_orientation[1][edgedof::EdgeDoFOrientation::XZ]],
                       &e_dst_data[offset_gl_orientation[1][edgedof::EdgeDoFOrientation::Y]],
                       &e_dst_data[offset_gl_orientation[1][edgedof::EdgeDoFOrientation::YZ]],
                       &e_dst_data[offset_gl_orientation[1][edgedof::EdgeDoFOrientation::Z]],
                       &e_dst_data[offset_gl_orientation[0][edgedof::EdgeDoFOrientation::X]],
                       &e_dst_data[offset_gl_orientation[0][edgedof::EdgeDoFOrientation::XY]],
                       &e_dst_data[offset_gl_orientation[0][edgedof::EdgeDoFOrientation::XYZ]],
                       &e_dst_data[offset_gl_orientation[0][edgedof::EdgeDoFOrientation::XZ]],
                       &e_dst_data[offset_gl_orientation[0][edgedof::EdgeDoFOrientation::Y]],
                       &e_dst_data[offset_gl_orientation[0][edgedof::EdgeDoFOrientation::YZ]],
                       &e_dst_data[offset_gl_orientation[0][edgedof::EdgeDoFOrientation::Z]],
                       &e_rhs_data[offset_x],
                       &e_rhs_data[offset_xy],
                       &e_rhs_data[offset_y],
                       v_dst_data,
                       &v_dst_data[vertex_offset_gl_1],
                       &v_dst_data[vertex_offset_gl_0],
                       e2e_operator[1],
                       e2e_operator[0],
                       static_cast< int32_t >( level ),
                       neighbor_cell_1_local_vertex_id_0,
                       neighbor_cell_1_local_vertex_id_1,
                       neighbor_cell_1_local_vertex_id_2,
                       neighbor_cell_0_local_vertex_id_0,
                       neighbor_cell_0_local_vertex_id_1,
                       neighbor_cell_0_local_vertex_id_2,
                       relax,
                       v2e_operator[1],
                       v2e_operator[0] );

                   P2::macroface::generated::sor_3D_macroface_P2_update_vertexdofs_backwards(
                       &e_dst_data[offset_x],
                       &e_dst_data[offset_xy],
                       &e_dst_data[offset_y],
                       &e_dst_data[offset_gl_orientation[1][edgedof::EdgeDoFOrientation::X]],
                       &e_dst_data[offset_gl_orientation[1][edgedof::EdgeDoFOrientation::XY]],
                       &e_dst_data[offset_gl_orientation[1][edgedof::EdgeDoFOrientation::XYZ]],
                       &e_dst_data[offset_gl_orientation[1][edgedof::EdgeDoFOrientation::XZ]],
                       &e_dst_data[offset_gl_orientation[1][edgedof::EdgeDoFOrientation::Y]],
                       &e_dst_data[offset_gl_orientation[1][edgedof::EdgeDoFOrientation::YZ]],
                       &e_dst_data[offset_gl_orientation[1][edgedof::EdgeDoFOrientation::Z]],
                       &e_dst_data[offset_gl_orientation[0][edgedof::EdgeDoFOrientation::X]],
                       &e_dst_data[offset_gl_orientation[0][edgedof::EdgeDoFOrientation::XY]],
                       &e_dst_data[offset_gl_orientation[0][edgedof::EdgeDoFOrientation::XYZ]],
                       &e_dst_data[offset_gl_orientation[0][edgedof::EdgeDoFOrientation::XZ]],
                       &e_dst_data[offset_gl_orientation[0][edgedof::EdgeDoFOrientation::Y]],
                       &e_dst_data[offset_gl_orientation[0][edgedof::EdgeDoFOrientation::YZ]],
                       &e_dst_data[offset_gl_orientation[0][edgedof::EdgeDoFOrientation::Z]],
                       v_dst_data,
                       &v_dst_data[vertex_offset_gl_1],
                       &v_dst_data[vertex_offset_gl_0],
                       v_rhs_data,
                       e2v_operator[1],
                       e2v_operator[0],
                       static_cast< int32_t >( level ),
                       neighbor_cell_1_local_vertex_id_0,
                       neighbor_cell_1_local_vertex_id_1,
                       neighbor_cell_1_local_vertex_id_2,
                       neighbor_cell_0_local_vertex_id_0,
                       neighbor_cell_0_local_vertex_id_1,
                       neighbor_cell_0_local_vertex_id_2,
                       relax,
                       v2v_operator[1],
                       v2v_operator[0] );
                }
                else
                {
                   P2::macroface::generated::sor_3D_macroface_P2_update_vertexdofs(
                       &e_dst_data[offset_x],
                       &e_dst_data[offset_xy],
                       &e_dst_data[offset_y],
                       &e_dst_data[offset_gl_orientation[1][edgedof::EdgeDoFOrientation::X]],
                       &e_dst_data[offset_gl_orientation[1][edgedof::EdgeDoFOrientation::XY]],
                       &e_dst_data[offset_gl_orientation[1][edgedof::EdgeDoFOrientation::XYZ]],
                       &e_dst_data[offset_gl_orientation[1][edgedof::EdgeDoFOrientation::XZ]],
                       &e_dst_data[offset_gl_orientation[1][edgedof::EdgeDoFOrientation::Y]],
                       &e_dst_data[offset_gl_orientation[1][edgedof::EdgeDoFOrientation::YZ]],
                       &e_dst_data[offset_gl_orientation[1][edgedof::EdgeDoFOrientation::Z]],
                       &e_dst_data[offset_gl_orientation[0][edgedof::EdgeDoFOrientation::X]],
                       &e_dst_data[offset_gl_orientation[0][edgedof::EdgeDoFOrientation::XY]],
                       &e_dst_data[offset_gl_orientation[0][edgedof::EdgeDoFOrientation::XYZ]],
                       &e_dst_data[offset_gl_orientation[0][edgedof::EdgeDoFOrientation::XZ]],
                       &e_dst_data[offset_gl_orientation[0][edgedof::EdgeDoFOrientation::Y]],
                       &e_dst_data[offset_gl_orientation[0][edgedof::EdgeDoFOrientation::YZ]],
                       &e_dst_data[offset_gl_orientation[0][edgedof::EdgeDoFOrientation::Z]],
                       v_dst_data,
                       &v_dst_data[vertex_offset_gl_1],
                       &v_dst_data[vertex_offset_gl_0],
                       v_rhs_data,
                       e2v_operator[1],
                       e2v_operator[0],
                       static_cast< int32_t >( level ),
                       neighbor_cell_1_local_vertex_id_0,
                       neighbor_cell_1_local_vertex_id_1,
                       neighbor_cell_1_local_vertex_id_2,
                       neighbor_cell_0_local_vertex_id_0,
                       neighbor_cell_0_local_vertex_id_1,
                       neighbor_cell_0_local_vertex_id_2,
                       relax,
                       v2v_operator[1],
                       v2v_operator[0] );

                   P2::macroface::generated::sor_3D_macroface_P2_update_edgedofs(
                       &e_dst_data[offset_x],
                       &e_dst_data[offset_xy],
                       &e_dst_data[offset_y],
                       &e_dst_data[offset_gl_orientation[1][edgedof::EdgeDoFOrientation::X]],
                       &e_dst_data[offset_gl_orientation[1][edgedof::EdgeDoFOrientation::XY]],
                       &e_dst_data[offset_gl_orientation[1][edgedof::EdgeDoFOrientation::XYZ]],
                       &e_dst_data[offset_gl_orientation[1][edgedof::EdgeDoFOrientation::XZ]],
                       &e_dst_data[offset_gl_orientation[1][edgedof::EdgeDoFOrientation::Y]],
                       &e_dst_data[offset_gl_orientation[1][edgedof::EdgeDoFOrientation::YZ]],
                       &e_dst_data[offset_gl_orientation[1][edgedof::EdgeDoFOrientation::Z]],
                       &e_dst_data[offset_gl_orientation[0][edgedof::EdgeDoFOrientation::X]],
                       &e_dst_data[offset_gl_orientation[0][edgedof::EdgeDoFOrientation::XY]],
                       &e_dst_data[offset_gl_orientation[0][edgedof::EdgeDoFOrientation::XYZ]],
                       &e_dst_data[offset_gl_orientation[0][edgedof::EdgeDoFOrientation::XZ]],
                       &e_dst_data[offset_gl_orientation[0][edgedof::EdgeDoFOrientation::Y]],
                       &e_dst_data[offset_gl_orientation[0][edgedof::EdgeDoFOrientation::YZ]],
                       &e_dst_data[offset_gl_orientation[0][edgedof::EdgeDoFOrientation::Z]],
                       &e_rhs_data[offset_x],
                       &e_rhs_data[offset_xy],
                       &e_rhs_data[offset_y],
                       v_dst_data,
                       &v_dst_data[vertex_offset_gl_1],
                       &v_dst_data[vertex_offset_gl_0],
                       e2e_operator[1],
                       e2e_operator[0],
                       static_cast< int32_t >( level ),
                       neighbor_cell_1_local_vertex_id_0,
                       neighbor_cell_1_local_vertex_id_1,
                       neighbor_cell_1_local_vertex_id_2,
                       neighbor_cell_0_local_vertex_id_0,
                       neighbor_cell_0_local_vertex_id_1,
                       neighbor_cell_0_local_vertex_id_2,
                       relax,
                       v2e_operator[1],
                       v2e_operator[0] );
                }
             }
             else
             {
                if ( backwards )
                {
                   P2::macroface::generated::sor_3D_macroface_P2_update_edgedofs_backwards(
                       &e_dst_data[offset_x],
                       &e_dst_data[offset_xy],
                       &e_dst_data[offset_y],
                       &e_dst_data[offset_gl_orientation[0][edgedof::EdgeDoFOrientation::X]],
                       &e_dst_data[offset_gl_orientation[0][edgedof::EdgeDoFOrientation::XY]],
                       &e_dst_data[offset_gl_orientation[0][edgedof::EdgeDoFOrientation::XYZ]],
                       &e_dst_data[offset_gl_orientation[0][edgedof::EdgeDoFOrientation::XZ]],
                       &e_dst_data[offset_gl_orientation[0][edgedof::EdgeDoFOrientation::Y]],
                       &e_dst_data[offset_gl_orientation[0][edgedof::EdgeDoFOrientation::YZ]],
                       &e_dst_data[offset_gl_orientation[0][edgedof::EdgeDoFOrientation::Z]],
                       &e_dst_data[offset_gl_orientation[1][edgedof::EdgeDoFOrientation::X]],
                       &e_dst_data[offset_gl_orientation[1][edgedof::EdgeDoFOrientation::XY]],
                       &e_dst_data[offset_gl_orientation[1][edgedof::EdgeDoFOrientation::XYZ]],
                       &e_dst_data[offset_gl_orientation[1][edgedof::EdgeDoFOrientation::XZ]],
                       &e_dst_data[offset_gl_orientation[1][edgedof::EdgeDoFOrientation::Y]],
                       &e_dst_data[offset_gl_orientation[1][edgedof::EdgeDoFOrientation::YZ]],
                       &e_dst_data[offset_gl_orientation[1][edgedof::EdgeDoFOrientation::Z]],
                       &e_rhs_data[offset_x],
                       &e_rhs_data[offset_xy],
                       &e_rhs_data[offset_y],
                       v_dst_data,
                       &v_dst_data[vertex_offset_gl_0],
                       &v_dst_data[vertex_offset_gl_1],
                       e2e_operator[0],
                       e2e_operator[1],
                       static_cast< int32_t >( level ),
                       neighbor_cell_0_local_vertex_id_0,
                       neighbor_cell_0_local_vertex_id_1,
                       neighbor_cell_0_local_vertex_id_2,
                       neighbor_cell_1_local_vertex_id_0,
                       neighbor_cell_1_local_vertex_id_1,
                       neighbor_cell_1_local_vertex_id_2,
                       relax,
                       v2e_operator[0],
                       v2e_operator[1] );

                   P2::macroface::generated::sor_3D_macroface_P2_update_vertexdofs_backwards(
                       &e_dst_data[offset_x],
                       &e_dst_data[offset_xy],
                       &e_dst_data[offset_y],
                       &e_dst_data[offset_gl_orientation[0][edgedof::EdgeDoFOrientation::X]],
                       &e_dst_data[offset_gl_orientation[0][edgedof::EdgeDoFOrientation::XY]],
                       &e_dst_data[offset_gl_orientation[0][edgedof::EdgeDoFOrientation::XYZ]],
                       &e_dst_data[offset_gl_orientation[0][edgedof::EdgeDoFOrientation::XZ]],
                       &e_dst_data[offset_gl_orientation[0][edgedof::EdgeDoFOrientation::Y]],
                       &e_dst_data[offset_gl_orientation[0][edgedof::EdgeDoFOrientation::YZ]],
                       &e_dst_data[offset_gl_orientation[0][edgedof::EdgeDoFOrientation::Z]],
                       &e_dst_data[offset_gl_orientation[1][edgedof::EdgeDoFOrientation::X]],
                       &e_dst_data[offset_gl_orientation[1][edgedof::EdgeDoFOrientation::XY]],
                       &e_dst_data[offset_gl_orientation[1][edgedof::EdgeDoFOrientation::XYZ]],
                       &e_dst_data[offset_gl_orientation[1][edgedof::EdgeDoFOrientation::XZ]],
                       &e_dst_data[offset_gl_orientation[1][edgedof::EdgeDoFOrientation::Y]],
                       &e_dst_data[offset_gl_orientation[1][edgedof::EdgeDoFOrientation::YZ]],
                       &e_dst_data[offset_gl_orientation[1][edgedof::EdgeDoFOrientation::Z]],
                       v_dst_data,
                       &v_dst_data[vertex_offset_gl_0],
                       &v_dst_data[vertex_offset_gl_1],
                       v_rhs_data,
                       e2v_operator[0],
                       e2v_operator[1],
                       static_cast< int32_t >( level ),
                       neighbor_cell_0_local_vertex_id_0,
                       neighbor_cell_0_local_vertex_id_1,
                       neighbor_cell_0_local_vertex_id_2,
                       neighbor_cell_1_local_vertex_id_0,
                       neighbor_cell_1_local_vertex_id_1,
                       neighbor_cell_1_local_vertex_id_2,
                       relax,
                       v2v_operator[0],
                       v2v_operator[1] );
                }
                else
                {
                   P2::macroface::generated::sor_3D_macroface_P2_update_vertexdofs(
                       &e_dst_data[offset_x],
                       &e_dst_data[offset_xy],
                       &e_dst_data[offset_y],
                       &e_dst_data[offset_gl_orientation[0][edgedof::EdgeDoFOrientation::X]],
                       &e_dst_data[offset_gl_orientation[0][edgedof::EdgeDoFOrientation::XY]],
                       &e_dst_data[offset_gl_orientation[0][edgedof::EdgeDoFOrientation::XYZ]],
                       &e_dst_data[offset_gl_orientation[0][edgedof::EdgeDoFOrientation::XZ]],
                       &e_dst_data[offset_gl_orientation[0][edgedof::EdgeDoFOrientation::Y]],
                       &e_dst_data[offset_gl_orientation[0][edgedof::EdgeDoFOrientation::YZ]],
                       &e_dst_data[offset_gl_orientation[0][edgedof::EdgeDoFOrientation::Z]],
                       &e_dst_data[offset_gl_orientation[1][edgedof::EdgeDoFOrientation::X]],
                       &e_dst_data[offset_gl_orientation[1][edgedof::EdgeDoFOrientation::XY]],
                       &e_dst_data[offset_gl_orientation[1][edgedof::EdgeDoFOrientation::XYZ]],
                       &e_dst_data[offset_gl_orientation[1][edgedof::EdgeDoFOrientation::XZ]],
                       &e_dst_data[offset_gl_orientation[1][edgedof::EdgeDoFOrientation::Y]],
                       &e_dst_data[offset_gl_orientation[1][edgedof::EdgeDoFOrientation::YZ]],
                       &e_dst_data[offset_gl_orientation[1][edgedof::EdgeDoFOrientation::Z]],
                       v_dst_data,
                       &v_dst_data[vertex_offset_gl_0],
                       &v_dst_data[vertex_offset_gl_1],
                       v_rhs_data,
                       e2v_operator[0],
                       e2v_operator[1],
                       static_cast< int32_t >( level ),
                       neighbor_cell_0_local_vertex_id_0,
                       neighbor_cell_0_local_vertex_id_1,
                       neighbor_cell_0_local_vertex_id_2,
                       neighbor_cell_1_local_vertex_id_0,
                       neighbor_cell_1_local_vertex_id_1,
                       neighbor_cell_1_local_vertex_id_2,
                       relax,
                       v2v_operator[0],
                       v2v_operator[1] );

                   P2::macroface::generated::sor_3D_macroface_P2_update_edgedofs(
                       &e_dst_data[offset_x],
                       &e_dst_data[offset_xy],
                       &e_dst_data[offset_y],
                       &e_dst_data[offset_gl_orientation[0][edgedof::EdgeDoFOrientation::X]],
                       &e_dst_data[offset_gl_orientation[0][edgedof::EdgeDoFOrientation::XY]],
                       &e_dst_data[offset_gl_orientation[0][edgedof::EdgeDoFOrientation::XYZ]],
                       &e_dst_data[offset_gl_orientation[0][edgedof::EdgeDoFOrientation::XZ]],
                       &e_dst_data[offset_gl_orientation[0][edgedof::EdgeDoFOrientation::Y]],
                       &e_dst_data[offset_gl_orientation[0][edgedof::EdgeDoFOrientation::YZ]],
                       &e_dst_data[offset_gl_orientation[0][edgedof::EdgeDoFOrientation::Z]],
                       &e_dst_data[offset_gl_orientation[1][edgedof::EdgeDoFOrientation::X]],
                       &e_dst_data[offset_gl_orientation[1][edgedof::EdgeDoFOrientation::XY]],
                       &e_dst_data[offset_gl_orientation[1][edgedof::EdgeDoFOrientation::XYZ]],
                       &e_dst_data[offset_gl_orientation[1][edgedof::EdgeDoFOrientation::XZ]],
                       &e_dst_data[offset_gl_orientation[1][edgedof::EdgeDoFOrientation::Y]],
                       &e_dst_data[offset_gl_orientation[1][edgedof::EdgeDoFOrientation::YZ]],
                       &e_dst_data[offset_gl_orientation[1][edgedof::EdgeDoFOrientation::Z]],
                       &e_rhs_data[offset_x],
                       &e_rhs_data[offset_xy],
                       &e_rhs_data[offset_y],
                       v_dst_data,
                       &v_dst_data[vertex_offset_gl_0],
                       &v_dst_data[vertex_offset_gl_1],
                       e2e_operator[0],
                       e2e_operator[1],
                       static_cast< int32_t >( level ),
                       neighbor_cell_0_local_vertex_id_0,
                       neighbor_cell_0_local_vertex_id_1,
                       neighbor_cell_0_local_vertex_id_2,
                       neighbor_cell_1_local_vertex_id_0,
                       neighbor_cell_1_local_vertex_id_1,
                       neighbor_cell_1_local_vertex_id_2,
                       relax,
                       v2e_operator[0],
                       v2e_operator[1] );
                }
             }
           }
           else
           {
             P2::macroface::smoothSOR3D( level,
                                         *storage_,
                                         face,
                                         relax,
                                         vertexToVertex.getFaceStencil3DID(),
                                         edgeToVertex.getFaceStencil3DID(),
                                         vertexToEdge.getFaceStencil3DID(),
                                         edgeToEdge.getFaceStencil3DID(),
                                         dst.getVertexDoFFunction().getFaceDataID(),
                                         rhs.getVertexDoFFunction().getFaceDataID(),
                                         dst.getEdgeDoFFunction().getFaceDataID(),
                                         rhs.getEdgeDoFFunction().getFaceDataID());
           }
         }
         else
         {
            if ( globalDefines::useGeneratedKernels )
            {
               real_t* v_dst_data = face.getData( dst.getVertexDoFFunction().getFaceDataID() )->getPointer( level );
               real_t* v_rhs_data = face.getData( rhs.getVertexDoFFunction().getFaceDataID() )->getPointer( level );

               real_t* e_dst_data = face.getData( dst.getEdgeDoFFunction().getFaceDataID() )->getPointer( level );
               real_t* e_rhs_data = face.getData( rhs.getEdgeDoFFunction().getFaceDataID() )->getPointer( level );

               real_t* v2v_opr_data = face.getData( vertexToVertex.getFaceStencilID() )->getPointer( level );
               real_t* v2e_opr_data = face.getData( vertexToEdge.getFaceStencilID() )->getPointer( level );
               real_t* e2v_opr_data = face.getData( edgeToVertex.getFaceStencilID() )->getPointer( level );
               real_t* e2e_opr_data = face.getData( edgeToEdge.getFaceStencilID() )->getPointer( level );

               typedef edgedof::EdgeDoFOrientation eo;
               std::map< eo, uint_t >              firstIdx;
               for ( auto e : edgedof::faceLocalEdgeDoFOrientations )
                  firstIdx[e] = edgedof::macroface::index( level, 0, 0, e );

               P2::macroface::generated::sor_2D_macroface_P2_update_vertexdofs( &e_dst_data[firstIdx[eo::X]],
                                                                                &e_dst_data[firstIdx[eo::XY]],
                                                                                &e_dst_data[firstIdx[eo::Y]],
                                                                                e2v_opr_data,
                                                                                v_dst_data,
                                                                                v_rhs_data,
                                                                                v2v_opr_data,
                                                                                static_cast< int32_t >( level ),
                                                                                relax );
               P2::macroface::generated::sor_2D_macroface_P2_update_edgedofs( &e_dst_data[firstIdx[eo::X]],
                                                                              &e_dst_data[firstIdx[eo::XY]],
                                                                              &e_dst_data[firstIdx[eo::Y]],
                                                                              &e_rhs_data[firstIdx[eo::X]],
                                                                              &e_rhs_data[firstIdx[eo::XY]],
                                                                              &e_rhs_data[firstIdx[eo::Y]],
                                                                              &e2e_opr_data[0],
                                                                              &e2e_opr_data[5],
                                                                              &e2e_opr_data[10],
                                                                              v_dst_data,
                                                                              &v2e_opr_data[0],
                                                                              &v2e_opr_data[4],
                                                                              &v2e_opr_data[8],
                                                                              static_cast< int32_t >( level ),
                                                                              relax );
            }
            else
            {
               P2::macroface::smoothSOR( level,
                                         face,
                                         relax,
                                         vertexToVertex.getFaceStencilID(),
                                         edgeToVertex.getFaceStencilID(),
                                         dst.getVertexDoFFunction().getFaceDataID(),
                                         vertexToEdge.getFaceStencilID(),
                                         edgeToEdge.getFaceStencilID(),
                                         dst.getEdgeDoFFunction().getFaceDataID(),
                                         rhs.getVertexDoFFunction().getFaceDataID(),
                                         rhs.getEdgeDoFFunction().getFaceDataID() );
            }
         }
      }
   }

   this->timingTree_->stop( "Macro-Face" );

   dst.getVertexDoFFunction().communicate< Face, Cell >( level );
   dst.getEdgeDoFFunction().communicate< Face, Cell >( level );

   this->timingTree_->start( "Macro-Cell" );

   for ( auto& it : storage_->getCells() )
   {
      Cell& cell = *it.second;

      const DoFType cellBC = dst.getBoundaryCondition().getBoundaryType( cell.getMeshBoundaryFlag() );
      if ( testFlag( cellBC, flag ) )
      {
         if ( globalDefines::useGeneratedKernels )
         {
            real_t* v_dst_data = cell.getData( dst.getVertexDoFFunction().getCellDataID() )->getPointer( level );
            real_t* v_rhs_data = cell.getData( rhs.getVertexDoFFunction().getCellDataID() )->getPointer( level );

            real_t* e_dst_data = cell.getData( dst.getEdgeDoFFunction().getCellDataID() )->getPointer( level );
            real_t* e_rhs_data = cell.getData( rhs.getEdgeDoFFunction().getCellDataID() )->getPointer( level );

            auto v2v_opr_data = cell.getData( vertexToVertex.getCellStencilID() )->getData( level );
            auto v2e_opr_data = cell.getData( vertexToEdge.getCellStencilID() )->getData( level );
            auto e2v_opr_data = cell.getData( edgeToVertex.getCellStencilID() )->getData( level );
            auto e2e_opr_data = cell.getData( edgeToEdge.getCellStencilID() )->getData( level );

            typedef edgedof::EdgeDoFOrientation eo;
            std::map< eo, uint_t >              firstIdx;
            for ( auto e : edgedof::allEdgeDoFOrientations )
               firstIdx[e] = edgedof::macrocell::index( level, 0, 0, 0, e );

            if ( backwards )
            {
               this->timingTree_->start( "Updating EdgeDoFs" );

               // Splitting the SOR into multiple sweeps: one per edge type.
               // This has severe performance advantages.
               // Due to the memory layout of the edge DoFs and the coincidence that there are
               // never two (or more) edges per type in one element, this split is a natural
               // coloring of the edge DoFs.
               // Therefore each of the split-kernels can be vectorized!
               // However it is not clear how the smoothing property suffers from this splitting.
               // In first tests it is marginally worse - but the performance gain is huge.

               P2::macrocell::generated::sor_3D_macrocell_P2_update_edgedofs_by_type_XYZ( &e_dst_data[firstIdx[eo::X]],
                                                                                          &e_dst_data[firstIdx[eo::XY]],
                                                                                          &e_dst_data[firstIdx[eo::XYZ]],
                                                                                          &e_dst_data[firstIdx[eo::XZ]],
                                                                                          &e_dst_data[firstIdx[eo::Y]],
                                                                                          &e_dst_data[firstIdx[eo::YZ]],
                                                                                          &e_dst_data[firstIdx[eo::Z]],
                                                                                          &e_rhs_data[firstIdx[eo::XYZ]],
                                                                                          v_dst_data,
                                                                                          e2e_opr_data,
                                                                                          static_cast< int32_t >( level ),
                                                                                          relax,
                                                                                          v2e_opr_data );
               P2::macrocell::generated::sor_3D_macrocell_P2_update_edgedofs_by_type_YZ( &e_dst_data[firstIdx[eo::X]],
                                                                                         &e_dst_data[firstIdx[eo::XY]],
                                                                                         &e_dst_data[firstIdx[eo::XYZ]],
                                                                                         &e_dst_data[firstIdx[eo::XZ]],
                                                                                         &e_dst_data[firstIdx[eo::Y]],
                                                                                         &e_dst_data[firstIdx[eo::YZ]],
                                                                                         &e_dst_data[firstIdx[eo::Z]],
                                                                                         &e_rhs_data[firstIdx[eo::YZ]],
                                                                                         v_dst_data,
                                                                                         e2e_opr_data,
                                                                                         static_cast< int32_t >( level ),
                                                                                         relax,
                                                                                         v2e_opr_data );
               P2::macrocell::generated::sor_3D_macrocell_P2_update_edgedofs_by_type_XZ( &e_dst_data[firstIdx[eo::X]],
                                                                                         &e_dst_data[firstIdx[eo::XY]],
                                                                                         &e_dst_data[firstIdx[eo::XYZ]],
                                                                                         &e_dst_data[firstIdx[eo::XZ]],
                                                                                         &e_dst_data[firstIdx[eo::Y]],
                                                                                         &e_dst_data[firstIdx[eo::YZ]],
                                                                                         &e_dst_data[firstIdx[eo::Z]],
                                                                                         &e_rhs_data[firstIdx[eo::XZ]],
                                                                                         v_dst_data,
                                                                                         e2e_opr_data,
                                                                                         static_cast< int32_t >( level ),
                                                                                         relax,
                                                                                         v2e_opr_data );
               P2::macrocell::generated::sor_3D_macrocell_P2_update_edgedofs_by_type_XY( &e_dst_data[firstIdx[eo::X]],
                                                                                         &e_dst_data[firstIdx[eo::XY]],
                                                                                         &e_dst_data[firstIdx[eo::XYZ]],
                                                                                         &e_dst_data[firstIdx[eo::XZ]],
                                                                                         &e_dst_data[firstIdx[eo::Y]],
                                                                                         &e_dst_data[firstIdx[eo::YZ]],
                                                                                         &e_dst_data[firstIdx[eo::Z]],
                                                                                         &e_rhs_data[firstIdx[eo::XY]],
                                                                                         v_dst_data,
                                                                                         e2e_opr_data,
                                                                                         static_cast< int32_t >( level ),
                                                                                         relax,
                                                                                         v2e_opr_data );
               P2::macrocell::generated::sor_3D_macrocell_P2_update_edgedofs_by_type_Z( &e_dst_data[firstIdx[eo::X]],
                                                                                        &e_dst_data[firstIdx[eo::XY]],
                                                                                        &e_dst_data[firstIdx[eo::XYZ]],
                                                                                        &e_dst_data[firstIdx[eo::XZ]],
                                                                                        &e_dst_data[firstIdx[eo::Y]],
                                                                                        &e_dst_data[firstIdx[eo::YZ]],
                                                                                        &e_dst_data[firstIdx[eo::Z]],
                                                                                        &e_rhs_data[firstIdx[eo::Z]],
                                                                                        v_dst_data,
                                                                                        e2e_opr_data,
                                                                                        static_cast< int32_t >( level ),
                                                                                        relax,
                                                                                        v2e_opr_data );
               P2::macrocell::generated::sor_3D_macrocell_P2_update_edgedofs_by_type_Y( &e_dst_data[firstIdx[eo::X]],
                                                                                        &e_dst_data[firstIdx[eo::XY]],
                                                                                        &e_dst_data[firstIdx[eo::XYZ]],
                                                                                        &e_dst_data[firstIdx[eo::XZ]],
                                                                                        &e_dst_data[firstIdx[eo::Y]],
                                                                                        &e_dst_data[firstIdx[eo::YZ]],
                                                                                        &e_dst_data[firstIdx[eo::Z]],
                                                                                        &e_rhs_data[firstIdx[eo::Y]],
                                                                                        v_dst_data,
                                                                                        e2e_opr_data,
                                                                                        static_cast< int32_t >( level ),
                                                                                        relax,
                                                                                        v2e_opr_data );
               P2::macrocell::generated::sor_3D_macrocell_P2_update_edgedofs_by_type_X( &e_dst_data[firstIdx[eo::X]],
                                                                                        &e_dst_data[firstIdx[eo::XY]],
                                                                                        &e_dst_data[firstIdx[eo::XYZ]],
                                                                                        &e_dst_data[firstIdx[eo::XZ]],
                                                                                        &e_dst_data[firstIdx[eo::Y]],
                                                                                        &e_dst_data[firstIdx[eo::YZ]],
                                                                                        &e_dst_data[firstIdx[eo::Z]],
                                                                                        &e_rhs_data[firstIdx[eo::X]],
                                                                                        v_dst_data,
                                                                                        e2e_opr_data,
                                                                                        static_cast< int32_t >( level ),
                                                                                        relax,
                                                                                        v2e_opr_data );

               this->timingTree_->start( "Updating VertexDoFs" );

               P2::macrocell::generated::sor_3D_macrocell_P2_update_vertexdofs_backwards( &e_dst_data[firstIdx[eo::X]],
                                                                                          &e_dst_data[firstIdx[eo::XY]],
                                                                                          &e_dst_data[firstIdx[eo::XYZ]],
                                                                                          &e_dst_data[firstIdx[eo::XZ]],
                                                                                          &e_dst_data[firstIdx[eo::Y]],
                                                                                          &e_dst_data[firstIdx[eo::YZ]],
                                                                                          &e_dst_data[firstIdx[eo::Z]],
                                                                                          v_dst_data,
                                                                                          v_rhs_data,
                                                                                          e2v_opr_data,
                                                                                          static_cast< int32_t >( level ),
                                                                                          relax,
                                                                                          v2v_opr_data );

               this->timingTree_->stop( "Updating VertexDoFs" );
            }
            else
            {
               this->timingTree_->start( "Updating VertexDoFs" );

               P2::macrocell::generated::sor_3D_macrocell_P2_update_vertexdofs( &e_dst_data[firstIdx[eo::X]],
                                                                                &e_dst_data[firstIdx[eo::XY]],
                                                                                &e_dst_data[firstIdx[eo::XYZ]],
                                                                                &e_dst_data[firstIdx[eo::XZ]],
                                                                                &e_dst_data[firstIdx[eo::Y]],
                                                                                &e_dst_data[firstIdx[eo::YZ]],
                                                                                &e_dst_data[firstIdx[eo::Z]],
                                                                                v_dst_data,
                                                                                v_rhs_data,
                                                                                e2v_opr_data,
                                                                                static_cast< int32_t >( level ),
                                                                                relax,
                                                                                v2v_opr_data );

               this->timingTree_->stop( "Updating VertexDoFs" );

               this->timingTree_->start( "Updating EdgeDoFs" );

               // Splitting the SOR into multiple sweeps: one per edge type.
               // This has severe performance advantages.
               // Due to the memory layout of the edge DoFs and the coincidence that there are
               // never two (or more) edges per type in one element, this split is a natural
               // coloring of the edge DoFs.
               // Therefore each of the split-kernels can be vectorized!
               // However it is not clear how the smoothing property suffers from this splitting.
               // In first tests it is marginally worse - but the performance gain is huge.

               P2::macrocell::generated::sor_3D_macrocell_P2_update_edgedofs_by_type_X( &e_dst_data[firstIdx[eo::X]],
                                                                                        &e_dst_data[firstIdx[eo::XY]],
                                                                                        &e_dst_data[firstIdx[eo::XYZ]],
                                                                                        &e_dst_data[firstIdx[eo::XZ]],
                                                                                        &e_dst_data[firstIdx[eo::Y]],
                                                                                        &e_dst_data[firstIdx[eo::YZ]],
                                                                                        &e_dst_data[firstIdx[eo::Z]],
                                                                                        &e_rhs_data[firstIdx[eo::X]],
                                                                                        v_dst_data,
                                                                                        e2e_opr_data,
                                                                                        static_cast< int32_t >( level ),
                                                                                        relax,
                                                                                        v2e_opr_data );
               P2::macrocell::generated::sor_3D_macrocell_P2_update_edgedofs_by_type_Y( &e_dst_data[firstIdx[eo::X]],
                                                                                        &e_dst_data[firstIdx[eo::XY]],
                                                                                        &e_dst_data[firstIdx[eo::XYZ]],
                                                                                        &e_dst_data[firstIdx[eo::XZ]],
                                                                                        &e_dst_data[firstIdx[eo::Y]],
                                                                                        &e_dst_data[firstIdx[eo::YZ]],
                                                                                        &e_dst_data[firstIdx[eo::Z]],
                                                                                        &e_rhs_data[firstIdx[eo::Y]],
                                                                                        v_dst_data,
                                                                                        e2e_opr_data,
                                                                                        static_cast< int32_t >( level ),
                                                                                        relax,
                                                                                        v2e_opr_data );
               P2::macrocell::generated::sor_3D_macrocell_P2_update_edgedofs_by_type_Z( &e_dst_data[firstIdx[eo::X]],
                                                                                        &e_dst_data[firstIdx[eo::XY]],
                                                                                        &e_dst_data[firstIdx[eo::XYZ]],
                                                                                        &e_dst_data[firstIdx[eo::XZ]],
                                                                                        &e_dst_data[firstIdx[eo::Y]],
                                                                                        &e_dst_data[firstIdx[eo::YZ]],
                                                                                        &e_dst_data[firstIdx[eo::Z]],
                                                                                        &e_rhs_data[firstIdx[eo::Z]],
                                                                                        v_dst_data,
                                                                                        e2e_opr_data,
                                                                                        static_cast< int32_t >( level ),
                                                                                        relax,
                                                                                        v2e_opr_data );
               P2::macrocell::generated::sor_3D_macrocell_P2_update_edgedofs_by_type_XY( &e_dst_data[firstIdx[eo::X]],
                                                                                         &e_dst_data[firstIdx[eo::XY]],
                                                                                         &e_dst_data[firstIdx[eo::XYZ]],
                                                                                         &e_dst_data[firstIdx[eo::XZ]],
                                                                                         &e_dst_data[firstIdx[eo::Y]],
                                                                                         &e_dst_data[firstIdx[eo::YZ]],
                                                                                         &e_dst_data[firstIdx[eo::Z]],
                                                                                         &e_rhs_data[firstIdx[eo::XY]],
                                                                                         v_dst_data,
                                                                                         e2e_opr_data,
                                                                                         static_cast< int32_t >( level ),
                                                                                         relax,
                                                                                         v2e_opr_data );
               P2::macrocell::generated::sor_3D_macrocell_P2_update_edgedofs_by_type_XZ( &e_dst_data[firstIdx[eo::X]],
                                                                                         &e_dst_data[firstIdx[eo::XY]],
                                                                                         &e_dst_data[firstIdx[eo::XYZ]],
                                                                                         &e_dst_data[firstIdx[eo::XZ]],
                                                                                         &e_dst_data[firstIdx[eo::Y]],
                                                                                         &e_dst_data[firstIdx[eo::YZ]],
                                                                                         &e_dst_data[firstIdx[eo::Z]],
                                                                                         &e_rhs_data[firstIdx[eo::XZ]],
                                                                                         v_dst_data,
                                                                                         e2e_opr_data,
                                                                                         static_cast< int32_t >( level ),
                                                                                         relax,
                                                                                         v2e_opr_data );
               P2::macrocell::generated::sor_3D_macrocell_P2_update_edgedofs_by_type_YZ( &e_dst_data[firstIdx[eo::X]],
                                                                                         &e_dst_data[firstIdx[eo::XY]],
                                                                                         &e_dst_data[firstIdx[eo::XYZ]],
                                                                                         &e_dst_data[firstIdx[eo::XZ]],
                                                                                         &e_dst_data[firstIdx[eo::Y]],
                                                                                         &e_dst_data[firstIdx[eo::YZ]],
                                                                                         &e_dst_data[firstIdx[eo::Z]],
                                                                                         &e_rhs_data[firstIdx[eo::YZ]],
                                                                                         v_dst_data,
                                                                                         e2e_opr_data,
                                                                                         static_cast< int32_t >( level ),
                                                                                         relax,
                                                                                         v2e_opr_data );
               P2::macrocell::generated::sor_3D_macrocell_P2_update_edgedofs_by_type_XYZ( &e_dst_data[firstIdx[eo::X]],
                                                                                          &e_dst_data[firstIdx[eo::XY]],
                                                                                          &e_dst_data[firstIdx[eo::XYZ]],
                                                                                          &e_dst_data[firstIdx[eo::XZ]],
                                                                                          &e_dst_data[firstIdx[eo::Y]],
                                                                                          &e_dst_data[firstIdx[eo::YZ]],
                                                                                          &e_dst_data[firstIdx[eo::Z]],
                                                                                          &e_rhs_data[firstIdx[eo::XYZ]],
                                                                                          v_dst_data,
                                                                                          e2e_opr_data,
                                                                                          static_cast< int32_t >( level ),
                                                                                          relax,
                                                                                          v2e_opr_data );
            }

            this->timingTree_->stop( "Updating EdgeDoFs" );
         }
         else
         {
            P2::macrocell::smoothSOR( level,
                                      cell,
                                      relax,
                                      vertexToVertex.getCellStencilID(),
                                      edgeToVertex.getCellStencilID(),
                                      vertexToEdge.getCellStencilID(),
                                      edgeToEdge.getCellStencilID(),
                                      dst.getVertexDoFFunction().getCellDataID(),
                                      rhs.getVertexDoFFunction().getCellDataID(),
                                      dst.getEdgeDoFFunction().getCellDataID(),
                                      rhs.getEdgeDoFFunction().getCellDataID() );
         }
      }
   }

   this->timingTree_->stop( "Macro-Cell" );

  if ( backwards )
    this->stopTiming( "SOR backwards" );
  else
    this->stopTiming( "SOR" );
}

template < class P2Form >
void P2ConstantOperator< P2Form >::smooth_jac( const P2Function< real_t >& dst,
                                                                     const P2Function< real_t >& rhs,
                                                                     const P2Function< real_t >& src,
                                                                     size_t                      level,
                                                                     DoFType                     flag ) const
{
   ///TODO: remove unneccessary communication here
   src.getVertexDoFFunction().communicate< Face, Edge >( level );
   src.getVertexDoFFunction().communicate< Edge, Vertex >( level );
   src.getVertexDoFFunction().communicate< Vertex, Edge >( level );
   src.getVertexDoFFunction().communicate< Edge, Face >( level );
   src.getEdgeDoFFunction().communicate< Face, Edge >( level );
   src.getEdgeDoFFunction().communicate< Edge, Vertex >( level );
   src.getEdgeDoFFunction().communicate< Vertex, Edge >( level );
   src.getEdgeDoFFunction().communicate< Edge, Face >( level );

   for( auto& it : storage_->getFaces() )
   {
      Face& face = *it.second;

      const DoFType faceBC = dst.getBoundaryCondition().getBoundaryType( face.getMeshBoundaryFlag() );
      if( testFlag( faceBC, flag ) )
      {
         P2::macroface::smoothJacobiVertexDoF( level,
                                               face,
                                               vertexToVertex.getFaceStencilID(),
                                               src.getVertexDoFFunction().getFaceDataID(),
                                               dst.getVertexDoFFunction().getFaceDataID(),
                                               edgeToVertex.getFaceStencilID(),
                                               src.getEdgeDoFFunction().getFaceDataID(),
                                               rhs.getVertexDoFFunction().getFaceDataID() );
      }
   }
   for( auto& it : storage_->getFaces() )
   {
      Face& face = *it.second;

      const DoFType faceBC = dst.getBoundaryCondition().getBoundaryType( face.getMeshBoundaryFlag() );
      if( testFlag( faceBC, flag ) )
      {
         P2::macroface::smoothJacobiEdgeDoF( level,
                                             face,
                                             vertexToEdge.getFaceStencilID(),
                                             src.getVertexDoFFunction().getFaceDataID(),
                                             edgeToEdge.getFaceStencilID(),
                                             src.getEdgeDoFFunction().getFaceDataID(),
                                             dst.getEdgeDoFFunction().getFaceDataID(),
                                             rhs.getEdgeDoFFunction().getFaceDataID() );
      }
   }
}

template class P2ConstantOperator< P2FenicsForm< p2_diffusion_cell_integral_0_otherwise, p2_tet_diffusion_cell_integral_0_otherwise > >;
template class P2ConstantOperator< P2FenicsForm< p2_mass_cell_integral_0_otherwise, p2_tet_mass_cell_integral_0_otherwise > >;

template class P2ConstantOperator< P2FenicsForm< p2_divt_cell_integral_0_otherwise, p2_tet_divt_tet_cell_integral_0_otherwise > >;
template class P2ConstantOperator< P2FenicsForm< p2_divt_cell_integral_1_otherwise, p2_tet_divt_tet_cell_integral_1_otherwise > >;
template class P2ConstantOperator< P2FenicsForm< fenics::NoAssemble, p2_tet_divt_tet_cell_integral_2_otherwise > >;
template class P2ConstantOperator< P2FenicsForm< p2_div_cell_integral_0_otherwise, p2_tet_div_tet_cell_integral_0_otherwise > >;
template class P2ConstantOperator< P2FenicsForm< p2_div_cell_integral_1_otherwise, p2_tet_div_tet_cell_integral_1_otherwise > >;
template class P2ConstantOperator< P2FenicsForm< fenics::NoAssemble, p2_tet_div_tet_cell_integral_2_otherwise > >;

template class P2ConstantOperator< P2FenicsForm< p2_pspg_cell_integral_0_otherwise, p2_tet_pspg_tet_cell_integral_0_otherwise > >;

} // namespace hhg<|MERGE_RESOLUTION|>--- conflicted
+++ resolved
@@ -55,290 +55,14 @@
 , vertexToEdge( storage, minLevel, maxLevel )
 , edgeToEdge( storage, minLevel, maxLevel )
 {
-<<<<<<< HEAD
    if ( globalDefines::useP1Coloring )
    {
      WALBERLA_ABORT( "The colored P1 memory layout is not supported for mixed operators." );
    }
-
-   if( storage_->hasGlobalCells() )
-   {
-      const bool assemblyDefined = !std::is_same< UFCOperator3D, hhg::fenics::UndefinedAssembly >::value;
-      WALBERLA_CHECK( assemblyDefined, "Assembly undefined for 3D elements." );
-      if( !std::is_same< UFCOperator3D, fenics::NoAssemble >::value )
-      {
-         assembleStencils3D();
-      }
-   } else
-   {
-      if( !std::is_same< UFCOperator2D, fenics::NoAssemble >::value )
-      {
-         const bool assemblyDefined = !std::is_same< UFCOperator2D, hhg::fenics::UndefinedAssembly >::value;
-         WALBERLA_CHECK( assemblyDefined, "Assembly undefined for 2D elements." );
-         assembleStencils();
-      }
-   }
-}
-
-template < class UFCOperator2D, class UFCOperator3D >
-void P2ConstantOperator< UFCOperator2D, UFCOperator3D >::assembleStencils()
-{
-   using namespace P2Elements;
-
-   // Initialize memory for local 6x6 matrices
-   Matrix6r local_stiffness_gray;
-   Matrix6r local_stiffness_blue;
-
-   // Assemble stencils on all levels
-   for( uint_t level = minLevel_; level <= maxLevel_; ++level )
-   {
-      // Assemble face stencils
-      for( auto& it : storage_->getFaces() )
-      {
-         Face& face = *it.second;
-
-         // Compute both local stiffness matrices
-         compute_local_stiffness( face, level, local_stiffness_gray, fenics::GRAY );
-         compute_local_stiffness( face, level, local_stiffness_blue, fenics::BLUE );
-
-         //        WALBERLA_LOG_DEVEL_ON_ROOT("local_stiffness_gray =\n" << local_stiffness_gray);
-         //        WALBERLA_LOG_DEVEL_ON_ROOT("local_stiffness_blue =\n" << local_stiffness_blue);
-
-         // Assemble vertexToVertex stencil
-         real_t* vStencil = storage_->getFace( face.getID() )->getData( vertexToVertex.getFaceStencilID() )->getPointer( level );
-         P2Face::VertexToVertex::assembleStencil( local_stiffness_gray, local_stiffness_blue, vStencil );
-         //        WALBERLA_LOG_DEVEL_ON_ROOT(fmt::format("vertexToVertex/Face = {}", PointND<real_t, 7>(&vStencil[0])));
-
-         // Assemble edgeToVertex stencil
-         vStencil = storage_->getFace( face.getID() )->getData( edgeToVertex.getFaceStencilID() )->getPointer( level );
-         P2Face::EdgeToVertex::assembleStencil( local_stiffness_gray, local_stiffness_blue, vStencil );
-         //        WALBERLA_LOG_DEVEL_ON_ROOT(fmt::format("edgeToVertex/Face = {}", PointND<real_t, 12>(&vStencil[0])));
-
-         // Assemble vertexToEdge stencil
-         vStencil = storage_->getFace( face.getID() )->getData( vertexToEdge.getFaceStencilID() )->getPointer( level );
-         P2Face::VertexToEdge::assembleStencil( local_stiffness_gray, local_stiffness_blue, vStencil );
-         //        WALBERLA_LOG_DEVEL_ON_ROOT(fmt::format("vertexToEdge/Face = {}", PointND<real_t, 12>(&vStencil[0])));
-
-         // Assemble edgeToEdge stencil
-         vStencil = storage_->getFace( face.getID() )->getData( edgeToEdge.getFaceStencilID() )->getPointer( level );
-         P2Face::EdgeToEdge::assembleStencil( local_stiffness_gray, local_stiffness_blue, vStencil );
-         //        WALBERLA_LOG_DEVEL_ON_ROOT(fmt::format("edgeToEdge/Face = {}", PointND<real_t, 15>(&vStencil[0])));
-      }
-
-      // Assemble edge stencils
-      for( auto& it : storage_->getEdges() )
-      {
-         Edge& edge = *it.second;
-
-         // Assemble vertexToVertex stencil
-         Face*   face     = storage_->getFace( edge.neighborFaces()[0] );
-         real_t* vStencil = storage_->getEdge( edge.getID() )->getData( vertexToVertex.getEdgeStencilID() )->getPointer( level );
-         compute_local_stiffness( *face, level, local_stiffness_gray, fenics::GRAY );
-         compute_local_stiffness( *face, level, local_stiffness_blue, fenics::BLUE );
-         P2Edge::VertexToVertex::assembleStencil( edge, *face, local_stiffness_gray, local_stiffness_blue, vStencil, true );
-
-         if( edge.getNumNeighborFaces() == 2 )
-         {
-            face = storage_->getFace( edge.neighborFaces()[1] );
-            compute_local_stiffness( *face, level, local_stiffness_gray, fenics::GRAY );
-            compute_local_stiffness( *face, level, local_stiffness_blue, fenics::BLUE );
-            P2Edge::VertexToVertex::assembleStencil( edge, *face, local_stiffness_gray, local_stiffness_blue, vStencil, false );
-         }
-
-         //        WALBERLA_LOG_DEVEL_ON_ROOT(fmt::format("vertexToVertex/Edge = {}", PointND<real_t, 7>(&vStencil[0])));
-
-         // Assemble edgeToVertex
-         face     = storage_->getFace( edge.neighborFaces()[0] );
-         vStencil = storage_->getEdge( edge.getID() )->getData( edgeToVertex.getEdgeStencilID() )->getPointer( level );
-         compute_local_stiffness( *face, level, local_stiffness_gray, fenics::GRAY );
-         compute_local_stiffness( *face, level, local_stiffness_blue, fenics::BLUE );
-         P2Edge::EdgeToVertex::assembleStencil( edge, *face, local_stiffness_gray, local_stiffness_blue, vStencil, true );
-
-         if( edge.getNumNeighborFaces() == 2 )
-         {
-            face = storage_->getFace( edge.neighborFaces()[1] );
-            compute_local_stiffness( *face, level, local_stiffness_gray, fenics::GRAY );
-            compute_local_stiffness( *face, level, local_stiffness_blue, fenics::BLUE );
-            P2Edge::EdgeToVertex::assembleStencil( edge, *face, local_stiffness_gray, local_stiffness_blue, vStencil, false );
-         }
-
-         //        WALBERLA_LOG_DEVEL_ON_ROOT(fmt::format("edgeToVertex/Edge = {}", PointND<real_t, 7>(&vStencil[0])));
-
-         // Assemble vertexToEdge stencil
-         face     = storage_->getFace( edge.neighborFaces()[0] );
-         vStencil = storage_->getEdge( edge.getID() )->getData( vertexToEdge.getEdgeStencilID() )->getPointer( level );
-         compute_local_stiffness( *face, level, local_stiffness_gray, fenics::GRAY );
-         compute_local_stiffness( *face, level, local_stiffness_blue, fenics::BLUE );
-         P2Edge::VertexToEdge::assembleStencil( edge, *face, local_stiffness_gray, local_stiffness_blue, vStencil, true );
-
-         if( edge.getNumNeighborFaces() == 2 )
-         {
-            face = storage_->getFace( edge.neighborFaces()[1] );
-            compute_local_stiffness( *face, level, local_stiffness_gray, fenics::GRAY );
-            compute_local_stiffness( *face, level, local_stiffness_blue, fenics::BLUE );
-            P2Edge::VertexToEdge::assembleStencil( edge, *face, local_stiffness_gray, local_stiffness_blue, vStencil, false );
-         }
-
-         //        WALBERLA_LOG_DEVEL_ON_ROOT(fmt::format("vertexToEdge/Edge = {}", PointND<real_t, 4>(&vStencil[0])));
-
-         // Assemble edgeToEdge stencil
-         face     = storage_->getFace( edge.neighborFaces()[0] );
-         vStencil = storage_->getEdge( edge.getID() )->getData( edgeToEdge.getEdgeStencilID() )->getPointer( level );
-         compute_local_stiffness( *face, level, local_stiffness_gray, fenics::GRAY );
-         compute_local_stiffness( *face, level, local_stiffness_blue, fenics::BLUE );
-         P2Edge::EdgeToEdge::assembleStencil( edge, *face, local_stiffness_gray, local_stiffness_blue, vStencil, true );
-
-         if( edge.getNumNeighborFaces() == 2 )
-         {
-            face = storage_->getFace( edge.neighborFaces()[1] );
-            compute_local_stiffness( *face, level, local_stiffness_gray, fenics::GRAY );
-            compute_local_stiffness( *face, level, local_stiffness_blue, fenics::BLUE );
-            P2Edge::EdgeToEdge::assembleStencil( edge, *face, local_stiffness_gray, local_stiffness_blue, vStencil, false );
-         }
-
-         //        WALBERLA_LOG_DEVEL_ON_ROOT(fmt::format("edgeToEdge/Edge = {}", PointND<real_t, 5>(&vStencil[0])));
-      }
-
-      for( auto& it : storage_->getVertices() )
-      {
-         Vertex& vertex = *it.second;
-
-         // Assemble VertexToVertex
-         real_t* vStencil =
-             storage_->getVertex( vertex.getID() )->getData( vertexToVertex.getVertexStencilID() )->getPointer( level );
-         for( auto& faceId : vertex.neighborFaces() )
-         {
-            Face* face = storage_->getFace( faceId );
-            compute_local_stiffness( *face, level, local_stiffness_gray, fenics::GRAY );
-            P2Vertex::VertexToVertex::assembleStencil( vertex, *face, local_stiffness_gray, vStencil, storage_ );
-         }
-
-         //        WALBERLA_LOG_DEVEL_ON_ROOT(fmt::format("vertexToVertex/Vertex = {}", PointND<real_t, 5>(&vStencil[0])));
-
-         // Assemble EdgeToVertex
-         vStencil = storage_->getVertex( vertex.getID() )->getData( edgeToVertex.getVertexStencilID() )->getPointer( level );
-         for( auto& faceId : vertex.neighborFaces() )
-         {
-            Face* face = storage_->getFace( faceId );
-            compute_local_stiffness( *face, level, local_stiffness_gray, fenics::GRAY );
-            P2Vertex::EdgeToVertex::assembleStencil( vertex, *face, local_stiffness_gray, vStencil, storage_ );
-         }
-
-         //        WALBERLA_LOG_DEVEL_ON_ROOT(fmt::format("edgeToVertex/Vertex = {}", PointND<real_t, 5>(&vStencil[0])));
-      }
-   }
-}
-
-template < class UFCOperator2D, class UFCOperator3D >
-void P2ConstantOperator< UFCOperator2D, UFCOperator3D >::assembleStencils3D()
-{
-   assembleEdgeToEdgeStencils< UFCOperator3D >( storage_, minLevel_, maxLevel_,
-                                                getEdgeToEdgeOpr().getEdgeStencil3DID(),
-                                                getEdgeToEdgeOpr().getFaceStencil3DID(),
-                                                getEdgeToEdgeOpr().getCellStencilID() );
-
-   assembleVertexToEdgeStencils< UFCOperator3D >( storage_, minLevel_, maxLevel_,
-                                                  getVertexToEdgeOpr().getEdgeStencil3DID(),
-                                                  getVertexToEdgeOpr().getFaceStencil3DID(),
-                                                  getVertexToEdgeOpr().getCellStencilID() );
-
-   assembleEdgeToVertexStencils< UFCOperator3D >( storage_, minLevel_, maxLevel_,
-                                                  getEdgeToVertexOpr().getVertexStencil3DID(),
-                                                  getEdgeToVertexOpr().getEdgeStencil3DID(),
-                                                  getEdgeToVertexOpr().getFaceStencil3DID(),
-                                                  getEdgeToVertexOpr().getCellStencilID() );
-
-   UFCOperator3D ufcOperator;
-
-   // Assemble vertex -> vertex stencils on all levels
-   for( uint_t level = minLevel_; level <= maxLevel_; ++level )
-   {
-      ////////////////
-      /// Vertices ///
-      ////////////////
-
-      for( const auto& it : storage_->getVertices() )
-      {
-         const auto & vertex = *it.second;
-         WALBERLA_ASSERT_GREATER( vertex.getNumNeighborCells(), 0 );
-         auto          stencilSize   = vertex.getData( getVertexToVertexOpr().getVertexStencilID() )->getSize( level );
-         auto          stencilMemory = vertex.getData( getVertexToVertexOpr().getVertexStencilID() )->getPointer( level );
-
-         auto stencil = P1Elements::P1Elements3D::assembleP1LocalStencil(
-            storage_, vertex, indexing::Index( 0, 0, 0 ), level, ufcOperator );
-
-         WALBERLA_ASSERT_EQUAL( stencilSize, stencil.size() );
-         for( uint_t i = 0; i < stencilSize; i++ )
-         {
-            stencilMemory[i] = stencil[i];
-         }
-      }
-
-      /////////////
-      /// Edges ///
-      /////////////
-
-      for( const auto& it : storage_->getEdges() )
-      {
-         const auto & edge = *it.second;
-         WALBERLA_ASSERT_GREATER( edge.getNumNeighborCells(), 0 );
-
-         auto          stencilSize   = edge.getData( getVertexToVertexOpr().getEdgeStencilID() )->getSize( level );
-         auto          stencilMemory = edge.getData( getVertexToVertexOpr().getEdgeStencilID() )->getPointer( level );
-
-         auto stencil =
-         P1Elements::P1Elements3D::assembleP1LocalStencil( storage_, edge, indexing::Index( 1, 0, 0 ), level, ufcOperator );
-
-         WALBERLA_ASSERT_EQUAL( stencilSize, stencil.size() );
-         for( uint_t i = 0; i < stencilSize; i++ )
-         {
-            stencilMemory[i] = stencil[i];
-         }
-      }
-
-      /////////////
-      /// Faces ///
-      /////////////
-
-     for ( const auto& it : storage_->getFaces() )
-     {
-       auto face = it.second;
-       auto & stencilMemory = face->getData( getVertexToVertexOpr().getFaceStencil3DID())->getData( level );
-
-       for ( uint_t neighborCellID = 0; neighborCellID < face->getNumNeighborCells(); neighborCellID++ )
-       {
-         auto neighborCell = storage_->getCell( face->neighborCells().at( neighborCellID ));
-         auto vertexAssemblyIndexInCell =
-         vertexdof::macroface::getIndexInNeighboringMacroCell( { 1, 1, 0 }, *face, neighborCellID, *storage_, level );
-         stencilMemory[neighborCellID] = P1Elements::P1Elements3D::assembleP1LocalStencilNew(
-         storage_, *neighborCell, vertexAssemblyIndexInCell, level, ufcOperator );
-       }
-     }
-
-      /////////////
-      /// Cells ///
-      /////////////
-
-      for( const auto& it : storage_->getCells() )
-      {
-         const auto& cell = *it.second;
-
-         // vertex to vertex
-         auto       vertexToVertexStencilMemory = cell.getData( getVertexToVertexOpr().getCellStencilID() )->getData( level );
-         vertexToVertexStencilMemory = P1Elements::P1Elements3D::assembleP1LocalStencilNew(
-             getStorage(), cell, indexing::Index( 1, 1, 1 ), level, ufcOperator );
-      }
-   }
-}
-
-template < class UFCOperator2D, class UFCOperator3D >
-void P2ConstantOperator< UFCOperator2D, UFCOperator3D >::apply(const P2Function< real_t >& src,
-=======
 }
 
 template < class P2Form >
 void P2ConstantOperator< P2Form >::apply(const P2Function< real_t >& src,
->>>>>>> f64c71a3
                                                                const P2Function< real_t >& dst,
                                                                size_t                level,
                                                                DoFType               flag,
@@ -360,22 +84,13 @@
   smooth_sor( dst, rhs, 1.0, level, flag );
 }
 
-<<<<<<< HEAD
-template < class UFCOperator2D, class UFCOperator3D >
-void P2ConstantOperator< UFCOperator2D, UFCOperator3D >::smooth_sor( const P2Function< real_t >& dst,
+template < class P2Form >
+void P2ConstantOperator< P2Form >::smooth_sor(const P2Function <real_t> &dst,
                                                                      const P2Function< real_t >& rhs,
                                                                      const real_t&               relax,
                                                                      const size_t                level,
                                                                      const DoFType               flag,
                                                                      const bool &                backwards ) const
-=======
-template < class P2Form >
-void P2ConstantOperator< P2Form >::smooth_sor(const P2Function <real_t> &dst,
-                                                                    const P2Function <real_t> &rhs,
-                                                                    const real_t& relax,
-                                                                    const size_t level,
-                                                                    const DoFType flag) const
->>>>>>> f64c71a3
 {
   if ( backwards )
   {
