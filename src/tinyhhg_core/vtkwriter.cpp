--- conflicted
+++ resolved
@@ -15,7 +15,6 @@
 
 void VTKWriter(std::vector<const Function*> functions, size_t level, const std::string& dir, const std::string& filename)
 {
-<<<<<<< HEAD
 //  uint_t np = uint_c(walberla::mpi::MPIManager::instance()->numProcesses());
 //  uint_t rk = uint_c(walberla::mpi::MPIManager::instance()->rank());
 //
@@ -237,233 +236,7 @@
 //  file << "</VTKFile>\n";
 //
 //  file.close();
-=======
-  uint_t np = uint_c(walberla::mpi::MPIManager::instance()->numProcesses());
-  uint_t rk = uint_c(walberla::mpi::MPIManager::instance()->rank());
-
-  if (rk == 0)
-  {
-    std::string pvtu_filename(fmt::format("{}/{}.pvtu", dir, filename));
-    fmt::printf("[VTKWriter] Writing functions on level %d to '%s'\n", level, pvtu_filename);
-    std::ofstream pvtu_file;
-    pvtu_file.open(pvtu_filename.c_str());
-
-    if(!pvtu_file)
-    {
-      fmt::printf("[VTKWriter] Error opening file: %s\n", pvtu_filename);
-      std::exit(-1);
-    }
-
-    pvtu_file << "<?xml version=\"1.0\"?>\n";
-    pvtu_file << "<VTKFile type=\"PUnstructuredGrid\" version=\"0.1\"  byte_order=\"LittleEndian\">\n";
-    pvtu_file << "  <PUnstructuredGrid GhostLevel=\"0\">\n";
-    pvtu_file << "    <PPoints>\n";
-    pvtu_file << "      <PDataArray type=\"Float64\" NumberOfComponents=\"3\"/>\n";
-    pvtu_file << "    </PPoints>\n";
-    pvtu_file << "    <PPointData>\n";
-
-    for (auto function : functions)
-    {
-      pvtu_file << "      <DataArray type=\"Float64\" Name=\"" << function->name << "\" NumberOfComponents=\"1\"/>\n";
-    }
-
-    pvtu_file << "    </PPointData>\n";
-    pvtu_file << "    <PCellData/>\n";
-
-    for (uint_t i = 0; i < np; ++i)
-    {
-      pvtu_file << "    <Piece Source=\"" << fmt::format("{}-rk{:0>4}.vtu", filename, i) << "\"/>\n";
-    }
-
-    pvtu_file << "  </PUnstructuredGrid>\n";
-    pvtu_file << "</VTKFile>\n";
-    pvtu_file.close();
-  }
-
-  const Mesh& mesh = functions[0]->mesh;
-
-  std::ofstream file;
-  std::string vtu_filename(fmt::format("{}/{}-rk{:0>4}.vtu", dir, filename, rk));
-  file.open(vtu_filename.c_str());
-
-  if(!file)
-  {
-    fmt::printf("[VTKWriter] Error opening file: %s\n", vtu_filename);
-    std::exit(-1);
-  }
-
-  size_t num_faces = 0;
-  for (const Face& face : mesh.faces)
-  {
-    if (face.rank != rk)
-    {
-      continue;
-    }
-
-    ++num_faces;
-  }
-
-  file << "<?xml version=\"1.0\"?>\n";
-  file << "<VTKFile type=\"UnstructuredGrid\">\n";
-  file << "<UnstructuredGrid>\n";
-  file << "<Piece NumberOfPoints=\"" << num_faces * levelinfo::num_microvertices_per_face(level) << "\" NumberOfCells=\"" << num_faces * levelinfo::num_microfaces_per_face(level) << "\">\n";
-  file << "<Points>\n";
-  file << "<DataArray type=\"Float64\" NumberOfComponents=\"3\">\n";
-
-  // coords
-  for (const Face& face : mesh.faces)
-  {
-    if (face.rank != rk)
-    {
-      continue;
-    }
-
-    size_t rowsize = levelinfo::num_microvertices_per_edge(level);
-    Point3D x, x0;
-
-    if(face.edge_orientation[0] == 1)
-    {
-      x0 = face.edges[0]->v0->coords;
-    }
-    else
-    {
-      x0 = face.edges[0]->v1->coords;
-    }
-
-    Point3D d0 =  face.edge_orientation[0] * face.edges[0]->direction / (real_c(rowsize)-1);
-    Point3D d2 = -face.edge_orientation[2] * face.edges[2]->direction / (real_c(rowsize)-1);
-
-    size_t inner_rowsize = rowsize;
-
-    for (size_t i = 0; i < rowsize; ++i)
-    {
-      x = x0;
-      x += real_c(i) * d2;
-
-      for (size_t j = 0; j < inner_rowsize; ++j)
-      {
-        file << std::scientific << x[0] << " " << x[1] << " " << x[2] << " ";
-        x += d0;
-      }
-
-      --inner_rowsize;
-    }
-  }
-
-  file << "\n</DataArray>\n";
-  file << "</Points>\n";
-  file << "<Cells>\n";
-  file << "<DataArray type=\"Int32\" Name=\"connectivity\">\n";
-
-  // connectivity
-  size_t offset = 0;
-
-  for (const Face& face : mesh.faces)
-  {
-    if (face.rank != rk)
-    {
-      continue;
-    }
-
-    size_t rowsize = levelinfo::num_microvertices_per_edge(level) - 1;
-    size_t inner_rowsize = rowsize;
-
-    for (size_t i = 0; i < rowsize; ++i)
-    {
-      for (size_t j = 0; j < inner_rowsize-1; ++j)
-      {
-        file << offset << " " << offset + 1 << " " << offset + inner_rowsize + 1 << " ";
-        file << offset + 1 << " " << offset + inner_rowsize + 2 << " " << offset + inner_rowsize + 1 << " ";
-        ++offset;
-      }
-
-      file << offset << " " << offset + 1 << " " << offset + inner_rowsize + 1 << " ";
-
-      offset += 2;
-      --inner_rowsize;
-    }
-
-    ++offset;
-  }
-
-  file << "\n</DataArray>\n";
-  file << "<DataArray type=\"Int32\" Name=\"offsets\">\n";
-
-  // offsets
-  offset = 3;
-  for (const Face& face : mesh.faces)
-  {
-    if (face.rank != rk)
-    {
-      continue;
-    }
-
-    for (size_t i = 0; i < levelinfo::num_microfaces_per_face(level); ++i)
-    {
-      file << offset << " ";
-      offset += 3;
-    }
-  }
-
-  file << "\n</DataArray>\n";
-  file << "<DataArray type=\"UInt8\" Name=\"types\">\n";
-
-  // cell types
-  for (const Face& face : mesh.faces)
-  {
-    if (face.rank != rk)
-    {
-      continue;
-    }
-
-    for (size_t i = 0; i < levelinfo::num_microfaces_per_face(level); ++i)
-    {
-      file << "5 ";
-    }
-  }
-
-  file << "\n</DataArray>\n";
-  file << "</Cells>\n";
-  file << "<PointData>\n";
-
-  // point data
-  for (auto function : functions)
-  {
-    file << "<DataArray type=\"Float64\" Name=\"" << function->name <<  "\" NumberOfComponents=\"1\">\n";
-    for (const Face& face : mesh.faces)
-    {
-      if (face.rank != rk)
-      {
-        continue;
-      }
-
-      size_t len = levelinfo::num_microvertices_per_face(level);
-      file << std::scientific;
-      if(face.memory[function->memory_id]->type == MemoryType::P1Function) {
-        for (size_t i = 0; i < len; ++i) {
-          file << P1::getFaceFunctionMemory(face, function->memory_id)->data[level][i] << " ";
-        }
-      } else if(face.memory[function->memory_id]->type == MemoryType::P1BubbleFunction){
-        for (size_t i = 0; i < len; ++i) {
-          file << P1Bubble::getFaceFunctionMemory(face, function->memory_id)->data[level][i] << " ";
-        }
-      }
-    }
-    file << "\n</DataArray>\n";
-  }
-
-  file << "</PointData>\n";
-  file << "<CellData>";
-
-  // cell data
-
-  file << "\n</CellData>\n";
-  file << "</Piece>\n";
-  file << "</UnstructuredGrid>\n";
-  file << "</VTKFile>\n";
-
-  file.close();
->>>>>>> 7a647fd1
+
 }
 
 }