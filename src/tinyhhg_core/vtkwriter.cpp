--- conflicted
+++ resolved
@@ -3,12 +3,10 @@
 #include "levelinfo.hpp"
 #include "tinyhhg_core/format.hpp"
 #include "tinyhhg_core/p1functionspace/P1Function.hpp"
-<<<<<<< HEAD
 #include "tinyhhg_core/p1functionspace/VertexDoFIndexing.hpp"
 #include "tinyhhg_core/celldofspace/CellDoFIndexing.hpp"
-=======
 #include "tinyhhg_core/bubblefunctionspace/BubbleFunction.hpp"
->>>>>>> 56b76055
+
 
 namespace hhg
 {
@@ -62,16 +60,34 @@
 void VTKOutput::writeVertexDoFData( std::ostream & output, const vertexdof::VertexDoFFunction< real_t > * function,
                                 const std::shared_ptr< PrimitiveStorage > & storage, const uint_t & level  ) const
 {
-  for ( const auto & it : storage->getFaces() )
-  {
-    const Face &face = *it.second;
-
-    size_t len = levelinfo::num_microvertices_per_face( level );
-    output << std::scientific;
-
-    for ( size_t i = 0; i < len; ++i )
-    {
-      output << face.getData( function->getFaceDataID() )->getPointer( level )[i] << " ";
+  if ( write2D_ )
+  {
+    for ( const auto & it : storage->getFaces() )
+    {
+      const Face &face = *it.second;
+
+      size_t len = levelinfo::num_microvertices_per_face( level );
+      output << std::scientific;
+
+      for ( size_t i = 0; i < len; ++i )
+      {
+        output << face.getData( function->getFaceDataID() )->getPointer( level )[i] << " ";
+      }
+    }
+  }
+  else
+  {
+    for ( const auto & it : storage->getCells() )
+    {
+      const Cell & cell   = *it.second;
+      const auto cellData = cell.getData( function->getCellDataID() )->getPointer( level );
+
+      output << std::scientific;
+
+      for ( const auto & idxIt : vertexdof::macrocell::Iterator( level ) )
+      {
+        output << cellData[ vtkDetail::vertexDoFOnMacroCellIndex( level, idxIt.x(), idxIt.y(), idxIt.z() ) ] << " ";
+      }
     }
   }
 }
@@ -143,7 +159,7 @@
 
 void VTKOutput::writePointsForMicroVertices( std::ostream & output, const std::shared_ptr< PrimitiveStorage > & storage, const uint_t & level ) const
 {
-<<<<<<< HEAD
+
   output << "<Points>\n";
   output << "<DataArray type=\"Float64\" NumberOfComponents=\"3\">\n";
 
@@ -152,10 +168,6 @@
     for ( const auto & it : storage->getFaces() )
     {
       Face &face = *it.second;
-=======
-  for (auto& it : storage->getFaces()) {
-    Face &face = *it.second;
->>>>>>> 56b76055
 
       size_t rowsize = levelinfo::num_microvertices_per_edge( level );
       Point3D x, x0;
@@ -497,42 +509,8 @@
   {
     output << "<DataArray type=\"Float64\" Name=\"" << function->getFunctionName() <<  "\" NumberOfComponents=\"1\">\n";
 
-<<<<<<< HEAD
-    if ( write2D_ )
-    {
-      for ( const auto & it : storage->getFaces() )
-      {
-        const Face &face = *it.second;
-
-        size_t len = levelinfo::num_microvertices_per_face( level );
-        output << std::scientific;
-
-        for ( size_t i = 0; i < len; ++i )
-        {
-          output << face.getData( function->getFaceDataID() )->getPointer( level )[i] << " ";
-        }
-      }
-    }
-    else
-    {
-      for ( const auto & it : storage->getCells() )
-      {
-        const Cell & cell   = *it.second;
-        const auto cellData = cell.getData( function->getCellDataID() )->getPointer( level );
-
-        output << std::scientific;
-
-        for ( const auto & idxIt : vertexdof::macrocell::Iterator( level ) )
-        {
-          output << cellData[ vtkDetail::vertexDoFOnMacroCellIndex( level, idxIt.x(), idxIt.y(), idxIt.z() ) ] << " ";
-        }
-      }
-    }
-
-=======
     writeVertexDoFData( output, function, storage, level );
 
->>>>>>> 56b76055
     output << "\n</DataArray>\n";
   }
 
