--- conflicted
+++ resolved
@@ -306,34 +306,8 @@
 
 SPECIALIZE_WITH_VALUETYPE(void, saveOperator_tmpl, saveOperator)
 
-<<<<<<< HEAD
-template< typename ValueType, size_t Level >
-inline void printFunctionMemory(Face& face, const PrimitiveDataID<FaceBubbleFunctionMemory< ValueType >, Face> &dstId){
-  using namespace std;
-  ValueType* faceMemory = face.getData(dstId)->getPointer( Level );
-  uint_t verticesPerDge = hhg::levelinfo::num_microvertices_per_edge(Level);
-  cout << setfill('=') << setw(100) << "" << endl;
-  cout << face << std::left << setprecision(1) << fixed << setfill(' ') << endl;
-  std::cout << "Cell Blue: " << std::endl;
-  for (size_t i = 0; i < verticesPerDge-2; ++i) {
-    for (size_t j = 0; j < verticesPerDge-2 - i; ++j) {
-      cout << setw(5) << faceMemory[FaceCoordsCellBlue::index<Level>(i, j, FaceCoordsCellBlue::CELL_BLUE_C)] << "|";
-    }
-    std::cout << std::endl;
-  }
-  cout << "Cell Gray: " << std::endl;
-  for (size_t i = 0; i < verticesPerDge-1; ++i) {
-    for (size_t j = 0; j < verticesPerDge-1 - i; ++j) {
-      cout << setw(5) << faceMemory[FaceCoordsCellGray::index<Level>(i, j, FaceCoordsCellGray::CELL_GRAY_C)] << "|";
-    }
-    std::cout << std::endl;
-  }
-  cout << setw(100) << setfill(' ') << endl;
-
-}
-=======
 #endif
->>>>>>> 27a3a5bb
+
 
 }// namespace P1BubbleFace
 }// namespace hhg