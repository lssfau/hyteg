#pragma once

#include "tinyhhg_core/levelinfo.hpp"
#include "tinyhhg_core/macros.hpp"
#include "BubbleMemory.hpp"
#include "BubbleFaceIndex.hpp"

namespace hhg {
namespace BubbleFace {

template< typename ValueType, size_t Level >
inline void assign_tmpl(Face &face,
                        const std::vector<ValueType> &scalars,
                        const std::vector<PrimitiveDataID<FaceBubbleFunctionMemory< ValueType >, Face>> &srcIds,
                        const PrimitiveDataID<FaceBubbleFunctionMemory< ValueType >, Face> &dstId) {
  size_t rowsize = levelinfo::num_microvertices_per_edge(Level);
  size_t inner_rowsize = rowsize;

  for (size_t i = 0; i < rowsize - 1; ++i)
  {
    for (size_t j = 0; j  < inner_rowsize - 1; ++j)
    {
<<<<<<< HEAD
      ValueType tmp = scalars[0] * face.getData(srcIds[0])->data[Level][indexFaceFromGrayFace<Level>(i, j, stencilDirection::CELL_GRAY_C)];

      for (size_t k = 1; k < srcIds.size(); ++k)
      {
        tmp += scalars[k] * face.getData(srcIds[k])->data[Level][indexFaceFromGrayFace<Level>(i, j, stencilDirection::CELL_GRAY_C)];
      }
      face.getData(dstId)->data[Level][indexFaceFromGrayFace<Level>(i, j, stencilDirection::CELL_GRAY_C)] = tmp;
=======
      ValueType tmp = scalars[0] * face.getData(srcIds[0])->getPointer( Level )[FaceCoordsCellGray::index<Level>(i, j, FaceCoordsCellGray::CELL_GRAY_C)];

      for (size_t k = 1; k < srcIds.size(); ++k)
      {
        tmp += scalars[k] * face.getData(srcIds[k])->getPointer( Level )[FaceCoordsCellGray::index<Level>(i, j, FaceCoordsCellGray::CELL_GRAY_C)];
      }
      face.getData(dstId)->getPointer( Level )[FaceCoordsCellGray::index<Level>(i, j, FaceCoordsCellGray::CELL_GRAY_C)] = tmp;
>>>>>>> e8f50f72
    }
    --inner_rowsize;
  }

  inner_rowsize = rowsize;

  for (size_t i = 0; i < rowsize - 2; ++i)
  {
    for (size_t j = 0; j  < inner_rowsize - 2; ++j)
    {
<<<<<<< HEAD
      ValueType tmp = scalars[0] * face.getData(srcIds[0])->data[Level][indexFaceFromBlueFace<Level>(i, j, stencilDirection::CELL_BLUE_C)];

      for (size_t k = 1; k < srcIds.size(); ++k)
      {
        tmp += scalars[k] * face.getData(srcIds[k])->data[Level][indexFaceFromBlueFace<Level>(i, j, stencilDirection::CELL_BLUE_C)];
      }
      face.getData(dstId)->data[Level][indexFaceFromBlueFace<Level>(i, j, stencilDirection::CELL_BLUE_C)] = tmp;
=======
      ValueType tmp = scalars[0] * face.getData(srcIds[0])->getPointer( Level )[FaceCoordsCellBlue::index<Level>(i, j, FaceCoordsCellBlue::CELL_BLUE_C)];

      for (size_t k = 1; k < srcIds.size(); ++k)
      {
        tmp += scalars[k] * face.getData(srcIds[k])->getPointer( Level )[FaceCoordsCellBlue::index<Level>(i, j, FaceCoordsCellBlue::CELL_BLUE_C)];
      }
      face.getData(dstId)->getPointer( Level )[FaceCoordsCellBlue::index<Level>(i, j, FaceCoordsCellBlue::CELL_BLUE_C)] = tmp;
>>>>>>> e8f50f72
    }
    --inner_rowsize;
  }
}

SPECIALIZE_WITH_VALUETYPE(void, assign_tmpl, assign)

template< typename ValueType, size_t Level >
inline void add_tmpl(Face &face,
                     const std::vector<ValueType> &scalars,
                     const std::vector<PrimitiveDataID<FaceBubbleFunctionMemory< ValueType >, Face>> &srcIds,
                     const PrimitiveDataID<FaceBubbleFunctionMemory< ValueType >, Face> &dstId) {
  size_t rowsize = levelinfo::num_microvertices_per_edge(Level);
  size_t inner_rowsize = rowsize;

  for (size_t i = 0; i < rowsize - 1; ++i)
  {
    for (size_t j = 0; j  < inner_rowsize - 1; ++j)
    {
      ValueType tmp = 0.0;

      for (size_t k = 0; k < srcIds.size(); ++k)
      {
<<<<<<< HEAD
        tmp += scalars[k] * face.getData(srcIds[k])->data[Level][indexFaceFromGrayFace<Level>(i, j, stencilDirection::CELL_GRAY_C)];
      }
      face.getData(dstId)->data[Level][indexFaceFromGrayFace<Level>(i, j, stencilDirection::CELL_GRAY_C)] += tmp;
=======
        tmp += scalars[k] * face.getData(srcIds[k])->getPointer( Level )[FaceCoordsCellGray::index<Level>(i, j, FaceCoordsCellGray::CELL_GRAY_C)];
      }
      face.getData(dstId)->getPointer( Level )[FaceCoordsCellGray::index<Level>(i, j, FaceCoordsCellGray::CELL_GRAY_C)] += tmp;
>>>>>>> e8f50f72
    }
    --inner_rowsize;
  }

  inner_rowsize = rowsize;

  for (size_t i = 0; i < rowsize - 2; ++i)
  {
    for (size_t j = 0; j  < inner_rowsize - 2; ++j)
    {
      ValueType tmp = 0.0;

      for (size_t k = 0; k < srcIds.size(); ++k)
      {
<<<<<<< HEAD
        tmp += scalars[k] * face.getData(srcIds[k])->data[Level][indexFaceFromBlueFace<Level>(i, j,
                                                                                                                  stencilDirection::CELL_BLUE_C)];
      }
      face.getData(dstId)->data[Level][indexFaceFromBlueFace<Level>(i, j, stencilDirection::CELL_BLUE_C)] += tmp;
=======
        tmp += scalars[k] * face.getData(srcIds[k])->getPointer( Level )[FaceCoordsCellBlue::index<Level>(i, j, FaceCoordsCellBlue::CELL_BLUE_C)];
      }
      face.getData(dstId)->getPointer( Level )[FaceCoordsCellBlue::index<Level>(i, j, FaceCoordsCellBlue::CELL_BLUE_C)] += tmp;
>>>>>>> e8f50f72
    }
    --inner_rowsize;
  }
}

SPECIALIZE_WITH_VALUETYPE(void, add_tmpl, add)

template< typename ValueType, size_t Level >
inline real_t dot_tmpl(Face &face,
                       const PrimitiveDataID<FaceBubbleFunctionMemory< ValueType >, Face> &lhsId,
                       const PrimitiveDataID<FaceBubbleFunctionMemory< ValueType >, Face> &rhsId) {
  real_t sp = 0.0;
  size_t rowsize = levelinfo::num_microvertices_per_edge(Level);
  size_t inner_rowsize = rowsize;

  auto lhs_data = face.getData(lhsId)->getPointer( Level );
  auto rhs_data = face.getData(rhsId)->getPointer( Level );

  for (size_t i = 0; i < rowsize - 1; ++i) {
    for (size_t j = 0; j < inner_rowsize - 1; ++j) {
      sp += lhs_data[indexFaceFromGrayFace<Level>(i, j, stencilDirection::CELL_GRAY_C)]
          *rhs_data[indexFaceFromGrayFace<Level>(i, j, stencilDirection::CELL_GRAY_C)];
    }
    --inner_rowsize;
  }

  inner_rowsize = rowsize;

  for (size_t i = 0; i < rowsize - 2; ++i) {
    for (size_t j = 0; j < inner_rowsize - 2; ++j) {
      sp += lhs_data[indexFaceFromBlueFace<Level>(i, j, stencilDirection::CELL_BLUE_C)]
          *rhs_data[indexFaceFromBlueFace<Level>(i, j, stencilDirection::CELL_BLUE_C)];
    }
    --inner_rowsize;
  }

  return sp;
}

SPECIALIZE_WITH_VALUETYPE(real_t, dot_tmpl, dot)

template< typename ValueType, size_t Level >
inline void apply_tmpl(Face& face, const PrimitiveDataID<FaceBubbleStencilMemory, Face>& operatorId,
                       const PrimitiveDataID<FaceBubbleFunctionMemory< ValueType >, Face> &srcId,
                       const PrimitiveDataID<FaceBubbleFunctionMemory< ValueType >, Face> &dstId, UpdateType update)
{
  size_t rowsize = levelinfo::num_microvertices_per_edge(Level);
  size_t inner_rowsize = rowsize;

  auto& opr_data = face.getData(operatorId)->data[Level];

  auto& face_gray_stencil = opr_data[0];
  auto& face_blue_stencil = opr_data[1];

  auto src = face.getData(srcId)->getPointer( Level );
  auto dst = face.getData(dstId)->getPointer( Level );

  ValueType tmp;

  for (size_t i = 0; i < rowsize - 1; ++i)
  {
    for (size_t j = 0; j  < inner_rowsize - 1; ++j)
    {
      tmp = face_gray_stencil[FaceCoordsCellGray::CELL_GRAY_C] * src[indexFaceFromGrayFace<Level>(i, j, stencilDirection::CELL_GRAY_C)];

      if (update == Replace) {
        dst[indexFaceFromGrayFace<Level>(i, j, stencilDirection::CELL_GRAY_C)] = tmp;
      } else if (update == Add) {
        dst[indexFaceFromGrayFace<Level>(i, j, stencilDirection::CELL_GRAY_C)] += tmp;
      }
    }
    --inner_rowsize;
  }

  inner_rowsize = rowsize;

  for (size_t i = 0; i < rowsize - 2; ++i)
  {
    for (size_t j = 0; j  < inner_rowsize - 2; ++j)
    {
      tmp = face_blue_stencil[FaceCoordsCellBlue::CELL_BLUE_C] * src[indexFaceFromBlueFace<Level>(i, j, stencilDirection::CELL_BLUE_C)];

      if (update == Replace) {
        dst[indexFaceFromBlueFace<Level>(i, j, stencilDirection::CELL_BLUE_C)] = tmp;
      } else if (update == Add) {
        dst[indexFaceFromBlueFace<Level>(i, j, stencilDirection::CELL_BLUE_C)] += tmp;
      }
    }
    --inner_rowsize;
  }
}

SPECIALIZE_WITH_VALUETYPE(void, apply_tmpl, apply)

template< typename ValueType, size_t Level >
inline void enumerate_tmpl(Face &face, const PrimitiveDataID<FaceBubbleFunctionMemory< ValueType >, Face> &dstId, uint_t& num) {
  using walberla::real_c;
  size_t rowsize = levelinfo::num_microvertices_per_edge(Level);
  size_t inner_rowsize = rowsize;

  for (size_t i = 0; i < rowsize - 1; ++i)
  {
    for (size_t j = 0; j  < inner_rowsize - 1; ++j)
    {
<<<<<<< HEAD
      face.getData(dstId)->data[Level][indexFaceFromGrayFace<Level>(i, j, stencilDirection::CELL_GRAY_C)] = real_c(num++);
=======
      face.getData(dstId)->getPointer( Level )[FaceCoordsCellGray::index<Level>(i, j, FaceCoordsCellGray::CELL_GRAY_C)] = real_c(num++);
>>>>>>> e8f50f72
    }
    --inner_rowsize;
  }

  inner_rowsize = rowsize;

  for (size_t i = 0; i < rowsize - 2; ++i)
  {
    for (size_t j = 0; j  < inner_rowsize - 2; ++j)
    {
<<<<<<< HEAD
      face.getData(dstId)->data[Level][indexFaceFromBlueFace<Level>(i, j, stencilDirection::CELL_BLUE_C)] = real_c(num++);
=======
      face.getData(dstId)->getPointer( Level )[FaceCoordsCellBlue::index<Level>(i, j, FaceCoordsCellBlue::CELL_BLUE_C)] = real_c(num++);
>>>>>>> e8f50f72
    }
    --inner_rowsize;
  }
}

SPECIALIZE_WITH_VALUETYPE(void, enumerate_tmpl, enumerate)

template< typename ValueType, size_t Level >
inline void printFunctionMemory(Face& face, const PrimitiveDataID<FaceBubbleFunctionMemory< ValueType >, Face> &dstId){
  using namespace std;
  ValueType* faceMemory = face.getData(dstId)->data[Level].get();
  uint_t verticesPerDge = hhg::levelinfo::num_microvertices_per_edge(Level);
  cout << setfill('=') << setw(100) << "" << endl;
  cout << face << std::left << setprecision(1) << fixed << setfill(' ') << endl;
  std::cout << "Cell Blue: " << std::endl;
  for (size_t i = 0; i < verticesPerDge-2; ++i) {
    for (size_t j = 0; j < verticesPerDge-2 - i; ++j) {
      cout << setw(5) << faceMemory[indexFaceFromBlueFace<Level>(i, j, stencilDirection::CELL_BLUE_C)] << "|";
    }
    std::cout << std::endl;
  }
  cout << "Cell Gray: " << std::endl;
  for (size_t i = 0; i < verticesPerDge-1; ++i) {
    for (size_t j = 0; j < verticesPerDge-1 - i; ++j) {
      cout << setw(5) << faceMemory[indexFaceFromGrayFace<Level>(i, j, stencilDirection::CELL_GRAY_C)] << "|";
    }
    std::cout << std::endl;
  }
  cout << setw(100) << setfill(' ') << endl;

}

#ifdef HHG_BUILD_WITH_PETSC

template< typename ValueType, uint_t Level >
inline void createVectorFromFunctionTmpl(Face &face,
                                     const PrimitiveDataID<FaceBubbleFunctionMemory< ValueType >, Face> &srcId,
                                     const PrimitiveDataID<FaceBubbleFunctionMemory< PetscInt >, Face> &numeratorId,
                                     Vec& vec) {
  PetscInt dofs = (PetscInt) levelinfo::num_microfaces_per_face(Level);

  auto src = face.getData(srcId)->getPointer( Level );
  auto numerator = face.getData(numeratorId)->getPointer( Level );

  VecSetValues(vec, dofs, &numerator[0], &src[0], INSERT_VALUES);
}

SPECIALIZE_WITH_VALUETYPE(void, createVectorFromFunctionTmpl, createVectorFromFunction)

template< typename ValueType, uint_t Level >
inline void createFunctionFromVectorTmpl(Face &face,
                                         const PrimitiveDataID<FaceBubbleFunctionMemory< ValueType >, Face> &srcId,
                                         const PrimitiveDataID<FaceBubbleFunctionMemory< PetscInt >, Face> &numeratorId,
                                         Vec& vec) {
  PetscInt dofs = (PetscInt) levelinfo::num_microfaces_per_face(Level);

  auto src = face.getData(srcId)->getPointer( Level );
  auto numerator = face.getData(numeratorId)->getPointer( Level );

  VecGetValues(vec, dofs, &numerator[0], &src[0]);
}

SPECIALIZE_WITH_VALUETYPE(void, createFunctionFromVectorTmpl, createFunctionFromVector)

template< typename ValueType, size_t Level >
inline void saveOperator_tmpl(Face& face, const PrimitiveDataID<FaceBubbleStencilMemory, Face>& operatorId,
                              const PrimitiveDataID<FaceBubbleFunctionMemory< PetscInt >, Face> &srcId,
                              const PrimitiveDataID<FaceBubbleFunctionMemory< PetscInt >, Face> &dstId, Mat& mat)
{
  size_t rowsize = levelinfo::num_microvertices_per_edge(Level);
  size_t inner_rowsize = rowsize;

  auto& opr_data = face.getData(operatorId)->data[Level];

  auto& face_gray_stencil = opr_data[0];
  auto& face_blue_stencil = opr_data[1];

  auto src = face.getData(srcId)->getPointer( Level );
  auto dst = face.getData(dstId)->getPointer( Level );

  for (size_t i = 0; i < rowsize - 1; ++i)
  {
    for (size_t j = 0; j  < inner_rowsize - 1; ++j)
    {
      MatSetValues(mat, 1, &dst[indexFaceFromGrayFace<Level>(i, j, stencilDirection::CELL_GRAY_C)], 1, &src[indexFaceFromGrayFace<Level>(i, j, stencilDirection::CELL_GRAY_C)], &face_gray_stencil[FaceCoordsCellGray::CELL_GRAY_C], INSERT_VALUES);
    }
    --inner_rowsize;
  }

  inner_rowsize = rowsize;

  for (size_t i = 0; i < rowsize - 2; ++i)
  {
    for (size_t j = 0; j  < inner_rowsize - 2; ++j)
    {
      MatSetValues(mat, 1, &dst[index<Level>(i, j, FaceCoordsCellBlue::CELL_BLUE_C)], 1, &src[index<Level>(i, j, FaceCoordsCellBlue::CELL_BLUE_C)], &face_blue_stencil[FaceCoordsCellBlue::CELL_BLUE_C], INSERT_VALUES);
    }
    --inner_rowsize;
  }
}

SPECIALIZE_WITH_VALUETYPE(void, saveOperator_tmpl, saveOperator)

#endif


}// namespace P1BubbleFace
}// namespace hhg<|MERGE_RESOLUTION|>--- conflicted
+++ resolved
@@ -20,50 +20,30 @@
   {
     for (size_t j = 0; j  < inner_rowsize - 1; ++j)
     {
-<<<<<<< HEAD
-      ValueType tmp = scalars[0] * face.getData(srcIds[0])->data[Level][indexFaceFromGrayFace<Level>(i, j, stencilDirection::CELL_GRAY_C)];
+      ValueType tmp = scalars[0] * face.getData(srcIds[0])->getPointer( Level )[indexFaceFromGrayFace<Level>(i, j, stencilDirection::CELL_GRAY_C)];
 
       for (size_t k = 1; k < srcIds.size(); ++k)
       {
-        tmp += scalars[k] * face.getData(srcIds[k])->data[Level][indexFaceFromGrayFace<Level>(i, j, stencilDirection::CELL_GRAY_C)];
-      }
-      face.getData(dstId)->data[Level][indexFaceFromGrayFace<Level>(i, j, stencilDirection::CELL_GRAY_C)] = tmp;
-=======
-      ValueType tmp = scalars[0] * face.getData(srcIds[0])->getPointer( Level )[FaceCoordsCellGray::index<Level>(i, j, FaceCoordsCellGray::CELL_GRAY_C)];
+        tmp += scalars[k] * face.getData(srcIds[k])->getPointer( Level )[indexFaceFromGrayFace<Level>(i, j, stencilDirection::CELL_GRAY_C)];
+      }
+      face.getData(dstId)->getPointer( Level )[indexFaceFromGrayFace<Level>(i, j, stencilDirection::CELL_GRAY_C)] = tmp;
+    }
+    --inner_rowsize;
+  }
+
+  inner_rowsize = rowsize;
+
+  for (size_t i = 0; i < rowsize - 2; ++i)
+  {
+    for (size_t j = 0; j  < inner_rowsize - 2; ++j)
+    {
+      ValueType tmp = scalars[0] * face.getData(srcIds[0])->getPointer( Level )[indexFaceFromBlueFace<Level>(i, j, stencilDirection::CELL_BLUE_C)];
 
       for (size_t k = 1; k < srcIds.size(); ++k)
       {
-        tmp += scalars[k] * face.getData(srcIds[k])->getPointer( Level )[FaceCoordsCellGray::index<Level>(i, j, FaceCoordsCellGray::CELL_GRAY_C)];
-      }
-      face.getData(dstId)->getPointer( Level )[FaceCoordsCellGray::index<Level>(i, j, FaceCoordsCellGray::CELL_GRAY_C)] = tmp;
->>>>>>> e8f50f72
-    }
-    --inner_rowsize;
-  }
-
-  inner_rowsize = rowsize;
-
-  for (size_t i = 0; i < rowsize - 2; ++i)
-  {
-    for (size_t j = 0; j  < inner_rowsize - 2; ++j)
-    {
-<<<<<<< HEAD
-      ValueType tmp = scalars[0] * face.getData(srcIds[0])->data[Level][indexFaceFromBlueFace<Level>(i, j, stencilDirection::CELL_BLUE_C)];
-
-      for (size_t k = 1; k < srcIds.size(); ++k)
-      {
-        tmp += scalars[k] * face.getData(srcIds[k])->data[Level][indexFaceFromBlueFace<Level>(i, j, stencilDirection::CELL_BLUE_C)];
-      }
-      face.getData(dstId)->data[Level][indexFaceFromBlueFace<Level>(i, j, stencilDirection::CELL_BLUE_C)] = tmp;
-=======
-      ValueType tmp = scalars[0] * face.getData(srcIds[0])->getPointer( Level )[FaceCoordsCellBlue::index<Level>(i, j, FaceCoordsCellBlue::CELL_BLUE_C)];
-
-      for (size_t k = 1; k < srcIds.size(); ++k)
-      {
-        tmp += scalars[k] * face.getData(srcIds[k])->getPointer( Level )[FaceCoordsCellBlue::index<Level>(i, j, FaceCoordsCellBlue::CELL_BLUE_C)];
-      }
-      face.getData(dstId)->getPointer( Level )[FaceCoordsCellBlue::index<Level>(i, j, FaceCoordsCellBlue::CELL_BLUE_C)] = tmp;
->>>>>>> e8f50f72
+        tmp += scalars[k] * face.getData(srcIds[k])->getPointer( Level )[indexFaceFromBlueFace<Level>(i, j, stencilDirection::CELL_BLUE_C)];
+      }
+      face.getData(dstId)->getPointer( Level )[indexFaceFromBlueFace<Level>(i, j, stencilDirection::CELL_BLUE_C)] = tmp;
     }
     --inner_rowsize;
   }
@@ -87,15 +67,9 @@
 
       for (size_t k = 0; k < srcIds.size(); ++k)
       {
-<<<<<<< HEAD
-        tmp += scalars[k] * face.getData(srcIds[k])->data[Level][indexFaceFromGrayFace<Level>(i, j, stencilDirection::CELL_GRAY_C)];
-      }
-      face.getData(dstId)->data[Level][indexFaceFromGrayFace<Level>(i, j, stencilDirection::CELL_GRAY_C)] += tmp;
-=======
-        tmp += scalars[k] * face.getData(srcIds[k])->getPointer( Level )[FaceCoordsCellGray::index<Level>(i, j, FaceCoordsCellGray::CELL_GRAY_C)];
-      }
-      face.getData(dstId)->getPointer( Level )[FaceCoordsCellGray::index<Level>(i, j, FaceCoordsCellGray::CELL_GRAY_C)] += tmp;
->>>>>>> e8f50f72
+        tmp += scalars[k] * face.getData(srcIds[k])->getPointer( Level )[indexFaceFromGrayFace<Level>(i, j, stencilDirection::CELL_GRAY_C)];
+      }
+      face.getData(dstId)->getPointer( Level )[indexFaceFromGrayFace<Level>(i, j, stencilDirection::CELL_GRAY_C)] += tmp;
     }
     --inner_rowsize;
   }
@@ -110,16 +84,10 @@
 
       for (size_t k = 0; k < srcIds.size(); ++k)
       {
-<<<<<<< HEAD
-        tmp += scalars[k] * face.getData(srcIds[k])->data[Level][indexFaceFromBlueFace<Level>(i, j,
+        tmp += scalars[k] * face.getData(srcIds[k])->getPointer( Level )[indexFaceFromBlueFace<Level>(i, j,
                                                                                                                   stencilDirection::CELL_BLUE_C)];
       }
-      face.getData(dstId)->data[Level][indexFaceFromBlueFace<Level>(i, j, stencilDirection::CELL_BLUE_C)] += tmp;
-=======
-        tmp += scalars[k] * face.getData(srcIds[k])->getPointer( Level )[FaceCoordsCellBlue::index<Level>(i, j, FaceCoordsCellBlue::CELL_BLUE_C)];
-      }
-      face.getData(dstId)->getPointer( Level )[FaceCoordsCellBlue::index<Level>(i, j, FaceCoordsCellBlue::CELL_BLUE_C)] += tmp;
->>>>>>> e8f50f72
+      face.getData(dstId)->getPointer( Level )[indexFaceFromBlueFace<Level>(i, j, stencilDirection::CELL_BLUE_C)] += tmp;
     }
     --inner_rowsize;
   }
@@ -224,26 +192,18 @@
   {
     for (size_t j = 0; j  < inner_rowsize - 1; ++j)
     {
-<<<<<<< HEAD
-      face.getData(dstId)->data[Level][indexFaceFromGrayFace<Level>(i, j, stencilDirection::CELL_GRAY_C)] = real_c(num++);
-=======
-      face.getData(dstId)->getPointer( Level )[FaceCoordsCellGray::index<Level>(i, j, FaceCoordsCellGray::CELL_GRAY_C)] = real_c(num++);
->>>>>>> e8f50f72
-    }
-    --inner_rowsize;
-  }
-
-  inner_rowsize = rowsize;
-
-  for (size_t i = 0; i < rowsize - 2; ++i)
-  {
-    for (size_t j = 0; j  < inner_rowsize - 2; ++j)
-    {
-<<<<<<< HEAD
-      face.getData(dstId)->data[Level][indexFaceFromBlueFace<Level>(i, j, stencilDirection::CELL_BLUE_C)] = real_c(num++);
-=======
-      face.getData(dstId)->getPointer( Level )[FaceCoordsCellBlue::index<Level>(i, j, FaceCoordsCellBlue::CELL_BLUE_C)] = real_c(num++);
->>>>>>> e8f50f72
+      face.getData(dstId)->getPointer( Level )[indexFaceFromGrayFace<Level>(i, j, stencilDirection::CELL_GRAY_C)] = real_c(num++);
+    }
+    --inner_rowsize;
+  }
+
+  inner_rowsize = rowsize;
+
+  for (size_t i = 0; i < rowsize - 2; ++i)
+  {
+    for (size_t j = 0; j  < inner_rowsize - 2; ++j)
+    {
+      face.getData(dstId)->getPointer( Level )[indexFaceFromBlueFace<Level>(i, j, stencilDirection::CELL_BLUE_C)] = real_c(num++);
     }
     --inner_rowsize;
   }
