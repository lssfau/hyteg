#include "P1ConstantOperator.hpp"

#ifdef _MSC_VER
#pragma warning( push, 0 )
#endif

#include "tinyhhg_core/fenics/fenics.hpp"
// #include "tinyhhg_core/forms/form_fenics_generated/p1_diffusion.h"

#ifdef _MSC_VER
#pragma warning( pop )
#endif

<<<<<<< HEAD
#include "generatedKernels/all.hpp"
#include "P1Elements.hpp"
#include "tinyhhg_core/p1functionspace/VertexDoFMacroVertex.hpp"
#include "tinyhhg_core/p1functionspace/VertexDoFMacroEdge.hpp"
#include "tinyhhg_core/p1functionspace/VertexDoFMacroFace.hpp"
#include "tinyhhg_core/p1functionspace/VertexDoFMacroCell.hpp"
#include "tinyhhg_core/LevelWiseMemory.hpp"
=======
#include "tinyhhg_core/p1functionspace/VertexDoFMacroCell.hpp"
#include "tinyhhg_core/p1functionspace/VertexDoFMacroEdge.hpp"
#include "tinyhhg_core/p1functionspace/VertexDoFMacroFace.hpp"
#include "tinyhhg_core/p1functionspace/VertexDoFMacroVertex.hpp"
#include "tinyhhg_core/p1functionspace/variablestencil/VertexDoFVariableStencil.hpp"

#include "tinyhhg_core/forms/form_fenics_base/P2ToP1FenicsForm.hpp"
#include "tinyhhg_core/forms/form_fenics_base/P1ToP2FenicsForm.hpp"
#include "tinyhhg_core/forms/form_fenics_base/P2FenicsForm.hpp"

#include "P1Elements.hpp"
#include "generatedKernels/GeneratedKernelsVertexToVertexMacroCell3D.hpp"
#include "generatedKernels/GeneratedKernelsVertexToVertexMacroFace2D.hpp"
>>>>>>> f64c71a3

namespace hhg {

template < class P1Form, bool Diagonal, bool Lumped, bool InvertDiagonal >
P1ConstantOperator< P1Form, Diagonal, Lumped, InvertDiagonal >::P1ConstantOperator(
    const std::shared_ptr< PrimitiveStorage >& storage,
    size_t                                     minLevel,
    size_t                                     maxLevel )
: Operator( storage, minLevel, maxLevel )
{
   auto cellP1StencilMemoryDataHandling =
       std::make_shared< LevelWiseMemoryDataHandling< LevelWiseMemory< vertexdof::macrocell::StencilMap_T >, Cell > >(
           minLevel_, maxLevel_ );

   auto face3DP1StencilMemoryDataHandling =
       std::make_shared< LevelWiseMemoryDataHandling< LevelWiseMemory< vertexdof::macroface::StencilMap_T >, Face > >(
           minLevel_, maxLevel_ );

   auto faceP1StencilMemoryDataHandling = std::make_shared< MemoryDataHandling< StencilMemory< real_t >, Face > >(
       minLevel_, maxLevel_, vertexDoFMacroFaceStencilMemorySize );
   auto edgeP1StencilMemoryDataHandling = std::make_shared< MemoryDataHandling< StencilMemory< real_t >, Edge > >(
       minLevel_, maxLevel_, vertexDoFMacroEdgeStencilMemorySize );
   auto vertexP1StencilMemoryDataHandling = std::make_shared< MemoryDataHandling< StencilMemory< real_t >, Vertex > >(
       minLevel_, maxLevel_, vertexDoFMacroVertexStencilMemorySize );

   storage->addCellData( cellStencilID_, cellP1StencilMemoryDataHandling, "P1OperatorCellStencil" );
   storage->addFaceData( faceStencilID_, faceP1StencilMemoryDataHandling, "P1OperatorFaceStencil" );
   storage->addFaceData( faceStencil3DID_, face3DP1StencilMemoryDataHandling, "P1OperatorFaceStencil" );
   storage->addEdgeData( edgeStencilID_, edgeP1StencilMemoryDataHandling, "P1OperatorEdgeStencil" );
   storage->addVertexData( vertexStencilID_, vertexP1StencilMemoryDataHandling, "P1OperatorVertexStencil" );

   if ( storage_->hasGlobalCells() )
   {
      const bool assemblyDefined = form.assembly3DDefined();
      WALBERLA_CHECK( assemblyDefined, "Assembly undefined for 3D elements." );
<<<<<<< HEAD
      if ( !std::is_same< UFCOperator3D, fenics::NoAssemble >::value )
=======
      if ( form.assemble3D() )
>>>>>>> f64c71a3
      {
         assembleStencils3D();
      }
   }
   else
   {
<<<<<<< HEAD
      if ( !std::is_same< UFCOperator2D, fenics::NoAssemble >::value )
=======
      if ( form.assemble2D() )
>>>>>>> f64c71a3
      {
         const bool assemblyDefined = form.assembly2DDefined();
         WALBERLA_CHECK( assemblyDefined, "Assembly undefined for 2D elements." );
         assembleStencils();
      }
   }
}

template < class P1Form, bool Diagonal, bool Lumped, bool InvertDiagonal >
void P1ConstantOperator< P1Form, Diagonal, Lumped, InvertDiagonal >::assembleStencils3D()
{
   for ( uint_t level = minLevel_; level <= maxLevel_; level++ )
   {
      for ( const auto& it : storage_->getVertices() )
      {
         auto vertex        = it.second;
         auto stencilSize   = vertex->getData( getVertexStencilID() )->getSize( level );
         auto stencilMemory = vertex->getData( getVertexStencilID() )->getPointer( level );

         form.geometryMap = vertex->getGeometryMap();
         auto stencil =
             P1Elements::P1Elements3D::assembleP1LocalStencil( storage_, *vertex, indexing::Index( 0, 0, 0 ), level, form );

         WALBERLA_ASSERT_EQUAL( stencilSize, stencil.size() );
         for ( uint_t i = 0; i < stencilSize; i++ )
         {
            stencilMemory[i] = stencil[i];
         }

         if ( Lumped )
         {
            for ( uint_t i = 1; i < stencilSize; i++ )
            {
               stencilMemory[0] += stencilMemory[i];
               stencilMemory[i] = 0;
            }
         }
         if ( Diagonal )
         {
            for ( uint_t i = 1; i < stencilSize; i++ )
            {
               stencilMemory[i] = 0;
            }
         }
         if ( InvertDiagonal )
         {
            stencilMemory[0] = 1.0 / stencilMemory[0];
         }
      }

      for ( const auto& it : storage_->getEdges() )
      {
         auto edge          = it.second;
         auto stencilSize   = edge->getData( getEdgeStencilID() )->getSize( level );
         auto stencilMemory = edge->getData( getEdgeStencilID() )->getPointer( level );

         form.geometryMap = edge->getGeometryMap();
         auto stencil =
             P1Elements::P1Elements3D::assembleP1LocalStencil( storage_, *edge, indexing::Index( 1, 0, 0 ), level, form );

         WALBERLA_ASSERT_EQUAL( stencilSize, stencil.size() );
         for ( uint_t i = 0; i < stencilSize; i++ )
         {
            stencilMemory[i] = stencil[i];
         }
         if ( Lumped )
         {
            stencilMemory[vertexdof::macroedge::stencilIndexOnEdge( stencilDirection::VERTEX_C )] +=
                stencilMemory[vertexdof::macroedge::stencilIndexOnEdge( stencilDirection::VERTEX_W )];
            stencilMemory[vertexdof::macroedge::stencilIndexOnEdge( stencilDirection::VERTEX_W )] = 0;
            stencilMemory[vertexdof::macroedge::stencilIndexOnEdge( stencilDirection::VERTEX_C )] +=
                stencilMemory[vertexdof::macroedge::stencilIndexOnEdge( stencilDirection::VERTEX_E )];
            stencilMemory[vertexdof::macroedge::stencilIndexOnEdge( stencilDirection::VERTEX_E )] = 0;
            for ( uint_t neighborFace = 0; neighborFace < it.second->getNumNeighborFaces(); neighborFace++ )
            {
               stencilMemory[vertexdof::macroedge::stencilIndexOnEdge( stencilDirection::VERTEX_C )] +=
                   stencilMemory[vertexdof::macroedge::stencilIndexOnNeighborFace( stencilDirection::VERTEX_W, neighborFace )];
               stencilMemory[vertexdof::macroedge::stencilIndexOnNeighborFace( stencilDirection::VERTEX_W, neighborFace )] = 0;
               stencilMemory[vertexdof::macroedge::stencilIndexOnEdge( stencilDirection::VERTEX_C )] +=
                   stencilMemory[vertexdof::macroedge::stencilIndexOnNeighborFace( stencilDirection::VERTEX_E, neighborFace )];
               stencilMemory[vertexdof::macroedge::stencilIndexOnNeighborFace( stencilDirection::VERTEX_E, neighborFace )] = 0;
            }
            for ( uint_t neighborCell = 0; neighborCell < it.second->getNumNeighborCells(); neighborCell++ )
            {
               stencilMemory[vertexdof::macroedge::stencilIndexOnEdge( stencilDirection::VERTEX_C )] +=
                   stencilMemory[vertexdof::macroedge::stencilIndexOnNeighborCell( neighborCell,
                                                                                   it.second->getNumNeighborFaces() )];
               stencilMemory[vertexdof::macroedge::stencilIndexOnNeighborCell( neighborCell, it.second->getNumNeighborFaces() )] =
                   0;
            }
         }
         if ( Diagonal )
         {
            stencilMemory[vertexdof::macroedge::stencilIndexOnEdge( stencilDirection::VERTEX_W )] = 0;
            stencilMemory[vertexdof::macroedge::stencilIndexOnEdge( stencilDirection::VERTEX_E )] = 0;
            for ( uint_t neighborFace = 0; neighborFace < it.second->getNumNeighborFaces(); neighborFace++ )
            {
               stencilMemory[vertexdof::macroedge::stencilIndexOnNeighborFace( stencilDirection::VERTEX_W, neighborFace )] = 0;
               stencilMemory[vertexdof::macroedge::stencilIndexOnNeighborFace( stencilDirection::VERTEX_E, neighborFace )] = 0;
            }
            for ( uint_t neighborCell = 0; neighborCell < it.second->getNumNeighborCells(); neighborCell++ )
            {
               stencilMemory[vertexdof::macroedge::stencilIndexOnNeighborCell( neighborCell, it.second->getNumNeighborFaces() )] =
                   0;
            }
         }
         if ( InvertDiagonal )
         {
            stencilMemory[vertexdof::macroedge::stencilIndexOnEdge( stencilDirection::VERTEX_C )] =
                1.0 / stencilMemory[vertexdof::macroedge::stencilIndexOnEdge( stencilDirection::VERTEX_C )];
         }
      }

      for ( const auto& it : storage_->getFaces() )
      {
<<<<<<< HEAD
         auto          face          = it.second;
         auto&         stencilMemory = face->getData( getFaceStencil3DID() )->getData( level );
         UFCOperator3D ufcOperator;

         for ( uint_t neighborCellID = 0; neighborCellID < face->getNumNeighborCells(); neighborCellID++ )
         {
            auto neighborCell = storage_->getCell( face->neighborCells().at( neighborCellID ) );
            auto vertexAssemblyIndexInCell =
                vertexdof::macroface::getIndexInNeighboringMacroCell( {1, 1, 0}, *face, neighborCellID, *storage_, level );
            stencilMemory[neighborCellID] = P1Elements::P1Elements3D::assembleP1LocalStencilNew(
                storage_, *neighborCell, vertexAssemblyIndexInCell, level, ufcOperator );
         }

         // The lumping and inverted diagonal modifications for split stencils is realized
         // by adding up the diagonal entries on the _first_ neighbor cell and setting all other parts to zero.

         WALBERLA_ASSERT_GREATER( face->getNumNeighborCells(), 0 );

         if ( Lumped )
         {
            for ( uint_t neighborCellID = 0; neighborCellID < face->getNumNeighborCells(); neighborCellID++ )
            {
               for ( auto& stencilIt : stencilMemory[neighborCellID] )
=======
         auto face          = it.second;
         auto stencilMemory = face->getData( getFaceStencilID() )->getPointer( level );

         form.geometryMap = face->getGeometryMap();
         auto stencil =
             P1Elements::P1Elements3D::assembleP1LocalStencil( storage_, *face, indexing::Index( 1, 1, 0 ), level, form );

         if ( face->getNumNeighborCells() == 1 )
         {
            for ( const auto stencilDir : vertexdof::macroface::neighborsWithOneNeighborCellWithCenter )
            {
               if ( stencil.count( stencilDir ) == 0 )
               {
                  stencil[stencilDir] = real_c( 0 );
               }
            }
         }
         else
         {
            for ( const auto stencilDir : vertexdof::macroface::neighborsWithTwoNeighborCellsWithCenter )
            {
               if ( stencil.count( stencilDir ) == 0 )
               {
                  stencil[stencilDir] = real_c( 0 );
               }
            }
         }

         for ( const auto stencilIt : stencil )
         {
            const auto stencilIdx     = vertexdof::stencilIndexFromVertex( stencilIt.first );
            stencilMemory[stencilIdx] = stencil[stencilIt.first];
         }

         if ( Lumped )
         {
            if ( face->getNumNeighborCells() == 1 )
            {
               for ( auto dir : vertexdof::macroface::neighborsWithOneNeighborCellWithoutCenter )
               {
                  stencilMemory[vertexdof::stencilIndexFromVertex( stencilDirection::VERTEX_C )] +=
                      stencilMemory[vertexdof::stencilIndexFromVertex( dir )];
                  stencilMemory[vertexdof::stencilIndexFromVertex( dir )] = 0;
               }
            }
            else
            {
               for ( auto dir : vertexdof::macroface::neighborsWithTwoNeighborCellsWithoutCenter )
>>>>>>> f64c71a3
               {
                  if ( !( neighborCellID == 0 && stencilIt.first == indexing::IndexIncrement( {0, 0, 0} ) ) )
                  {
                     stencilMemory[0][{0, 0, 0}] += stencilIt.second;
                     stencilIt.second = 0;
                  }
               }
            }
         }
<<<<<<< HEAD

=======
         if ( Diagonal )
         {
            if ( face->getNumNeighborCells() == 1 )
            {
               for ( auto dir : vertexdof::macroface::neighborsWithOneNeighborCellWithoutCenter )
               {
                  stencilMemory[vertexdof::stencilIndexFromVertex( dir )] = 0;
               }
            }
            else
            {
               for ( auto dir : vertexdof::macroface::neighborsWithTwoNeighborCellsWithoutCenter )
               {
                  stencilMemory[vertexdof::stencilIndexFromVertex( dir )] = 0;
               }
            }
         }
>>>>>>> f64c71a3
         if ( InvertDiagonal )
         {
            for ( uint_t neighborCellID = 1; neighborCellID < face->getNumNeighborCells(); neighborCellID++ )
            {
               stencilMemory[0][{0, 0, 0}] += stencilMemory[neighborCellID][{0, 0, 0}];
               stencilMemory[neighborCellID][{0, 0, 0}] = 0;
            }
            stencilMemory[0][{0, 0, 0}] = 1.0 / stencilMemory[0][{0, 0, 0}];
         }
      }

      for ( const auto& it : storage_->getCells() )
      {
<<<<<<< HEAD
         auto          cell          = it.second;
         auto &        stencilMemory = cell->getData( getCellStencilID() )->getData( level );
         UFCOperator3D ufcOperator;

         stencilMemory =
             P1Elements::P1Elements3D::assembleP1LocalStencilNew( storage_, *cell, indexing::Index( 1, 1, 1 ), level, ufcOperator );
=======
         auto cell          = it.second;
         auto stencilMemory = cell->getData( getCellStencilID() )->getPointer( level );

         form.geometryMap = cell->getGeometryMap();
         auto stencil =
             P1Elements::P1Elements3D::assembleP1LocalStencil( storage_, *cell, indexing::Index( 1, 1, 1 ), level, form );

         for ( const auto stencilIt : stencil )
         {
            const auto stencilIdx     = vertexdof::stencilIndexFromVertex( stencilIt.first );
            stencilMemory[stencilIdx] = stencil[stencilIt.first];
         }
>>>>>>> f64c71a3

         if ( Lumped )
         {
            for ( auto dir : vertexdof::macrocell::neighborsWithoutCenter )
            {
               stencilMemory[{ 0, 0, 0 }] +=
                   stencilMemory[vertexdof::logicalIndexOffsetFromVertex( dir )];
               stencilMemory[vertexdof::logicalIndexOffsetFromVertex( dir )] = 0;
            }
         }
         if ( Diagonal )
         {
<<<<<<< HEAD
            stencilMemory[{ 0, 0, 0 }] =
                1.0 / stencilMemory[{ 0, 0, 0 }];
         }
      }
   }
}

template < class UFCOperator2D, class UFCOperator3D, bool Diagonal, bool Lumped, bool InvertDiagonal >
void P1ConstantOperator< UFCOperator2D, UFCOperator3D, Diagonal, Lumped, InvertDiagonal >::compute_local_stiffness(
    const Face&         face,
    size_t              level,
    Matrix3r&           local_stiffness,
    fenics::ElementType element_type )
{
   real_t coords[6];
   fenics::compute_micro_coords( face, level, coords, element_type );
   UFCOperator2D gen;
   gen.tabulate_tensor( local_stiffness.data(), nullptr, coords, 0 );

   if( Diagonal )
   {
      for( size_t i = 0; i < 3; ++i )
      {
         for( size_t j = 0; j < 3; ++j )
         {
            if( i != j )
=======
            for ( auto dir : vertexdof::macrocell::neighborsWithoutCenter )
>>>>>>> f64c71a3
            {
               stencilMemory[vertexdof::stencilIndexFromVertex( dir )] = 0;
            }
         }
         if ( InvertDiagonal )
         {
            stencilMemory[vertexdof::stencilIndexFromVertex( stencilDirection::VERTEX_C )] =
                1.0 / stencilMemory[vertexdof::stencilIndexFromVertex( stencilDirection::VERTEX_C )];
         }
      }
   }
}

template < class P1Form, bool Diagonal, bool Lumped, bool InvertDiagonal >
void P1ConstantOperator< P1Form, Diagonal, Lumped, InvertDiagonal >::assembleStencils()
{
   using namespace P1Elements::P1Elements2D;
   typedef stencilDirection sD;

   for ( uint_t level = minLevel_; level <= maxLevel_; ++level )
   {
      for ( auto& it : storage_->getFaces() )
      {
         Face& face = *it.second;

         auto face_stencil = face.getData( faceStencilID_ )->getPointer( level );

         Point3D x( face.coords[0] );
         uint_t  rowsize = levelinfo::num_microvertices_per_edge( level );
         real_t  h       = 1.0 / ( walberla::real_c( rowsize - 1 ) );

         Point3D d0 = h * ( face.coords[1] - face.coords[0] );
         Point3D d2 = h * ( face.coords[2] - face.coords[0] );

         form.geometryMap = face.getGeometryMap();

         Point3D dirS  = -1.0 * d2;
         Point3D dirSE = d0 - 1.0 * d2;
         Point3D dirE  = d0;
         Point3D dirW  = -1.0 * d0;
         Point3D dirNW = -1.0 * d0 + d2;
         Point3D dirN  = d2;

         vertexdof::variablestencil::assembleLocalStencil< P1Form >(
             form, {x, x + dirW, x + dirS}, P1Elements::P1Elements2D::elementSW, face_stencil );
         vertexdof::variablestencil::assembleLocalStencil< P1Form >(
             form, {x, x + dirS, x + dirSE}, P1Elements::P1Elements2D::elementS, face_stencil );
         vertexdof::variablestencil::assembleLocalStencil< P1Form >(
             form, {x, x + dirSE, x + dirE}, P1Elements::P1Elements2D::elementSE, face_stencil );
         vertexdof::variablestencil::assembleLocalStencil< P1Form >(
             form, {x, x + dirE, x + dirN}, P1Elements::P1Elements2D::elementNE, face_stencil );
         vertexdof::variablestencil::assembleLocalStencil< P1Form >(
             form, {x, x + dirN, x + dirNW}, P1Elements::P1Elements2D::elementN, face_stencil );
         vertexdof::variablestencil::assembleLocalStencil< P1Form >(
             form, {x, x + dirNW, x + dirW}, P1Elements::P1Elements2D::elementNW, face_stencil );

         if ( Lumped )
         {
            for ( const auto& neighbor : vertexdof::macroface::neighborsWithoutCenter )
            {
               face_stencil[vertexdof::stencilIndexFromVertex( sD::VERTEX_C )] +=
                   face_stencil[vertexdof::stencilIndexFromVertex( neighbor )];
               face_stencil[vertexdof::stencilIndexFromVertex( neighbor )] = 0;
            }
         }

         if ( Diagonal )
         {
            for ( const auto& neighbor : vertexdof::macroface::neighborsWithoutCenter )
            {
               face_stencil[vertexdof::stencilIndexFromVertex( neighbor )] = 0;
            }
         }

         if ( InvertDiagonal )
         {
            face_stencil[vertexdof::stencilIndexFromVertex( sD::VERTEX_C )] =
                1.0 / face_stencil[vertexdof::stencilIndexFromVertex( sD::VERTEX_C )];
         }
      }

      for ( auto& it : storage_->getEdges() )
      {
         Edge& edge = *it.second;

         auto edge_stencil = edge.getData( edgeStencilID_ )->getPointer( level );

         size_t rowsize = levelinfo::num_microvertices_per_edge( level );

         Face*  faceS   = storage_->getFace( edge.neighborFaces()[0] );
         Face*  faceN   = nullptr;
         uint_t s_south = faceS->vertex_index( edge.neighborVertices()[0] );
         uint_t e_south = faceS->vertex_index( edge.neighborVertices()[1] );
         uint_t o_south = faceS->vertex_index( faceS->get_vertex_opposite_to_edge( edge.getID() ) );

         real_t h = 1.0 / ( walberla::real_c( rowsize - 1 ) );

         Point3D dS_se = h * ( faceS->coords[e_south] - faceS->coords[s_south] );
         Point3D dS_so = h * ( faceS->coords[o_south] - faceS->coords[s_south] );
         Point3D dS_oe = h * ( faceS->coords[e_south] - faceS->coords[o_south] );

         Point3D dir_S  = -1.0 * dS_oe;
         Point3D dir_E  = dS_se;
         Point3D dir_SE = dS_so;
         Point3D dir_W  = -1.0 * dS_se;

         Point3D x = edge.getCoordinates()[0];

         uint_t  s_north, e_north, o_north;
         Point3D dir_N;
         Point3D dir_NW;

         if ( edge.getNumNeighborFaces() == 2 )
         {
            faceN   = storage_->getFace( edge.neighborFaces()[1] );
            s_north = faceN->vertex_index( edge.neighborVertices()[0] );
            e_north = faceN->vertex_index( edge.neighborVertices()[1] );
            o_north = faceN->vertex_index( faceN->get_vertex_opposite_to_edge( edge.getID() ) );

            Point3D dN_so = h * ( faceN->coords[o_north] - faceN->coords[s_north] );
            Point3D dN_oe = h * ( faceN->coords[e_north] - faceN->coords[o_north] );

            dir_N  = dN_so;
            dir_NW = -1.0 * dN_oe;
         }

         // assemble south
         form.geometryMap = faceS->getGeometryMap();
         vertexdof::variablestencil::assembleLocalStencil< P1Form >(
             form, {x, x + dir_W, x + dir_S}, P1Elements::P1Elements2D::elementSW, edge_stencil );
         vertexdof::variablestencil::assembleLocalStencil< P1Form >(
             form, {x, x + dir_S, x + dir_SE}, P1Elements::P1Elements2D::elementS, edge_stencil );
         vertexdof::variablestencil::assembleLocalStencil< P1Form >(
             form, {x, x + dir_SE, x + dir_E}, P1Elements::P1Elements2D::elementSE, edge_stencil );

         if ( edge.getNumNeighborFaces() == 2 )
         {
            form.geometryMap = faceN->getGeometryMap();
            vertexdof::variablestencil::assembleLocalStencil< P1Form >(
                form, {x, x + dir_E, x + dir_N}, P1Elements::P1Elements2D::elementNE, edge_stencil );
            vertexdof::variablestencil::assembleLocalStencil< P1Form >(
                form, {x, x + dir_N, x + dir_NW}, P1Elements::P1Elements2D::elementN, edge_stencil );
            vertexdof::variablestencil::assembleLocalStencil< P1Form >(
                form, {x, x + dir_NW, x + dir_W}, P1Elements::P1Elements2D::elementNW, edge_stencil );
         }

         if ( Lumped )
         {
            for ( const auto& neighbor : vertexdof::macroedge::neighborsOnEdgeFromVertexDoF )
            {
               edge_stencil[vertexdof::stencilIndexFromVertex( sD::VERTEX_C )] +=
                   edge_stencil[vertexdof::stencilIndexFromVertex( neighbor )];
               edge_stencil[vertexdof::stencilIndexFromVertex( neighbor )] = 0;
            }

            for ( const auto& neighbor : vertexdof::macroedge::neighborsOnSouthFaceFromVertexDoF )
            {
               edge_stencil[vertexdof::stencilIndexFromVertex( sD::VERTEX_C )] +=
                   edge_stencil[vertexdof::stencilIndexFromVertex( neighbor )];
               edge_stencil[vertexdof::stencilIndexFromVertex( neighbor )] = 0;
            }

            if ( edge.getNumNeighborFaces() == 2 )
            {
               for ( const auto& neighbor : vertexdof::macroedge::neighborsOnNorthFaceFromVertexDoF )
               {
                  edge_stencil[vertexdof::stencilIndexFromVertex( sD::VERTEX_C )] +=
                      edge_stencil[vertexdof::stencilIndexFromVertex( neighbor )];
                  edge_stencil[vertexdof::stencilIndexFromVertex( neighbor )] = 0;
               }
            }
         }

         if ( Diagonal )
         {
            for ( const auto& neighbor : vertexdof::macroedge::neighborsOnEdgeFromVertexDoF )
            {
               edge_stencil[vertexdof::stencilIndexFromVertex( neighbor )] = 0;
            }

            for ( const auto& neighbor : vertexdof::macroedge::neighborsOnSouthFaceFromVertexDoF )
            {
               edge_stencil[vertexdof::stencilIndexFromVertex( neighbor )] = 0;
            }

            if ( edge.getNumNeighborFaces() == 2 )
            {
               for ( const auto& neighbor : vertexdof::macroedge::neighborsOnNorthFaceFromVertexDoF )
               {
                  edge_stencil[vertexdof::stencilIndexFromVertex( neighbor )] = 0;
               }
            }
         }

         if ( InvertDiagonal )
         {
            edge_stencil[vertexdof::stencilIndexFromVertex( sD::VERTEX_C )] =
                1.0 / edge_stencil[vertexdof::stencilIndexFromVertex( sD::VERTEX_C )];
         }
      }

      for ( auto& it : storage_->getVertices() )
      {
         Vertex& vertex = *it.second;

         auto vertex_stencil = vertex.getData( vertexStencilID_ )->getPointer( level );

         uint_t rowsize = levelinfo::num_microvertices_per_edge( level );

         Point3D x;
         Point3D d0;
         Point3D d2;

         real_t h = 1.0 / ( walberla::real_c( rowsize - 1 ) );

         uint_t neighborId = 0;
         for ( auto& faceId : vertex.neighborFaces() )
         {
            Face* face       = storage_->getFace( faceId );
            form.geometryMap = face->getGeometryMap();

            uint_t                     v_i       = face->vertex_index( vertex.getID() );
            std::vector< PrimitiveID > adj_edges = face->adjacent_edges( vertex.getID() );

            x  = face->coords[v_i];
            d0 = ( face->coords[face->vertex_index( storage_->getEdge( adj_edges[0] )->get_opposite_vertex( vertex.getID() ) )] -
                   x ) *
                 h;
            d2 = ( face->coords[face->vertex_index( storage_->getEdge( adj_edges[1] )->get_opposite_vertex( vertex.getID() ) )] -
                   x ) *
                 h;

            Point3D matrixRow;
            form.integrate( {{x, x + d0, x + d2}}, matrixRow );

            uint_t i = 1;
            // iterate over adjacent edges
            for ( auto& edgeId : adj_edges )
            {
               uint_t edge_idx = vertex.edge_index( edgeId ) + 1;

               vertex_stencil[edge_idx] += matrixRow[i];
               i += 1;
            }

            // add contribution of center vertex
            vertex_stencil[0] += matrixRow[0];

            ++neighborId;
         }

         if ( Lumped )
         {
            for ( uint_t i = 1; i < vertex.getData( vertexStencilID_ )->getSize( level ); ++i )
            {
               vertex_stencil[0] += vertex_stencil[i];
               vertex_stencil[i] = 0;
            }
         }

         if ( Diagonal )
         {
            for ( uint_t i = 1; i < vertex.getData( vertexStencilID_ )->getSize( level ); ++i )
            {
               vertex_stencil[i] = 0;
            }
         }

         if ( InvertDiagonal )
         {
            vertex_stencil[0] = 1.0 / vertex_stencil[0];
         }
      }
   }
}

template < class P1Form, bool Diagonal, bool Lumped, bool InvertDiagonal >
void P1ConstantOperator< P1Form, Diagonal, Lumped, InvertDiagonal >::apply( const P1Function< real_t >& src,
                                                                            const P1Function< real_t >& dst,
                                                                            size_t                      level,
                                                                            DoFType                     flag,
                                                                            UpdateType                  updateType ) const
{
   this->startTiming( "Apply" );
   src.communicate< Vertex, Edge >( level );
   src.communicate< Edge, Face >( level );
   src.communicate< Face, Cell >( level );

   src.communicate< Cell, Face >( level );
   src.communicate< Face, Edge >( level );
   src.communicate< Edge, Vertex >( level );

   this->timingTree_->start( "Macro-Vertex" );

   for( const auto& it : storage_->getVertices() )
   {
      Vertex& vertex = *it.second;

      const DoFType vertexBC = dst.getBoundaryCondition().getBoundaryType( vertex.getMeshBoundaryFlag() );
      if ( testFlag( vertexBC, flag ) )
      {
         vertexdof::macrovertex::apply< real_t >(
             vertex, vertexStencilID_, src.getVertexDataID(), dst.getVertexDataID(), level, updateType );
      }
   }

   this->timingTree_->stop( "Macro-Vertex" );

   this->timingTree_->start( "Macro-Edge" );

   for( const auto& it : storage_->getEdges() )
   {
      Edge& edge = *it.second;

      const DoFType edgeBC = dst.getBoundaryCondition().getBoundaryType( edge.getMeshBoundaryFlag() );
      if ( testFlag( edgeBC, flag ) )
      {
         vertexdof::macroedge::apply< real_t >(
             level, edge, edgeStencilID_, src.getEdgeDataID(), dst.getEdgeDataID(), updateType );
      }
   }

   this->timingTree_->stop( "Macro-Edge" );

   this->timingTree_->start( "Macro-Face" );

<<<<<<< HEAD
  for ( const auto& it : storage_->getFaces() )
  {
     Face& face = *it.second;

     const DoFType faceBC = dst.getBoundaryCondition().getBoundaryType( face.getMeshBoundaryFlag() );
     if ( testFlag( faceBC, flag ) )
     {
        if ( storage_->hasGlobalCells() )
        {
           if ( hhg::globalDefines::useGeneratedKernels )
           {
             if ( face.getNumNeighborCells() == 2 )
             {
               this->timingTree_->start( "Two-sided" );
             }
             else
             {
               this->timingTree_->start( "One-sided" );
             }

             auto opr_data = face.getData( faceStencil3DID_ )->getData( level );
             auto src_data = face.getData( src.getFaceDataID() )->getPointer( level );
             auto dst_data = face.getData( dst.getFaceDataID() )->getPointer( level );
             const uint_t offset_gl_0 = levelinfo::num_microvertices_per_face( level );

             auto neighborCell0 = storage_->getCell( face.neighborCells()[0] );

             auto neighbor_cell_0_local_vertex_id_0 = static_cast< int32_t >( neighborCell0->getFaceLocalVertexToCellLocalVertexMaps().at( neighborCell0->getLocalFaceID( face.getID() ) ).at(0) );
             auto neighbor_cell_0_local_vertex_id_1 = static_cast< int32_t >( neighborCell0->getFaceLocalVertexToCellLocalVertexMaps().at( neighborCell0->getLocalFaceID( face.getID() ) ).at(1) );
             auto neighbor_cell_0_local_vertex_id_2 = static_cast< int32_t >( neighborCell0->getFaceLocalVertexToCellLocalVertexMaps().at( neighborCell0->getLocalFaceID( face.getID() ) ).at(2) );



             if ( updateType == Replace )
             {
                vertexdof::macroface::generated::apply_3D_macroface_one_sided_vertexdof_to_vertexdof_replace(
                    dst_data,
                    src_data,
                    &src_data[offset_gl_0],
                    static_cast< int32_t >( level ),
                    neighbor_cell_0_local_vertex_id_0,
                    neighbor_cell_0_local_vertex_id_1,
                    neighbor_cell_0_local_vertex_id_2,
                    opr_data[0] );
             }
             else
             {
                vertexdof::macroface::generated::apply_3D_macroface_one_sided_vertexdof_to_vertexdof_add(
                    dst_data,
                    src_data,
                    &src_data[offset_gl_0],
                    static_cast< int32_t >( level ),
                    neighbor_cell_0_local_vertex_id_0,
                    neighbor_cell_0_local_vertex_id_1,
                    neighbor_cell_0_local_vertex_id_2,
                    opr_data[0] );
             }

             if ( face.getNumNeighborCells() == 2  )
             {
               const uint_t offset_gl_1 = offset_gl_0 + levelinfo::num_microvertices_per_face_from_width( levelinfo::num_microvertices_per_edge(level) - 1 );

               auto neighborCell1 = storage_->getCell( face.neighborCells()[1] );

               auto neighbor_cell_1_local_vertex_id_0 = static_cast< int32_t >( neighborCell1->getFaceLocalVertexToCellLocalVertexMaps().at( neighborCell1->getLocalFaceID( face.getID() ) ).at(0) );
               auto neighbor_cell_1_local_vertex_id_1 = static_cast< int32_t >( neighborCell1->getFaceLocalVertexToCellLocalVertexMaps().at( neighborCell1->getLocalFaceID( face.getID() ) ).at(1) );
               auto neighbor_cell_1_local_vertex_id_2 = static_cast< int32_t >( neighborCell1->getFaceLocalVertexToCellLocalVertexMaps().at( neighborCell1->getLocalFaceID( face.getID() ) ).at(2) );

               vertexdof::macroface::generated::apply_3D_macroface_one_sided_vertexdof_to_vertexdof_add(
               dst_data,
               src_data,
               &src_data[offset_gl_1],
               static_cast< int32_t >( level ),
               neighbor_cell_1_local_vertex_id_0,
               neighbor_cell_1_local_vertex_id_1,
               neighbor_cell_1_local_vertex_id_2,
               opr_data[1] );
             }

             if ( face.getNumNeighborCells() == 2 )
             {
               this->timingTree_->stop( "Two-sided" );
             }
             else
             {
               this->timingTree_->stop( "One-sided" );
             }
           }
           else
           {
             vertexdof::macroface::apply3D< real_t >(
             level, face, *storage_, faceStencil3DID_, src.getFaceDataID(), dst.getFaceDataID(), updateType );
           }
        }
        else
        {
           if ( hhg::globalDefines::useGeneratedKernels )
           {
              real_t* opr_data = face.getData( faceStencilID_ )->getPointer( level );
              real_t* src_data = face.getData( src.getFaceDataID() )->getPointer( level );
              real_t* dst_data = face.getData( dst.getFaceDataID() )->getPointer( level );
              if ( updateType == hhg::Replace )
              {
                 vertexdof::macroface::generated::apply_2D_macroface_vertexdof_to_vertexdof_replace(
                     dst_data, src_data, opr_data, static_cast< int32_t >( level ) );
              }
              else if ( updateType == hhg::Add )
              {
                 vertexdof::macroface::generated::apply_2D_macroface_vertexdof_to_vertexdof_add(
                     dst_data, src_data, opr_data, static_cast< int32_t >( level ) );
              }
           }
           else
           {
              vertexdof::macroface::apply< real_t >(
                  level, face, faceStencilID_, src.getFaceDataID(), dst.getFaceDataID(), updateType );
           }
        }
     }
  }
=======
   for( const auto& it : storage_->getFaces() )
   {
      Face& face = *it.second;

      const DoFType faceBC = dst.getBoundaryCondition().getBoundaryType( face.getMeshBoundaryFlag() );
      if ( testFlag( faceBC, flag ) )
      {
         if ( hhg::globalDefines::useGeneratedKernels && ( !storage_->hasGlobalCells() ) )
         {
            real_t* opr_data = face.getData( faceStencilID_ )->getPointer( level );
            real_t* src_data = face.getData( src.getFaceDataID() )->getPointer( level );
            real_t* dst_data = face.getData( dst.getFaceDataID() )->getPointer( level );
            if ( updateType == hhg::Replace )
            {
               vertexdof::macroface::generated::apply_2D_macroface_vertexdof_to_vertexdof_replace(
                   dst_data, src_data, opr_data, static_cast< int64_t >( level ) );
            }
            else if ( updateType == hhg::Add )
            {
               vertexdof::macroface::generated::apply_2D_macroface_vertexdof_to_vertexdof_add(
                   dst_data, src_data, opr_data, static_cast< int64_t >( level ) );
            }
         }
         else
         {
            vertexdof::macroface::apply< real_t >(
                level, face, faceStencilID_, src.getFaceDataID(), dst.getFaceDataID(), updateType );
         }
      }
   }
>>>>>>> f64c71a3

   this->timingTree_->stop( "Macro-Face" );

   this->timingTree_->start( "Macro-Cell" );

   for( const auto& it : storage_->getCells() )
   {
      Cell& cell = *it.second;

      const DoFType cellBC = dst.getBoundaryCondition().getBoundaryType( cell.getMeshBoundaryFlag() );
      if ( testFlag( cellBC, flag ) )
      {
         if ( hhg::globalDefines::useGeneratedKernels )
         {
            if ( hhg::globalDefines::useP1Coloring )
            {
<<<<<<< HEAD
               auto    opr_data = cell.getData( cellStencilID_ )->getData( level );
               real_t* src_data = cell.getData( src.getCellDataID() )->getPointer( level );
               real_t* dst_data = cell.getData( dst.getCellDataID() )->getPointer( level );

               std::map< uint_t, uint_t > groupFirstIdx;
               groupFirstIdx[0] = vertexdof::macrocell::index( level, 0, 0, 0 );
               groupFirstIdx[1] = vertexdof::macrocell::index( level, 1, 0, 0 );
               groupFirstIdx[2] = vertexdof::macrocell::index( level, 0, 1, 0 );
               groupFirstIdx[3] = vertexdof::macrocell::index( level, 1, 1, 0 );
               groupFirstIdx[4] = vertexdof::macrocell::index( level, 0, 0, 1 );
               groupFirstIdx[5] = vertexdof::macrocell::index( level, 1, 0, 1 );
               groupFirstIdx[6] = vertexdof::macrocell::index( level, 0, 1, 1 );
               groupFirstIdx[7] = vertexdof::macrocell::index( level, 1, 1, 1 );

               if ( updateType == Replace )
               {
                  vertexdof::macrocell::generated::apply_3D_macrocell_vertexdof_to_vertexdof_replace_colored_fused(
                      &dst_data[groupFirstIdx[0]],
                      &dst_data[groupFirstIdx[1]],
                      &dst_data[groupFirstIdx[2]],
                      &dst_data[groupFirstIdx[3]],
                      &dst_data[groupFirstIdx[4]],
                      &dst_data[groupFirstIdx[5]],
                      &dst_data[groupFirstIdx[6]],
                      &dst_data[groupFirstIdx[7]],
                      &src_data[groupFirstIdx[0]],
                      &src_data[groupFirstIdx[1]],
                      &src_data[groupFirstIdx[2]],
                      &src_data[groupFirstIdx[3]],
                      &src_data[groupFirstIdx[4]],
                      &src_data[groupFirstIdx[5]],
                      &src_data[groupFirstIdx[6]],
                      &src_data[groupFirstIdx[7]],
                      static_cast< int32_t >( level ),
                      opr_data );
               }
               else
               {
                  vertexdof::macrocell::generated::apply_3D_macrocell_vertexdof_to_vertexdof_add_colored_fused(
                      &dst_data[groupFirstIdx[0]],
                      &dst_data[groupFirstIdx[1]],
                      &dst_data[groupFirstIdx[2]],
                      &dst_data[groupFirstIdx[3]],
                      &dst_data[groupFirstIdx[4]],
                      &dst_data[groupFirstIdx[5]],
                      &dst_data[groupFirstIdx[6]],
                      &dst_data[groupFirstIdx[7]],
                      &src_data[groupFirstIdx[0]],
                      &src_data[groupFirstIdx[1]],
                      &src_data[groupFirstIdx[2]],
                      &src_data[groupFirstIdx[3]],
                      &src_data[groupFirstIdx[4]],
                      &src_data[groupFirstIdx[5]],
                      &src_data[groupFirstIdx[6]],
                      &src_data[groupFirstIdx[7]],
                      static_cast< int32_t >( level ),
                      opr_data );
               }
=======
               vertexdof::macrocell::generated::apply_3D_macrocell_vertexdof_to_vertexdof_replace(
                   dst_data, src_data, opr_data, static_cast< int64_t >( level ) );
>>>>>>> f64c71a3
            }
            else
            {
<<<<<<< HEAD
               auto    opr_data = cell.getData( cellStencilID_ )->getData( level );
               real_t* src_data = cell.getData( src.getCellDataID() )->getPointer( level );
               real_t* dst_data = cell.getData( dst.getCellDataID() )->getPointer( level );
               if ( updateType == Replace )
               {
                  vertexdof::macrocell::generated::apply_3D_macrocell_vertexdof_to_vertexdof_replace(
                      dst_data, src_data, static_cast< int32_t >( level ), opr_data );
               }
               else if ( updateType == Add )
               {
                  vertexdof::macrocell::generated::apply_3D_macrocell_vertexdof_to_vertexdof_add(
                      dst_data, src_data, static_cast< int32_t >( level ), opr_data );
               }
=======
               vertexdof::macrocell::generated::apply_3D_macrocell_vertexdof_to_vertexdof_add(
                   dst_data, src_data, opr_data, static_cast< int64_t >( level ) );
>>>>>>> f64c71a3
            }
         }

         else
         {
            vertexdof::macrocell::apply< real_t >(
                level, cell, cellStencilID_, src.getCellDataID(), dst.getCellDataID(), updateType );
         }
      }
   }

   this->timingTree_->stop( "Macro-Cell" );

   this->stopTiming( "Apply" );
}

<<<<<<< HEAD
template<class UFCOperator2D, class UFCOperator3D, bool Diagonal, bool Lumped, bool InvertDiagonal>
void P1ConstantOperator<UFCOperator2D, UFCOperator3D, Diagonal, Lumped, InvertDiagonal>::smooth_gs(
    const P1Function<real_t> &dst,
    const P1Function<real_t> &rhs,
    size_t level,
    DoFType flag) const
{
  this->startTiming( "Gauss-Seidel" );

  dst.communicate< Vertex, Edge >( level );
  dst.communicate< Edge, Face >( level );
  dst.communicate< Face, Cell >( level );
=======
template < class P1Form, bool Diagonal, bool Lumped, bool InvertDiagonal >
void P1ConstantOperator< P1Form, Diagonal, Lumped, InvertDiagonal >::smooth_gs( const P1Function< real_t >& dst,
                                                                                const P1Function< real_t >& rhs,
                                                                                size_t                      level,
                                                                                DoFType                     flag ) const
{
   dst.communicate< Vertex, Edge >( level );
   dst.communicate< Edge, Face >( level );
   dst.communicate< Face, Cell >( level );
>>>>>>> f64c71a3

  dst.communicate< Cell, Face >( level );
  dst.communicate< Face, Edge >( level );
  dst.communicate< Edge, Vertex >( level );

<<<<<<< HEAD
  this->timingTree_->start( "Macro-Vertex" );

  for( auto& it : storage_->getVertices() )
  {
    Vertex& vertex = *it.second;
=======
   for ( auto& it : storage_->getVertices() )
   {
      Vertex& vertex = *it.second;

      const DoFType vertexBC = dst.getBoundaryCondition().getBoundaryType( vertex.getMeshBoundaryFlag() );
      if ( testFlag( vertexBC, flag ) )
      {
         vertexdof::macrovertex::smooth_gs< real_t >(
             vertex, vertexStencilID_, dst.getVertexDataID(), rhs.getVertexDataID(), level );
      }
   }
>>>>>>> f64c71a3

    const DoFType vertexBC = dst.getBoundaryCondition().getBoundaryType( vertex.getMeshBoundaryFlag() );
    if( testFlag( vertexBC, flag ) )
    {
      vertexdof::macrovertex::smooth_sor(
      vertex, vertexStencilID_, dst.getVertexDataID(), rhs.getVertexDataID(), level, 1.0 );
    }
  }

<<<<<<< HEAD
  this->timingTree_->stop( "Macro-Vertex" );

  dst.communicate< Vertex, Edge >( level );
=======
   for ( auto& it : storage_->getEdges() )
   {
      Edge& edge = *it.second;

      const DoFType edgeBC = dst.getBoundaryCondition().getBoundaryType( edge.getMeshBoundaryFlag() );
      if ( testFlag( edgeBC, flag ) )
      {
         vertexdof::macroedge::smooth_gs< real_t >( level, edge, edgeStencilID_, dst.getEdgeDataID(), rhs.getEdgeDataID() );
      }
   }
>>>>>>> f64c71a3

  this->timingTree_->start( "Macro-Edge" );

<<<<<<< HEAD
  for( auto& it : storage_->getEdges() )
  {
    Edge& edge = *it.second;

    const DoFType edgeBC = dst.getBoundaryCondition().getBoundaryType( edge.getMeshBoundaryFlag() );
    if( testFlag( edgeBC, flag ) )
    {
      vertexdof::macroedge::smooth_sor< real_t >(
      level, edge, edgeStencilID_, dst.getEdgeDataID(), rhs.getEdgeDataID(), 1.0 );
    }
  }

  this->timingTree_->stop( "Macro-Edge" );

  dst.communicate< Edge, Face >( level );

  this->timingTree_->start( "Macro-Face" );

  for( auto& it : storage_->getFaces() )
  {
    Face& face = *it.second;

    const DoFType faceBC = dst.getBoundaryCondition().getBoundaryType( face.getMeshBoundaryFlag() );
    if( testFlag( faceBC, flag ) )
    {
      if ( storage_->hasGlobalCells() )
      {
        if ( globalDefines::useGeneratedKernels && face.getNumNeighborCells() == 2 )
        {
          this->timingTree_->start( "Two-sided" );
          auto rhs_data = face.getData( rhs.getFaceDataID() )->getPointer( level );
          auto dst_data = face.getData( dst.getFaceDataID() )->getPointer( level );
          auto stencil = face.getData( faceStencil3DID_ )->getData( level );

          auto neighborCell0 = storage_->getCell( face.neighborCells()[0] );
          auto neighborCell1 = storage_->getCell( face.neighborCells()[1] );

          auto neighbor_cell_0_local_vertex_id_0 = static_cast< int32_t >( neighborCell0->getFaceLocalVertexToCellLocalVertexMaps().at( neighborCell0->getLocalFaceID( face.getID() ) ).at(0) );
          auto neighbor_cell_0_local_vertex_id_1 = static_cast< int32_t >( neighborCell0->getFaceLocalVertexToCellLocalVertexMaps().at( neighborCell0->getLocalFaceID( face.getID() ) ).at(1) );
          auto neighbor_cell_0_local_vertex_id_2 = static_cast< int32_t >( neighborCell0->getFaceLocalVertexToCellLocalVertexMaps().at( neighborCell0->getLocalFaceID( face.getID() ) ).at(2) );

          auto neighbor_cell_1_local_vertex_id_0 = static_cast< int32_t >( neighborCell1->getFaceLocalVertexToCellLocalVertexMaps().at( neighborCell1->getLocalFaceID( face.getID() ) ).at(0) );
          auto neighbor_cell_1_local_vertex_id_1 = static_cast< int32_t >( neighborCell1->getFaceLocalVertexToCellLocalVertexMaps().at( neighborCell1->getLocalFaceID( face.getID() ) ).at(1) );
          auto neighbor_cell_1_local_vertex_id_2 = static_cast< int32_t >( neighborCell1->getFaceLocalVertexToCellLocalVertexMaps().at( neighborCell1->getLocalFaceID( face.getID() ) ).at(2) );


          const uint_t vertex_offset_gl_0 = levelinfo::num_microvertices_per_face( level );
          const uint_t vertex_offset_gl_1 = vertex_offset_gl_0 + levelinfo::num_microvertices_per_face_from_width( levelinfo::num_microvertices_per_edge(level) - 1 );

          if ( neighbor_cell_0_local_vertex_id_0 > neighbor_cell_1_local_vertex_id_0 ||
               ( neighbor_cell_0_local_vertex_id_0 == neighbor_cell_1_local_vertex_id_0 &&
                 neighbor_cell_0_local_vertex_id_1 > neighbor_cell_1_local_vertex_id_1 ) ||
               ( neighbor_cell_0_local_vertex_id_0 == neighbor_cell_1_local_vertex_id_0 &&
                 neighbor_cell_0_local_vertex_id_1 == neighbor_cell_1_local_vertex_id_1 &&
                 neighbor_cell_0_local_vertex_id_2 > neighbor_cell_1_local_vertex_id_2 ) )
          {
            vertexdof::macroface::generated::sor_3D_macroface_P1( dst_data,
                                                                  &dst_data[vertex_offset_gl_1],
                                                                  &dst_data[vertex_offset_gl_0],
                                                                  rhs_data,
                                                                  static_cast< int32_t >( level ),
                                                                  neighbor_cell_1_local_vertex_id_0,
                                                                  neighbor_cell_1_local_vertex_id_1,
                                                                  neighbor_cell_1_local_vertex_id_2,
                                                                  neighbor_cell_0_local_vertex_id_0,
                                                                  neighbor_cell_0_local_vertex_id_1,
                                                                  neighbor_cell_0_local_vertex_id_2,
                                                                  1.0,
                                                                  stencil[1],
                                                                  stencil[0] );
          }
          else
          {
            vertexdof::macroface::generated::sor_3D_macroface_P1( dst_data,
                                                                  &dst_data[vertex_offset_gl_0],
                                                                  &dst_data[vertex_offset_gl_1],
                                                                  rhs_data,
                                                                  static_cast< int32_t >( level ),
                                                                  neighbor_cell_0_local_vertex_id_0,
                                                                  neighbor_cell_0_local_vertex_id_1,
                                                                  neighbor_cell_0_local_vertex_id_2,
                                                                  neighbor_cell_1_local_vertex_id_0,
                                                                  neighbor_cell_1_local_vertex_id_1,
                                                                  neighbor_cell_1_local_vertex_id_2,
                                                                  1.0,
                                                                  stencil[0],
                                                                  stencil[1] );
          }
          this->timingTree_->stop( "Two-sided" );
        }
        else
        {
          this->timingTree_->start( "One-sided" );
          vertexdof::macroface::smoothSOR3D< real_t >(
          level, face, *storage_, faceStencil3DID_, dst.getFaceDataID(), rhs.getFaceDataID(), 1.0 );
          this->timingTree_->stop( "One-sided" );
        }
=======
   for ( auto& it : storage_->getFaces() )
   {
      Face& face = *it.second;

      const DoFType faceBC = dst.getBoundaryCondition().getBoundaryType( face.getMeshBoundaryFlag() );
      if ( testFlag( faceBC, flag ) )
      {
         if ( hhg::globalDefines::useGeneratedKernels && ( !storage_->hasGlobalCells() ) )
         {
            real_t* opr_data = face.getData( faceStencilID_ )->getPointer( level );
            real_t* dst_data = face.getData( dst.getFaceDataID() )->getPointer( level );
            real_t* rhs_data = face.getData( rhs.getFaceDataID() )->getPointer( level );
            vertexdof::macroface::generated::gaussseidel_2D_macroface_vertexdof_to_vertexdof(
                dst_data, rhs_data, opr_data, static_cast< int64_t >( level ) );
         }
         else
         {
            vertexdof::macroface::smooth_gs< real_t >( level, face, faceStencilID_, dst.getFaceDataID(), rhs.getFaceDataID() );
         }
>>>>>>> f64c71a3
      }
      else
      {
        vertexdof::macroface::smooth_sor< real_t >(
        level, face, faceStencilID_, dst.getFaceDataID(), rhs.getFaceDataID(), 1.0 );
      }
    }
  }

  this->timingTree_->stop( "Macro-Face" );

<<<<<<< HEAD
  dst.communicate< Face, Cell >( level );

  this->timingTree_->start( "Macro-Cell" );

  for( auto& it : storage_->getCells() )
  {
    Cell& cell = *it.second;

    const DoFType cellBC = dst.getBoundaryCondition().getBoundaryType( cell.getMeshBoundaryFlag() );
    if( testFlag( cellBC, flag ) )
    {
      if ( globalDefines::useGeneratedKernels )
=======
   for ( auto& it : storage_->getCells() )
   {
      Cell& cell = *it.second;

      const DoFType cellBC = dst.getBoundaryCondition().getBoundaryType( cell.getMeshBoundaryFlag() );
      if ( testFlag( cellBC, flag ) )
>>>>>>> f64c71a3
      {
        auto rhs_data = cell.getData( rhs.getCellDataID())->getPointer( level );
        auto dst_data = cell.getData( dst.getCellDataID())->getPointer( level );
        auto stencil = cell.getData( cellStencilID_ )->getData( level );
        if ( hhg::globalDefines::useP1Coloring )
        {
          std::map< uint_t, uint_t > groupFirstIdx;
          groupFirstIdx[0] = vertexdof::macrocell::index( level, 0, 0, 0 );
          groupFirstIdx[1] = vertexdof::macrocell::index( level, 1, 0, 0 );
          groupFirstIdx[2] = vertexdof::macrocell::index( level, 0, 1, 0 );
          groupFirstIdx[3] = vertexdof::macrocell::index( level, 1, 1, 0 );
          groupFirstIdx[4] = vertexdof::macrocell::index( level, 0, 0, 1 );
          groupFirstIdx[5] = vertexdof::macrocell::index( level, 1, 0, 1 );
          groupFirstIdx[6] = vertexdof::macrocell::index( level, 0, 1, 1 );
          groupFirstIdx[7] = vertexdof::macrocell::index( level, 1, 1, 1 );

          for ( uint_t g = 0; g < 8; g++ )
            vertexdof::macrocell::generated::sor_3D_macrocell_P1_colored( &dst_data[groupFirstIdx[0]],
                                                                                  &dst_data[groupFirstIdx[0]],
                                                                                  &dst_data[groupFirstIdx[1]],
                                                                                  &dst_data[groupFirstIdx[1]],
                                                                                  &dst_data[groupFirstIdx[2]],
                                                                                  &dst_data[groupFirstIdx[2]],
                                                                                  &dst_data[groupFirstIdx[3]],
                                                                                  &dst_data[groupFirstIdx[3]],
                                                                                  &dst_data[groupFirstIdx[4]],
                                                                                  &dst_data[groupFirstIdx[4]],
                                                                                  &dst_data[groupFirstIdx[5]],
                                                                                  &dst_data[groupFirstIdx[5]],
                                                                                  &dst_data[groupFirstIdx[6]],
                                                                                  &dst_data[groupFirstIdx[6]],
                                                                                  &dst_data[groupFirstIdx[7]],
                                                                                  &dst_data[groupFirstIdx[7]],
                                                                                  &rhs_data[groupFirstIdx[0]],
                                                                                  &rhs_data[groupFirstIdx[1]],
                                                                                  &rhs_data[groupFirstIdx[2]],
                                                                                  &rhs_data[groupFirstIdx[3]],
                                                                                  &rhs_data[groupFirstIdx[4]],
                                                                                  &rhs_data[groupFirstIdx[5]],
                                                                                  &rhs_data[groupFirstIdx[6]],
                                                                                  &rhs_data[groupFirstIdx[7]],
                                                                                  static_cast< int64_t >( g ),
                                                                                  static_cast< int32_t >( level ),
                                                                                  stencil,
                                                                                  1.0 );
        }
        else
        {
          vertexdof::macrocell::generated::gaussseidel_3D_macrocell_P1( dst_data, rhs_data, static_cast< int32_t >( level ), stencil );
        }
      }
      else
      {
        vertexdof::macrocell::smooth_sor< real_t >( level, cell, cellStencilID_, dst.getCellDataID(), rhs.getCellDataID(), 1.0 );
      }
    }
  }

  this->timingTree_->stop( "Macro-Cell" );

  this->stopTiming( "Gauss-Seidel" );

}

<<<<<<< HEAD

template < class UFCOperator2D, class UFCOperator3D, bool Diagonal, bool Lumped, bool InvertDiagonal >
void P1ConstantOperator< UFCOperator2D, UFCOperator3D, Diagonal, Lumped, InvertDiagonal >::smooth_sor(
    const P1Function< real_t >& dst,
    const P1Function< real_t >& rhs,
    real_t                      relax,
    size_t                      level,
    DoFType                     flag,
    const bool &                backwards ) const
=======
template < class P1Form, bool Diagonal, bool Lumped, bool InvertDiagonal >
void P1ConstantOperator< P1Form, Diagonal, Lumped, InvertDiagonal >::smooth_sor( const P1Function< real_t >& dst,
                                                                                 const P1Function< real_t >& rhs,
                                                                                 real_t                      relax,
                                                                                 size_t                      level,
                                                                                 DoFType                     flag ) const
>>>>>>> f64c71a3
{
   if ( backwards )
   {
     WALBERLA_CHECK( globalDefines::useGeneratedKernels, "Backward SOR only implemented in generated kernels." )
     this->startTiming( "SOR backwards" );
   }
   else
   {
     this->startTiming( "SOR" );
   }

   dst.communicate< Vertex, Edge >( level );
   dst.communicate< Edge, Face >( level );
   dst.communicate< Face, Cell >( level );

   dst.communicate< Cell, Face >( level );
   dst.communicate< Face, Edge >( level );
   dst.communicate< Edge, Vertex >( level );

<<<<<<< HEAD
   this->timingTree_->start( "Macro-Vertex" );

   for( auto& it : storage_->getVertices() )
=======
   for ( auto& it : storage_->getVertices() )
>>>>>>> f64c71a3
   {
      Vertex& vertex = *it.second;

      const DoFType vertexBC = dst.getBoundaryCondition().getBoundaryType( vertex.getMeshBoundaryFlag() );
      if ( testFlag( vertexBC, flag ) )
      {
         vertexdof::macrovertex::smooth_sor(
             vertex, vertexStencilID_, dst.getVertexDataID(), rhs.getVertexDataID(), level, relax );
      }
   }

   this->timingTree_->stop( "Macro-Vertex" );

   dst.communicate< Vertex, Edge >( level );

<<<<<<< HEAD
   this->timingTree_->start( "Macro-Edge" );

   for( auto& it : storage_->getEdges() )
=======
   for ( auto& it : storage_->getEdges() )
>>>>>>> f64c71a3
   {
      Edge& edge = *it.second;

      const DoFType edgeBC = dst.getBoundaryCondition().getBoundaryType( edge.getMeshBoundaryFlag() );
      if ( testFlag( edgeBC, flag ) )
      {
         vertexdof::macroedge::smooth_sor< real_t >(
<<<<<<< HEAD
                 level, edge, edgeStencilID_, dst.getEdgeDataID(), rhs.getEdgeDataID(), relax, backwards );
=======
             level, edge, edgeStencilID_, dst.getEdgeDataID(), rhs.getEdgeDataID(), relax );
>>>>>>> f64c71a3
      }
   }

   this->timingTree_->stop( "Macro-Edge" );

   dst.communicate< Edge, Face >( level );

<<<<<<< HEAD
   this->timingTree_->start( "Macro-Face" );

   for( auto& it : storage_->getFaces() )
=======
   for ( auto& it : storage_->getFaces() )
>>>>>>> f64c71a3
   {
      Face& face = *it.second;

      const DoFType faceBC = dst.getBoundaryCondition().getBoundaryType( face.getMeshBoundaryFlag() );
      if ( testFlag( faceBC, flag ) )
      {
<<<<<<< HEAD
        if ( storage_->hasGlobalCells() )
        {
          if ( globalDefines::useGeneratedKernels )
          {

            auto rhs_data = face.getData( rhs.getFaceDataID() )->getPointer( level );
            auto dst_data = face.getData( dst.getFaceDataID() )->getPointer( level );
            auto stencil = face.getData( faceStencil3DID_ )->getData( level );

            auto neighborCell0 = storage_->getCell( face.neighborCells()[0] );

            auto neighbor_cell_0_local_vertex_id_0 = static_cast< int32_t >( neighborCell0->getFaceLocalVertexToCellLocalVertexMaps().at( neighborCell0->getLocalFaceID( face.getID() ) ).at(0) );
            auto neighbor_cell_0_local_vertex_id_1 = static_cast< int32_t >( neighborCell0->getFaceLocalVertexToCellLocalVertexMaps().at( neighborCell0->getLocalFaceID( face.getID() ) ).at(1) );
            auto neighbor_cell_0_local_vertex_id_2 = static_cast< int32_t >( neighborCell0->getFaceLocalVertexToCellLocalVertexMaps().at( neighborCell0->getLocalFaceID( face.getID() ) ).at(2) );

            const uint_t vertex_offset_gl_0 = levelinfo::num_microvertices_per_face( level );

            if ( face.getNumNeighborCells() == 1 )
            {
              this->timingTree_->start( "One-sided" );
              if ( backwards )
              {
                 vertexdof::macroface::generated::sor_3D_macroface_P1_one_sided_backwards( dst_data,
                                                                                           &dst_data[vertex_offset_gl_0],
                                                                                           rhs_data,
                                                                                           static_cast< int32_t >( level ),
                                                                                           neighbor_cell_0_local_vertex_id_0,
                                                                                           neighbor_cell_0_local_vertex_id_1,
                                                                                           neighbor_cell_0_local_vertex_id_2,
                                                                                           relax,
                                                                                           stencil[0] );
              }
              else
              {
                vertexdof::macroface::generated::sor_3D_macroface_P1_one_sided( dst_data,
                                                                                &dst_data[vertex_offset_gl_0],
                                                                                rhs_data,
                                                                                static_cast< int32_t >( level ),
                                                                                neighbor_cell_0_local_vertex_id_0,
                                                                                neighbor_cell_0_local_vertex_id_1,
                                                                                neighbor_cell_0_local_vertex_id_2,
                                                                                relax,
                                                                                stencil[0] );
              }
              this->timingTree_->stop( "One-sided" );
            }
            if ( face.getNumNeighborCells() == 2 )
            {
              this->timingTree_->start( "Two-sided" );

              auto neighborCell1 = storage_->getCell( face.neighborCells()[1] );

              auto neighbor_cell_1_local_vertex_id_0 = static_cast< int32_t >( neighborCell1->getFaceLocalVertexToCellLocalVertexMaps().at( neighborCell1->getLocalFaceID( face.getID() ) ).at(0) );
              auto neighbor_cell_1_local_vertex_id_1 = static_cast< int32_t >( neighborCell1->getFaceLocalVertexToCellLocalVertexMaps().at( neighborCell1->getLocalFaceID( face.getID() ) ).at(1) );
              auto neighbor_cell_1_local_vertex_id_2 = static_cast< int32_t >( neighborCell1->getFaceLocalVertexToCellLocalVertexMaps().at( neighborCell1->getLocalFaceID( face.getID() ) ).at(2) );
              const uint_t vertex_offset_gl_1 = vertex_offset_gl_0 + levelinfo::num_microvertices_per_face_from_width( levelinfo::num_microvertices_per_edge(level) - 1 );

              if ( neighbor_cell_0_local_vertex_id_0 > neighbor_cell_1_local_vertex_id_0 ||
                   ( neighbor_cell_0_local_vertex_id_0 == neighbor_cell_1_local_vertex_id_0 &&
                     neighbor_cell_0_local_vertex_id_1 > neighbor_cell_1_local_vertex_id_1 ) ||
                   ( neighbor_cell_0_local_vertex_id_0 == neighbor_cell_1_local_vertex_id_0 &&
                     neighbor_cell_0_local_vertex_id_1 == neighbor_cell_1_local_vertex_id_1 &&
                     neighbor_cell_0_local_vertex_id_2 > neighbor_cell_1_local_vertex_id_2 ))
              {
                if ( backwards )
                {
                  vertexdof::macroface::generated::sor_3D_macroface_P1_backwards( dst_data,
                                                                        &dst_data[vertex_offset_gl_1],
                                                                        &dst_data[vertex_offset_gl_0],
                                                                        rhs_data,
                                                                        static_cast< int32_t >( level ),
                                                                        neighbor_cell_1_local_vertex_id_0,
                                                                        neighbor_cell_1_local_vertex_id_1,
                                                                        neighbor_cell_1_local_vertex_id_2,
                                                                        neighbor_cell_0_local_vertex_id_0,
                                                                        neighbor_cell_0_local_vertex_id_1,
                                                                        neighbor_cell_0_local_vertex_id_2,
                                                                        relax,
                                                                        stencil[1],
                                                                        stencil[0] );
                }
                else
                {
                  vertexdof::macroface::generated::sor_3D_macroface_P1( dst_data,
                                                                        &dst_data[vertex_offset_gl_1],
                                                                        &dst_data[vertex_offset_gl_0],
                                                                        rhs_data,
                                                                        static_cast< int32_t >( level ),
                                                                        neighbor_cell_1_local_vertex_id_0,
                                                                        neighbor_cell_1_local_vertex_id_1,
                                                                        neighbor_cell_1_local_vertex_id_2,
                                                                        neighbor_cell_0_local_vertex_id_0,
                                                                        neighbor_cell_0_local_vertex_id_1,
                                                                        neighbor_cell_0_local_vertex_id_2,
                                                                        relax,
                                                                        stencil[1],
                                                                        stencil[0] );
                }
              }
              else
              {
                 if ( backwards )
                 {
                    vertexdof::macroface::generated::sor_3D_macroface_P1_backwards( dst_data,
                                                                                    &dst_data[vertex_offset_gl_0],
                                                                                    &dst_data[vertex_offset_gl_1],
                                                                                    rhs_data,
                                                                                    static_cast< int32_t >( level ),
                                                                                    neighbor_cell_0_local_vertex_id_0,
                                                                                    neighbor_cell_0_local_vertex_id_1,
                                                                                    neighbor_cell_0_local_vertex_id_2,
                                                                                    neighbor_cell_1_local_vertex_id_0,
                                                                                    neighbor_cell_1_local_vertex_id_1,
                                                                                    neighbor_cell_1_local_vertex_id_2,
                                                                                    relax,
                                                                                    stencil[0],
                                                                                    stencil[1] );
                 }
                 else
                 {
                    vertexdof::macroface::generated::sor_3D_macroface_P1( dst_data,
                                                                          &dst_data[vertex_offset_gl_0],
                                                                          &dst_data[vertex_offset_gl_1],
                                                                          rhs_data,
                                                                          static_cast< int32_t >( level ),
                                                                          neighbor_cell_0_local_vertex_id_0,
                                                                          neighbor_cell_0_local_vertex_id_1,
                                                                          neighbor_cell_0_local_vertex_id_2,
                                                                          neighbor_cell_1_local_vertex_id_0,
                                                                          neighbor_cell_1_local_vertex_id_1,
                                                                          neighbor_cell_1_local_vertex_id_2,
                                                                          relax,
                                                                          stencil[0],
                                                                          stencil[1] );
                 }
              }
              this->timingTree_->stop( "Two-sided" );
            }
          }
          else
          {
            vertexdof::macroface::smoothSOR3D< real_t >(
            level, face, *storage_, faceStencil3DID_, dst.getFaceDataID(), rhs.getFaceDataID(), relax );
          }
        }
        else
        {
          if ( globalDefines::useGeneratedKernels )
          {
            auto rhs_data = face.getData( rhs.getFaceDataID() )->getPointer( level );
            auto dst_data = face.getData( dst.getFaceDataID() )->getPointer( level );
            auto stencil = face.getData( faceStencilID_ )->getPointer( level );

            if ( backwards )
            {
              vertexdof::macroface::generated::sor_2D_macroface_vertexdof_to_vertexdof_backwards( dst_data, rhs_data, stencil, static_cast< int32_t >( level ), relax );
            }
            else
            {
              vertexdof::macroface::generated::sor_2D_macroface_vertexdof_to_vertexdof( dst_data, rhs_data, stencil, static_cast< int32_t >( level ), relax );
            }
          }
          else
          {
            vertexdof::macroface::smooth_sor< real_t >(
            level, face, faceStencilID_, dst.getFaceDataID(), rhs.getFaceDataID(), relax );
          }
        }
=======
         vertexdof::macroface::smooth_sor< real_t >(
             level, face, faceStencilID_, dst.getFaceDataID(), rhs.getFaceDataID(), relax );
>>>>>>> f64c71a3
      }
   }

   this->timingTree_->stop( "Macro-Face" );

   dst.communicate< Face, Cell >( level );

<<<<<<< HEAD
   this->timingTree_->start( "Macro-Cell" );

   for( auto& it : storage_->getCells() )
=======
   for ( auto& it : storage_->getCells() )
>>>>>>> f64c71a3
   {
      Cell& cell = *it.second;

      const DoFType cellBC = dst.getBoundaryCondition().getBoundaryType( cell.getMeshBoundaryFlag() );
      if ( testFlag( cellBC, flag ) )
      {
<<<<<<< HEAD
         if ( globalDefines::useGeneratedKernels )
         {
            if ( hhg::globalDefines::useP1Coloring )
            {
               auto    opr_data = cell.getData( cellStencilID_ )->getData( level );
               real_t* rhs_data = cell.getData( rhs.getCellDataID() )->getPointer( level );
               real_t* dst_data = cell.getData( dst.getCellDataID() )->getPointer( level );

               std::map< uint_t, uint_t > groupFirstIdx;
               groupFirstIdx[0] = vertexdof::macrocell::index( level, 0, 0, 0 );
               groupFirstIdx[1] = vertexdof::macrocell::index( level, 1, 0, 0 );
               groupFirstIdx[2] = vertexdof::macrocell::index( level, 0, 1, 0 );
               groupFirstIdx[3] = vertexdof::macrocell::index( level, 1, 1, 0 );
               groupFirstIdx[4] = vertexdof::macrocell::index( level, 0, 0, 1 );
               groupFirstIdx[5] = vertexdof::macrocell::index( level, 1, 0, 1 );
               groupFirstIdx[6] = vertexdof::macrocell::index( level, 0, 1, 1 );
               groupFirstIdx[7] = vertexdof::macrocell::index( level, 1, 1, 1 );

               for ( uint_t g = 0; g < 8; g++ )
                  vertexdof::macrocell::generated::sor_3D_macrocell_P1_colored( &dst_data[groupFirstIdx[0]],
                                                                                &dst_data[groupFirstIdx[0]],
                                                                                &dst_data[groupFirstIdx[1]],
                                                                                &dst_data[groupFirstIdx[1]],
                                                                                &dst_data[groupFirstIdx[2]],
                                                                                &dst_data[groupFirstIdx[2]],
                                                                                &dst_data[groupFirstIdx[3]],
                                                                                &dst_data[groupFirstIdx[3]],
                                                                                &dst_data[groupFirstIdx[4]],
                                                                                &dst_data[groupFirstIdx[4]],
                                                                                &dst_data[groupFirstIdx[5]],
                                                                                &dst_data[groupFirstIdx[5]],
                                                                                &dst_data[groupFirstIdx[6]],
                                                                                &dst_data[groupFirstIdx[6]],
                                                                                &dst_data[groupFirstIdx[7]],
                                                                                &dst_data[groupFirstIdx[7]],
                                                                                &rhs_data[groupFirstIdx[0]],
                                                                                &rhs_data[groupFirstIdx[1]],
                                                                                &rhs_data[groupFirstIdx[2]],
                                                                                &rhs_data[groupFirstIdx[3]],
                                                                                &rhs_data[groupFirstIdx[4]],
                                                                                &rhs_data[groupFirstIdx[5]],
                                                                                &rhs_data[groupFirstIdx[6]],
                                                                                &rhs_data[groupFirstIdx[7]],
                                                                                static_cast< int64_t >( g ),
                                                                                static_cast< int32_t >( level ),
                                                                                opr_data,
                                                                                relax );
            }
            else
            {
               auto rhs_data = cell.getData( rhs.getCellDataID() )->getPointer( level );
               auto dst_data = cell.getData( dst.getCellDataID() )->getPointer( level );
               auto stencil  = cell.getData( cellStencilID_ )->getData( level );

               if ( backwards )
               {
                 vertexdof::macrocell::generated::sor_3D_macrocell_P1_backwards(
                 dst_data, rhs_data, static_cast< int32_t >( level ), stencil, relax );
               }
               else
               {
                 vertexdof::macrocell::generated::sor_3D_macrocell_P1(
                 dst_data, rhs_data, static_cast< int32_t >( level ), stencil, relax );
               }

            }
         }
         else
         {
            vertexdof::macrocell::smooth_sor< real_t >(
                level, cell, cellStencilID_, dst.getCellDataID(), rhs.getCellDataID(), relax );
         }
=======
         vertexdof::macrocell::smooth_sor< real_t >(
             level, cell, cellStencilID_, dst.getCellDataID(), rhs.getCellDataID(), relax );
>>>>>>> f64c71a3
      }
   }

   this->timingTree_->stop( "Macro-Cell" );

   if ( backwards )
     this->stopTiming( "SOR backwards" );
   else
     this->stopTiming( "SOR" );
}

template < class P1Form, bool Diagonal, bool Lumped, bool InvertDiagonal >
void P1ConstantOperator< P1Form, Diagonal, Lumped, InvertDiagonal >::smooth_jac( const P1Function< real_t >& dst,
                                                                                 const P1Function< real_t >& rhs,
                                                                                 const P1Function< real_t >& tmp,
                                                                                 size_t                      level,
                                                                                 DoFType                     flag ) const
{
   tmp.communicate< Vertex, Edge >( level );
   tmp.communicate< Edge, Face >( level );
   tmp.communicate< Face, Cell >( level );

   tmp.communicate< Cell, Face >( level );
   tmp.communicate< Face, Edge >( level );
   tmp.communicate< Edge, Vertex >( level );

   for ( auto& it : storage_->getVertices() )
   {
      Vertex& vertex = *it.second;

      const DoFType vertexBC = dst.getBoundaryCondition().getBoundaryType( vertex.getMeshBoundaryFlag() );
      if ( testFlag( vertexBC, flag ) )
      {
         vertexdof::macrovertex::smooth_jac(
             vertex, vertexStencilID_, dst.getVertexDataID(), rhs.getVertexDataID(), tmp.getVertexDataID(), level );
      }
   }

   for ( auto& it : storage_->getEdges() )
   {
      Edge& edge = *it.second;

      const DoFType edgeBC = dst.getBoundaryCondition().getBoundaryType( edge.getMeshBoundaryFlag() );
      if ( testFlag( edgeBC, flag ) )
      {
         vertexdof::macroedge::smooth_jac< real_t >(
             level, edge, edgeStencilID_, dst.getEdgeDataID(), rhs.getEdgeDataID(), tmp.getEdgeDataID() );
      }
   }

   for ( auto& it : storage_->getFaces() )
   {
      Face& face = *it.second;

      const DoFType faceBC = dst.getBoundaryCondition().getBoundaryType( face.getMeshBoundaryFlag() );
      if ( testFlag( faceBC, flag ) )
      {
         vertexdof::macroface::smooth_jac< real_t >(
             level, face, faceStencilID_, dst.getFaceDataID(), rhs.getFaceDataID(), tmp.getFaceDataID() );
      }
   }
}

template < class P1Form, bool Diagonal, bool Lumped, bool InvertDiagonal >
void P1ConstantOperator< P1Form, Diagonal, Lumped, InvertDiagonal >::scale( real_t scalar )
{
   for ( uint_t level = minLevel_; level <= maxLevel_; ++level )
   {
      for ( auto& it : storage_->getFaces() )
      {
         Face& face         = *it.second;
         auto  face_stencil = face.getData( faceStencilID_ )->getPointer( level );

         for ( const auto& neighbor : vertexdof::macroface::neighborsWithCenter )
         {
            face_stencil[vertexdof::stencilIndexFromVertex( neighbor )] *= scalar;
         }
      }

      for ( auto& it : storage_->getEdges() )
      {
         Edge& edge         = *it.second;
         auto  edge_stencil = edge.getData( edgeStencilID_ )->getPointer( level );

         edge_stencil[vertexdof::stencilIndexFromVertex( stencilDirection::VERTEX_C )] *= scalar;

         for ( const auto& neighbor : vertexdof::macroedge::neighborsOnEdgeFromVertexDoF )
         {
            edge_stencil[vertexdof::stencilIndexFromVertex( neighbor )] *= scalar;
         }

         for ( const auto& neighbor : vertexdof::macroedge::neighborsOnSouthFaceFromVertexDoF )
         {
            edge_stencil[vertexdof::stencilIndexFromVertex( neighbor )] *= scalar;
         }

         if ( edge.getNumNeighborFaces() == 2 )
         {
            for ( const auto& neighbor : vertexdof::macroedge::neighborsOnNorthFaceFromVertexDoF )
            {
               edge_stencil[vertexdof::stencilIndexFromVertex( neighbor )] *= scalar;
            }
         }
      }

      for ( auto& it : storage_->getVertices() )
      {
         Vertex& vertex         = *it.second;
         auto    vertex_stencil = vertex.getData( vertexStencilID_ )->getPointer( level );
         for ( uint_t i = 0; i < vertex.getData( vertexStencilID_ )->getSize( level ); ++i )
         {
            vertex_stencil[i] *= scalar;
         }
      }
   }
}

template class P1ConstantOperator< P1FenicsForm< fenics::NoAssemble, fenics::NoAssemble > >;
template class P1ConstantOperator< P1FenicsForm< fenics::NoAssemble, fenics::UndefinedAssembly> >;

template class P1ConstantOperator<
    P1FenicsForm< p1_diffusion_cell_integral_0_otherwise, p1_tet_diffusion_cell_integral_0_otherwise > >;
template class P1ConstantOperator< P1FenicsForm< p1_diffusion_cell_integral_0_otherwise, fenics::UndefinedAssembly >, true >;

template class P1ConstantOperator< P1FenicsForm< p1_stokes_epsilon_cell_integral_0_otherwise > >;
template class P1ConstantOperator< P1FenicsForm< p1_stokes_epsilon_cell_integral_1_otherwise > >;
template class P1ConstantOperator< P1FenicsForm< p1_stokes_epsilon_cell_integral_2_otherwise > >;
template class P1ConstantOperator< P1FenicsForm< p1_stokes_epsilon_cell_integral_3_otherwise > >;

template class P1ConstantOperator< P1FenicsForm< p1_div_cell_integral_0_otherwise, p1_tet_div_tet_cell_integral_0_otherwise > >;
template class P1ConstantOperator< P1FenicsForm< p1_div_cell_integral_1_otherwise, p1_tet_div_tet_cell_integral_1_otherwise > >;
template class P1ConstantOperator< P1FenicsForm< fenics::NoAssemble, p1_tet_div_tet_cell_integral_2_otherwise > >;

template class P1ConstantOperator< P1FenicsForm< p1_divt_cell_integral_0_otherwise, p1_tet_divt_tet_cell_integral_0_otherwise > >;
template class P1ConstantOperator< P1FenicsForm< p1_divt_cell_integral_1_otherwise, p1_tet_divt_tet_cell_integral_1_otherwise > >;
template class P1ConstantOperator< P1FenicsForm< fenics::NoAssemble, p1_tet_divt_tet_cell_integral_2_otherwise > >;

template class P1ConstantOperator< P1FenicsForm< p1_mass_cell_integral_0_otherwise, p1_tet_mass_cell_integral_0_otherwise > >;
template class P1ConstantOperator< P1FenicsForm< p1_mass_cell_integral_0_otherwise, p1_tet_mass_cell_integral_0_otherwise >,
                                   false,
                                   true,
                                   true >;

template class P1ConstantOperator< P1FenicsForm< p1_pspg_cell_integral_0_otherwise, p1_tet_pspg_tet_cell_integral_0_otherwise > >;

template class P1ConstantOperator< P1FenicsForm< fenics::NoAssemble, p2_to_p1_tet_div_tet_cell_integral_0_otherwise > >;
template class P1ConstantOperator< P1FenicsForm< fenics::NoAssemble, p2_to_p1_tet_div_tet_cell_integral_1_otherwise > >;
template class P1ConstantOperator< P1FenicsForm< fenics::NoAssemble, p2_to_p1_tet_div_tet_cell_integral_2_otherwise > >;
template class P1ConstantOperator< P1FenicsForm< fenics::UndefinedAssembly, p2_to_p1_tet_div_tet_cell_integral_2_otherwise > >;

template class P1ConstantOperator< P1FenicsForm< fenics::NoAssemble, p1_to_p2_tet_divt_tet_cell_integral_0_otherwise > >;
template class P1ConstantOperator< P1FenicsForm< fenics::NoAssemble, p1_to_p2_tet_divt_tet_cell_integral_1_otherwise > >;
template class P1ConstantOperator< P1FenicsForm< fenics::NoAssemble, p1_to_p2_tet_divt_tet_cell_integral_2_otherwise > >;
template class P1ConstantOperator< P1FenicsForm< fenics::UndefinedAssembly, p1_to_p2_tet_divt_tet_cell_integral_2_otherwise > >;

template class P1ConstantOperator< P1FenicsForm< fenics::NoAssemble, p2_tet_diffusion_cell_integral_0_otherwise> >;
template class P1ConstantOperator< P1FenicsForm< fenics::NoAssemble, p2_tet_mass_cell_integral_0_otherwise> >;

template class P1ConstantOperator< P2FenicsForm< p2_mass_cell_integral_0_otherwise, p2_tet_mass_cell_integral_0_otherwise > >;
template class P1ConstantOperator< P2FenicsForm< p2_diffusion_cell_integral_0_otherwise, p2_tet_diffusion_cell_integral_0_otherwise > >;

template class P1ConstantOperator< P2FenicsForm< p2_divt_cell_integral_0_otherwise, p2_tet_divt_tet_cell_integral_0_otherwise > >;
template class P1ConstantOperator< P2FenicsForm< p2_divt_cell_integral_1_otherwise, p2_tet_divt_tet_cell_integral_1_otherwise > >;
template class P1ConstantOperator< P2FenicsForm< fenics::NoAssemble, p2_tet_divt_tet_cell_integral_2_otherwise > >;
template class P1ConstantOperator< P2FenicsForm< p2_div_cell_integral_0_otherwise, p2_tet_div_tet_cell_integral_0_otherwise > >;
template class P1ConstantOperator< P2FenicsForm< p2_div_cell_integral_1_otherwise, p2_tet_div_tet_cell_integral_1_otherwise > >;
template class P1ConstantOperator< P2FenicsForm< fenics::NoAssemble, p2_tet_div_tet_cell_integral_2_otherwise > >;

template class P1ConstantOperator< P1ToP2FenicsForm< p1_to_p2_divt_cell_integral_0_otherwise, p1_to_p2_tet_divt_tet_cell_integral_0_otherwise > >;
template class P1ConstantOperator< P1ToP2FenicsForm< p1_to_p2_divt_cell_integral_1_otherwise, p1_to_p2_tet_divt_tet_cell_integral_1_otherwise > >;
template class P1ConstantOperator< P1ToP2FenicsForm< fenics::NoAssemble,                      p1_to_p2_tet_divt_tet_cell_integral_2_otherwise > >;

template class P1ConstantOperator< P2ToP1FenicsForm< p2_to_p1_div_cell_integral_0_otherwise, p2_to_p1_tet_div_tet_cell_integral_0_otherwise > >;
template class P1ConstantOperator< P2ToP1FenicsForm< p2_to_p1_div_cell_integral_1_otherwise, p2_to_p1_tet_div_tet_cell_integral_1_otherwise > >;
template class P1ConstantOperator< P2ToP1FenicsForm< fenics::NoAssemble,                     p2_to_p1_tet_div_tet_cell_integral_2_otherwise > >;

template class P1ConstantOperator< P2FenicsForm< p2_pspg_cell_integral_0_otherwise, p2_tet_pspg_tet_cell_integral_0_otherwise > >;

} // namespace hhg<|MERGE_RESOLUTION|>--- conflicted
+++ resolved
@@ -11,29 +11,20 @@
 #pragma warning( pop )
 #endif
 
-<<<<<<< HEAD
-#include "generatedKernels/all.hpp"
 #include "P1Elements.hpp"
 #include "tinyhhg_core/p1functionspace/VertexDoFMacroVertex.hpp"
 #include "tinyhhg_core/p1functionspace/VertexDoFMacroEdge.hpp"
 #include "tinyhhg_core/p1functionspace/VertexDoFMacroFace.hpp"
 #include "tinyhhg_core/p1functionspace/VertexDoFMacroCell.hpp"
 #include "tinyhhg_core/LevelWiseMemory.hpp"
-=======
-#include "tinyhhg_core/p1functionspace/VertexDoFMacroCell.hpp"
-#include "tinyhhg_core/p1functionspace/VertexDoFMacroEdge.hpp"
-#include "tinyhhg_core/p1functionspace/VertexDoFMacroFace.hpp"
-#include "tinyhhg_core/p1functionspace/VertexDoFMacroVertex.hpp"
 #include "tinyhhg_core/p1functionspace/variablestencil/VertexDoFVariableStencil.hpp"
 
 #include "tinyhhg_core/forms/form_fenics_base/P2ToP1FenicsForm.hpp"
 #include "tinyhhg_core/forms/form_fenics_base/P1ToP2FenicsForm.hpp"
 #include "tinyhhg_core/forms/form_fenics_base/P2FenicsForm.hpp"
 
-#include "P1Elements.hpp"
-#include "generatedKernels/GeneratedKernelsVertexToVertexMacroCell3D.hpp"
-#include "generatedKernels/GeneratedKernelsVertexToVertexMacroFace2D.hpp"
->>>>>>> f64c71a3
+#include "generatedKernels/all.hpp"
+
 
 namespace hhg {
 
@@ -69,22 +60,14 @@
    {
       const bool assemblyDefined = form.assembly3DDefined();
       WALBERLA_CHECK( assemblyDefined, "Assembly undefined for 3D elements." );
-<<<<<<< HEAD
-      if ( !std::is_same< UFCOperator3D, fenics::NoAssemble >::value )
-=======
       if ( form.assemble3D() )
->>>>>>> f64c71a3
       {
          assembleStencils3D();
       }
    }
    else
    {
-<<<<<<< HEAD
-      if ( !std::is_same< UFCOperator2D, fenics::NoAssemble >::value )
-=======
       if ( form.assemble2D() )
->>>>>>> f64c71a3
       {
          const bool assemblyDefined = form.assembly2DDefined();
          WALBERLA_CHECK( assemblyDefined, "Assembly undefined for 2D elements." );
@@ -200,10 +183,8 @@
 
       for ( const auto& it : storage_->getFaces() )
       {
-<<<<<<< HEAD
          auto          face          = it.second;
          auto&         stencilMemory = face->getData( getFaceStencil3DID() )->getData( level );
-         UFCOperator3D ufcOperator;
 
          for ( uint_t neighborCellID = 0; neighborCellID < face->getNumNeighborCells(); neighborCellID++ )
          {
@@ -211,7 +192,7 @@
             auto vertexAssemblyIndexInCell =
                 vertexdof::macroface::getIndexInNeighboringMacroCell( {1, 1, 0}, *face, neighborCellID, *storage_, level );
             stencilMemory[neighborCellID] = P1Elements::P1Elements3D::assembleP1LocalStencilNew(
-                storage_, *neighborCell, vertexAssemblyIndexInCell, level, ufcOperator );
+                storage_, *neighborCell, vertexAssemblyIndexInCell, level, form );
          }
 
          // The lumping and inverted diagonal modifications for split stencils is realized
@@ -224,56 +205,6 @@
             for ( uint_t neighborCellID = 0; neighborCellID < face->getNumNeighborCells(); neighborCellID++ )
             {
                for ( auto& stencilIt : stencilMemory[neighborCellID] )
-=======
-         auto face          = it.second;
-         auto stencilMemory = face->getData( getFaceStencilID() )->getPointer( level );
-
-         form.geometryMap = face->getGeometryMap();
-         auto stencil =
-             P1Elements::P1Elements3D::assembleP1LocalStencil( storage_, *face, indexing::Index( 1, 1, 0 ), level, form );
-
-         if ( face->getNumNeighborCells() == 1 )
-         {
-            for ( const auto stencilDir : vertexdof::macroface::neighborsWithOneNeighborCellWithCenter )
-            {
-               if ( stencil.count( stencilDir ) == 0 )
-               {
-                  stencil[stencilDir] = real_c( 0 );
-               }
-            }
-         }
-         else
-         {
-            for ( const auto stencilDir : vertexdof::macroface::neighborsWithTwoNeighborCellsWithCenter )
-            {
-               if ( stencil.count( stencilDir ) == 0 )
-               {
-                  stencil[stencilDir] = real_c( 0 );
-               }
-            }
-         }
-
-         for ( const auto stencilIt : stencil )
-         {
-            const auto stencilIdx     = vertexdof::stencilIndexFromVertex( stencilIt.first );
-            stencilMemory[stencilIdx] = stencil[stencilIt.first];
-         }
-
-         if ( Lumped )
-         {
-            if ( face->getNumNeighborCells() == 1 )
-            {
-               for ( auto dir : vertexdof::macroface::neighborsWithOneNeighborCellWithoutCenter )
-               {
-                  stencilMemory[vertexdof::stencilIndexFromVertex( stencilDirection::VERTEX_C )] +=
-                      stencilMemory[vertexdof::stencilIndexFromVertex( dir )];
-                  stencilMemory[vertexdof::stencilIndexFromVertex( dir )] = 0;
-               }
-            }
-            else
-            {
-               for ( auto dir : vertexdof::macroface::neighborsWithTwoNeighborCellsWithoutCenter )
->>>>>>> f64c71a3
                {
                   if ( !( neighborCellID == 0 && stencilIt.first == indexing::IndexIncrement( {0, 0, 0} ) ) )
                   {
@@ -283,27 +214,19 @@
                }
             }
          }
-<<<<<<< HEAD
-
-=======
          if ( Diagonal )
          {
-            if ( face->getNumNeighborCells() == 1 )
-            {
-               for ( auto dir : vertexdof::macroface::neighborsWithOneNeighborCellWithoutCenter )
+           for ( uint_t neighborCellID = 0; neighborCellID < face->getNumNeighborCells(); neighborCellID++ )
+           {
+             for ( auto& stencilIt : stencilMemory[neighborCellID] )
+             {
+               if ( stencilIt.first != indexing::IndexIncrement( {0, 0, 0} ) )
                {
-                  stencilMemory[vertexdof::stencilIndexFromVertex( dir )] = 0;
+                 stencilIt.second = 0;
                }
-            }
-            else
-            {
-               for ( auto dir : vertexdof::macroface::neighborsWithTwoNeighborCellsWithoutCenter )
-               {
-                  stencilMemory[vertexdof::stencilIndexFromVertex( dir )] = 0;
-               }
-            }
-         }
->>>>>>> f64c71a3
+             }
+           }
+         }
          if ( InvertDiagonal )
          {
             for ( uint_t neighborCellID = 1; neighborCellID < face->getNumNeighborCells(); neighborCellID++ )
@@ -317,77 +240,32 @@
 
       for ( const auto& it : storage_->getCells() )
       {
-<<<<<<< HEAD
-         auto          cell          = it.second;
-         auto &        stencilMemory = cell->getData( getCellStencilID() )->getData( level );
-         UFCOperator3D ufcOperator;
+         auto  cell          = it.second;
+         auto& stencilMemory = cell->getData( getCellStencilID() )->getData( level );
+
+         form.geometryMap = cell->getGeometryMap();
 
          stencilMemory =
-             P1Elements::P1Elements3D::assembleP1LocalStencilNew( storage_, *cell, indexing::Index( 1, 1, 1 ), level, ufcOperator );
-=======
-         auto cell          = it.second;
-         auto stencilMemory = cell->getData( getCellStencilID() )->getPointer( level );
-
-         form.geometryMap = cell->getGeometryMap();
-         auto stencil =
-             P1Elements::P1Elements3D::assembleP1LocalStencil( storage_, *cell, indexing::Index( 1, 1, 1 ), level, form );
-
-         for ( const auto stencilIt : stencil )
-         {
-            const auto stencilIdx     = vertexdof::stencilIndexFromVertex( stencilIt.first );
-            stencilMemory[stencilIdx] = stencil[stencilIt.first];
-         }
->>>>>>> f64c71a3
+             P1Elements::P1Elements3D::assembleP1LocalStencilNew( storage_, *cell, indexing::Index( 1, 1, 1 ), level, form );
 
          if ( Lumped )
          {
             for ( auto dir : vertexdof::macrocell::neighborsWithoutCenter )
             {
-               stencilMemory[{ 0, 0, 0 }] +=
-                   stencilMemory[vertexdof::logicalIndexOffsetFromVertex( dir )];
+               stencilMemory[{0, 0, 0}] += stencilMemory[vertexdof::logicalIndexOffsetFromVertex( dir )];
                stencilMemory[vertexdof::logicalIndexOffsetFromVertex( dir )] = 0;
             }
          }
          if ( Diagonal )
          {
-<<<<<<< HEAD
-            stencilMemory[{ 0, 0, 0 }] =
-                1.0 / stencilMemory[{ 0, 0, 0 }];
-         }
-      }
-   }
-}
-
-template < class UFCOperator2D, class UFCOperator3D, bool Diagonal, bool Lumped, bool InvertDiagonal >
-void P1ConstantOperator< UFCOperator2D, UFCOperator3D, Diagonal, Lumped, InvertDiagonal >::compute_local_stiffness(
-    const Face&         face,
-    size_t              level,
-    Matrix3r&           local_stiffness,
-    fenics::ElementType element_type )
-{
-   real_t coords[6];
-   fenics::compute_micro_coords( face, level, coords, element_type );
-   UFCOperator2D gen;
-   gen.tabulate_tensor( local_stiffness.data(), nullptr, coords, 0 );
-
-   if( Diagonal )
-   {
-      for( size_t i = 0; i < 3; ++i )
-      {
-         for( size_t j = 0; j < 3; ++j )
-         {
-            if( i != j )
-=======
             for ( auto dir : vertexdof::macrocell::neighborsWithoutCenter )
->>>>>>> f64c71a3
-            {
-               stencilMemory[vertexdof::stencilIndexFromVertex( dir )] = 0;
+            {
+               stencilMemory[vertexdof::logicalIndexOffsetFromVertex( dir )] = 0;
             }
          }
          if ( InvertDiagonal )
          {
-            stencilMemory[vertexdof::stencilIndexFromVertex( stencilDirection::VERTEX_C )] =
-                1.0 / stencilMemory[vertexdof::stencilIndexFromVertex( stencilDirection::VERTEX_C )];
+            stencilMemory[{0, 0, 0}] = 1.0 / stencilMemory[{0, 0, 0}];
          }
       }
    }
@@ -706,7 +584,6 @@
 
    this->timingTree_->start( "Macro-Face" );
 
-<<<<<<< HEAD
   for ( const auto& it : storage_->getFaces() )
   {
      Face& face = *it.second;
@@ -827,38 +704,6 @@
         }
      }
   }
-=======
-   for( const auto& it : storage_->getFaces() )
-   {
-      Face& face = *it.second;
-
-      const DoFType faceBC = dst.getBoundaryCondition().getBoundaryType( face.getMeshBoundaryFlag() );
-      if ( testFlag( faceBC, flag ) )
-      {
-         if ( hhg::globalDefines::useGeneratedKernels && ( !storage_->hasGlobalCells() ) )
-         {
-            real_t* opr_data = face.getData( faceStencilID_ )->getPointer( level );
-            real_t* src_data = face.getData( src.getFaceDataID() )->getPointer( level );
-            real_t* dst_data = face.getData( dst.getFaceDataID() )->getPointer( level );
-            if ( updateType == hhg::Replace )
-            {
-               vertexdof::macroface::generated::apply_2D_macroface_vertexdof_to_vertexdof_replace(
-                   dst_data, src_data, opr_data, static_cast< int64_t >( level ) );
-            }
-            else if ( updateType == hhg::Add )
-            {
-               vertexdof::macroface::generated::apply_2D_macroface_vertexdof_to_vertexdof_add(
-                   dst_data, src_data, opr_data, static_cast< int64_t >( level ) );
-            }
-         }
-         else
-         {
-            vertexdof::macroface::apply< real_t >(
-                level, face, faceStencilID_, src.getFaceDataID(), dst.getFaceDataID(), updateType );
-         }
-      }
-   }
->>>>>>> f64c71a3
 
    this->timingTree_->stop( "Macro-Face" );
 
@@ -875,7 +720,6 @@
          {
             if ( hhg::globalDefines::useP1Coloring )
             {
-<<<<<<< HEAD
                auto    opr_data = cell.getData( cellStencilID_ )->getData( level );
                real_t* src_data = cell.getData( src.getCellDataID() )->getPointer( level );
                real_t* dst_data = cell.getData( dst.getCellDataID() )->getPointer( level );
@@ -934,14 +778,9 @@
                       static_cast< int32_t >( level ),
                       opr_data );
                }
-=======
-               vertexdof::macrocell::generated::apply_3D_macrocell_vertexdof_to_vertexdof_replace(
-                   dst_data, src_data, opr_data, static_cast< int64_t >( level ) );
->>>>>>> f64c71a3
             }
             else
             {
-<<<<<<< HEAD
                auto    opr_data = cell.getData( cellStencilID_ )->getData( level );
                real_t* src_data = cell.getData( src.getCellDataID() )->getPointer( level );
                real_t* dst_data = cell.getData( dst.getCellDataID() )->getPointer( level );
@@ -955,10 +794,6 @@
                   vertexdof::macrocell::generated::apply_3D_macrocell_vertexdof_to_vertexdof_add(
                       dst_data, src_data, static_cast< int32_t >( level ), opr_data );
                }
-=======
-               vertexdof::macrocell::generated::apply_3D_macrocell_vertexdof_to_vertexdof_add(
-                   dst_data, src_data, opr_data, static_cast< int64_t >( level ) );
->>>>>>> f64c71a3
             }
          }
 
@@ -975,10 +810,9 @@
    this->stopTiming( "Apply" );
 }
 
-<<<<<<< HEAD
-template<class UFCOperator2D, class UFCOperator3D, bool Diagonal, bool Lumped, bool InvertDiagonal>
-void P1ConstantOperator<UFCOperator2D, UFCOperator3D, Diagonal, Lumped, InvertDiagonal>::smooth_gs(
-    const P1Function<real_t> &dst,
+template < class P1Form, bool Diagonal, bool Lumped, bool InvertDiagonal >
+void P1ConstantOperator< P1Form, Diagonal, Lumped, InvertDiagonal >::smooth_gs(
+    const P1Function< real_t >& dst,
     const P1Function<real_t> &rhs,
     size_t level,
     DoFType flag) const
@@ -988,41 +822,16 @@
   dst.communicate< Vertex, Edge >( level );
   dst.communicate< Edge, Face >( level );
   dst.communicate< Face, Cell >( level );
-=======
-template < class P1Form, bool Diagonal, bool Lumped, bool InvertDiagonal >
-void P1ConstantOperator< P1Form, Diagonal, Lumped, InvertDiagonal >::smooth_gs( const P1Function< real_t >& dst,
-                                                                                const P1Function< real_t >& rhs,
-                                                                                size_t                      level,
-                                                                                DoFType                     flag ) const
-{
-   dst.communicate< Vertex, Edge >( level );
-   dst.communicate< Edge, Face >( level );
-   dst.communicate< Face, Cell >( level );
->>>>>>> f64c71a3
 
   dst.communicate< Cell, Face >( level );
   dst.communicate< Face, Edge >( level );
   dst.communicate< Edge, Vertex >( level );
 
-<<<<<<< HEAD
   this->timingTree_->start( "Macro-Vertex" );
 
   for( auto& it : storage_->getVertices() )
   {
     Vertex& vertex = *it.second;
-=======
-   for ( auto& it : storage_->getVertices() )
-   {
-      Vertex& vertex = *it.second;
-
-      const DoFType vertexBC = dst.getBoundaryCondition().getBoundaryType( vertex.getMeshBoundaryFlag() );
-      if ( testFlag( vertexBC, flag ) )
-      {
-         vertexdof::macrovertex::smooth_gs< real_t >(
-             vertex, vertexStencilID_, dst.getVertexDataID(), rhs.getVertexDataID(), level );
-      }
-   }
->>>>>>> f64c71a3
 
     const DoFType vertexBC = dst.getBoundaryCondition().getBoundaryType( vertex.getMeshBoundaryFlag() );
     if( testFlag( vertexBC, flag ) )
@@ -1032,26 +841,12 @@
     }
   }
 
-<<<<<<< HEAD
   this->timingTree_->stop( "Macro-Vertex" );
 
   dst.communicate< Vertex, Edge >( level );
-=======
-   for ( auto& it : storage_->getEdges() )
-   {
-      Edge& edge = *it.second;
-
-      const DoFType edgeBC = dst.getBoundaryCondition().getBoundaryType( edge.getMeshBoundaryFlag() );
-      if ( testFlag( edgeBC, flag ) )
-      {
-         vertexdof::macroedge::smooth_gs< real_t >( level, edge, edgeStencilID_, dst.getEdgeDataID(), rhs.getEdgeDataID() );
-      }
-   }
->>>>>>> f64c71a3
 
   this->timingTree_->start( "Macro-Edge" );
 
-<<<<<<< HEAD
   for( auto& it : storage_->getEdges() )
   {
     Edge& edge = *it.second;
@@ -1149,27 +944,6 @@
           level, face, *storage_, faceStencil3DID_, dst.getFaceDataID(), rhs.getFaceDataID(), 1.0 );
           this->timingTree_->stop( "One-sided" );
         }
-=======
-   for ( auto& it : storage_->getFaces() )
-   {
-      Face& face = *it.second;
-
-      const DoFType faceBC = dst.getBoundaryCondition().getBoundaryType( face.getMeshBoundaryFlag() );
-      if ( testFlag( faceBC, flag ) )
-      {
-         if ( hhg::globalDefines::useGeneratedKernels && ( !storage_->hasGlobalCells() ) )
-         {
-            real_t* opr_data = face.getData( faceStencilID_ )->getPointer( level );
-            real_t* dst_data = face.getData( dst.getFaceDataID() )->getPointer( level );
-            real_t* rhs_data = face.getData( rhs.getFaceDataID() )->getPointer( level );
-            vertexdof::macroface::generated::gaussseidel_2D_macroface_vertexdof_to_vertexdof(
-                dst_data, rhs_data, opr_data, static_cast< int64_t >( level ) );
-         }
-         else
-         {
-            vertexdof::macroface::smooth_gs< real_t >( level, face, faceStencilID_, dst.getFaceDataID(), rhs.getFaceDataID() );
-         }
->>>>>>> f64c71a3
       }
       else
       {
@@ -1181,7 +955,6 @@
 
   this->timingTree_->stop( "Macro-Face" );
 
-<<<<<<< HEAD
   dst.communicate< Face, Cell >( level );
 
   this->timingTree_->start( "Macro-Cell" );
@@ -1194,14 +967,6 @@
     if( testFlag( cellBC, flag ) )
     {
       if ( globalDefines::useGeneratedKernels )
-=======
-   for ( auto& it : storage_->getCells() )
-   {
-      Cell& cell = *it.second;
-
-      const DoFType cellBC = dst.getBoundaryCondition().getBoundaryType( cell.getMeshBoundaryFlag() );
-      if ( testFlag( cellBC, flag ) )
->>>>>>> f64c71a3
       {
         auto rhs_data = cell.getData( rhs.getCellDataID())->getPointer( level );
         auto dst_data = cell.getData( dst.getCellDataID())->getPointer( level );
@@ -1266,24 +1031,15 @@
 
 }
 
-<<<<<<< HEAD
-
-template < class UFCOperator2D, class UFCOperator3D, bool Diagonal, bool Lumped, bool InvertDiagonal >
-void P1ConstantOperator< UFCOperator2D, UFCOperator3D, Diagonal, Lumped, InvertDiagonal >::smooth_sor(
+
+template < class P1Form, bool Diagonal, bool Lumped, bool InvertDiagonal >
+void P1ConstantOperator< P1Form, Diagonal, Lumped, InvertDiagonal >::smooth_sor(
     const P1Function< real_t >& dst,
     const P1Function< real_t >& rhs,
     real_t                      relax,
     size_t                      level,
     DoFType                     flag,
     const bool &                backwards ) const
-=======
-template < class P1Form, bool Diagonal, bool Lumped, bool InvertDiagonal >
-void P1ConstantOperator< P1Form, Diagonal, Lumped, InvertDiagonal >::smooth_sor( const P1Function< real_t >& dst,
-                                                                                 const P1Function< real_t >& rhs,
-                                                                                 real_t                      relax,
-                                                                                 size_t                      level,
-                                                                                 DoFType                     flag ) const
->>>>>>> f64c71a3
 {
    if ( backwards )
    {
@@ -1303,13 +1059,9 @@
    dst.communicate< Face, Edge >( level );
    dst.communicate< Edge, Vertex >( level );
 
-<<<<<<< HEAD
    this->timingTree_->start( "Macro-Vertex" );
 
    for( auto& it : storage_->getVertices() )
-=======
-   for ( auto& it : storage_->getVertices() )
->>>>>>> f64c71a3
    {
       Vertex& vertex = *it.second;
 
@@ -1325,13 +1077,9 @@
 
    dst.communicate< Vertex, Edge >( level );
 
-<<<<<<< HEAD
    this->timingTree_->start( "Macro-Edge" );
 
    for( auto& it : storage_->getEdges() )
-=======
-   for ( auto& it : storage_->getEdges() )
->>>>>>> f64c71a3
    {
       Edge& edge = *it.second;
 
@@ -1339,11 +1087,7 @@
       if ( testFlag( edgeBC, flag ) )
       {
          vertexdof::macroedge::smooth_sor< real_t >(
-<<<<<<< HEAD
                  level, edge, edgeStencilID_, dst.getEdgeDataID(), rhs.getEdgeDataID(), relax, backwards );
-=======
-             level, edge, edgeStencilID_, dst.getEdgeDataID(), rhs.getEdgeDataID(), relax );
->>>>>>> f64c71a3
       }
    }
 
@@ -1351,20 +1095,15 @@
 
    dst.communicate< Edge, Face >( level );
 
-<<<<<<< HEAD
    this->timingTree_->start( "Macro-Face" );
 
    for( auto& it : storage_->getFaces() )
-=======
-   for ( auto& it : storage_->getFaces() )
->>>>>>> f64c71a3
    {
       Face& face = *it.second;
 
       const DoFType faceBC = dst.getBoundaryCondition().getBoundaryType( face.getMeshBoundaryFlag() );
       if ( testFlag( faceBC, flag ) )
       {
-<<<<<<< HEAD
         if ( storage_->hasGlobalCells() )
         {
           if ( globalDefines::useGeneratedKernels )
@@ -1533,10 +1272,6 @@
             level, face, faceStencilID_, dst.getFaceDataID(), rhs.getFaceDataID(), relax );
           }
         }
-=======
-         vertexdof::macroface::smooth_sor< real_t >(
-             level, face, faceStencilID_, dst.getFaceDataID(), rhs.getFaceDataID(), relax );
->>>>>>> f64c71a3
       }
    }
 
@@ -1544,20 +1279,15 @@
 
    dst.communicate< Face, Cell >( level );
 
-<<<<<<< HEAD
    this->timingTree_->start( "Macro-Cell" );
 
    for( auto& it : storage_->getCells() )
-=======
-   for ( auto& it : storage_->getCells() )
->>>>>>> f64c71a3
    {
       Cell& cell = *it.second;
 
       const DoFType cellBC = dst.getBoundaryCondition().getBoundaryType( cell.getMeshBoundaryFlag() );
       if ( testFlag( cellBC, flag ) )
       {
-<<<<<<< HEAD
          if ( globalDefines::useGeneratedKernels )
          {
             if ( hhg::globalDefines::useP1Coloring )
@@ -1630,10 +1360,6 @@
             vertexdof::macrocell::smooth_sor< real_t >(
                 level, cell, cellStencilID_, dst.getCellDataID(), rhs.getCellDataID(), relax );
          }
-=======
-         vertexdof::macrocell::smooth_sor< real_t >(
-             level, cell, cellStencilID_, dst.getCellDataID(), rhs.getCellDataID(), relax );
->>>>>>> f64c71a3
       }
    }
 
