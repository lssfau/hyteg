--- conflicted
+++ resolved
@@ -50,15 +50,7 @@
 
 inline void pull_vertices(Edge& edge, size_t memory_id, size_t level)
 {
-  //WALBERLA_LOG_DEVEL("Started Pull Vertices in p1edge");
-
-
-
-
-  size_t rowsize = levelinfo::num_microvertices_per_edge(level);
-
-  //if (edge.memory[memory_id]->type != P1)
-  //  WALBERLA_LOG_WARNING("IN p1edge: memory had not the right type!")
+  size_t rowsize = levelinfo::num_microvertices_per_edge(level);
 
   if (edge.v0->rank == walberla::mpi::MPIManager::instance()->rank())
   {
@@ -69,22 +61,12 @@
     }
     else
     {
-<<<<<<< HEAD
-      //WALBERLA_LOG_DEVEL("Sending vertex 0");
-      MPI_Send(&getVertexP1Memory(*edge.v0, memory_id)->data[level][0], 1, MPI_DOUBLE, edge.rank, 0, MPI_COMM_WORLD);
-=======
-      MPI_Send(&edge.v0->data[memory_id][level-2][0], 1, walberla::MPITrait< double >::type(), edge.rank, 0, MPI_COMM_WORLD);
->>>>>>> af16882f
+      MPI_Send(&getVertexP1Memory(*edge.v0, memory_id)->data[level][0], 1, walberla::MPITrait< double >::type(), edge.rank, 0, MPI_COMM_WORLD);
     }
   }
   else if (edge.rank == walberla::mpi::MPIManager::instance()->rank())
   {
-<<<<<<< HEAD
-    //WALBERLA_LOG_DEVEL("Receiving vertex 0");
-    MPI_Recv(&getEdgeP1Memory(edge, memory_id)->data[level][0], 1, MPI_DOUBLE, edge.v0->rank, 0, MPI_COMM_WORLD, MPI_STATUS_IGNORE);
-=======
-    MPI_Recv(&edge.data[memory_id][level-2][0], 1, walberla::MPITrait< double >::type(), edge.v0->rank, 0, MPI_COMM_WORLD,MPI_STATUS_IGNORE);
->>>>>>> af16882f
+    MPI_Recv(&getEdgeP1Memory(edge, memory_id)->data[level][0], 1, walberla::MPITrait< double >::type(), edge.v0->rank, 0, MPI_COMM_WORLD, MPI_STATUS_IGNORE);
   }
 
   if (edge.v1->rank == walberla::mpi::MPIManager::instance()->rank())
@@ -96,24 +78,13 @@
     }
     else
     {
-<<<<<<< HEAD
-      //WALBERLA_LOG_DEVEL("sending vertex 1");
-      MPI_Send(&getVertexP1Memory(*edge.v1, memory_id)->data[level][0], 1, MPI_DOUBLE, edge.rank, 0, MPI_COMM_WORLD);
-=======
-      MPI_Send(&edge.v1->data[memory_id][level-2][0], 1, walberla::MPITrait< double >::type(), edge.rank, 0, MPI_COMM_WORLD);
->>>>>>> af16882f
+      MPI_Send(&getVertexP1Memory(*edge.v1, memory_id)->data[level][0], 1, walberla::MPITrait< double >::type(), edge.rank, 0, MPI_COMM_WORLD);
     }
   }
   else if (edge.rank == walberla::mpi::MPIManager::instance()->rank())
   {
-<<<<<<< HEAD
-    //WALBERLA_LOG_DEVEL("Receiving vertex 1");
-    MPI_Recv(&getEdgeP1Memory(edge, memory_id)->data[level][rowsize-1], 1, MPI_DOUBLE, edge.v1->rank, 0, MPI_COMM_WORLD, MPI_STATUS_IGNORE);
-=======
-    MPI_Recv(&edge.data[memory_id][level-2][rowsize-1], 1, walberla::MPITrait< double >::type(), edge.v1->rank, 0, MPI_COMM_WORLD,MPI_STATUS_IGNORE);
->>>>>>> af16882f
-  }
-  //WALBERLA_LOG_DEVEL("Finished Pull Vertices in p1edge");
+    MPI_Recv(&getEdgeP1Memory(edge, memory_id)->data[level][rowsize-1], 1, walberla::MPITrait< double >::type(), edge.v1->rank, 0, MPI_COMM_WORLD, MPI_STATUS_IGNORE);
+  }
 }
 
 inline void assign(Edge& edge, const std::vector<double>& scalars, const std::vector<size_t>& src_ids, size_t dst_id, size_t level)
@@ -356,8 +327,8 @@
 {
   size_t rowsize = levelinfo::num_microvertices_per_edge(level);
 
-  double* opr_data = edge.opr_data[opr_id][level-2];
-  double* src = edge.data[src_id][level-2];
+  double* opr_data = getEdgeStencilMemory(edge, opr_id)->data[level];
+  double* src = getEdgeP1Memory(edge, src_id)->data[level];
 
   for (size_t i = 1; i < rowsize-1; ++i)
   {
