--- conflicted
+++ resolved
@@ -97,11 +97,12 @@
   {
     dst[0] += opr_data[i+1] * src[i+1];
   }
+
 }
 
 inline void smooth_gs(Vertex& vertex, size_t opr_id, size_t f_id, size_t rhs_id, size_t level)
 {
-  double* opr_data = getVertexP1Memory(vertex, opr_id)->data[level];
+  double* opr_data = getVertexStencilMemory(vertex, opr_id)->data[level];
   double* dst = getVertexP1Memory(vertex, f_id)->data[level];
   double* rhs = getVertexP1Memory(vertex, rhs_id)->data[level];
 
@@ -125,11 +126,11 @@
 //    {
 //      if (edge->vertex_index(vertex) == 0)
 //      {
-//        bs.sendBuffer(vertex.rank) << edge->data[memory_id][level][1];
+//        bs.sendBuffer(vertex.rank) << edge->data[memory_id][level - 2][1];
 //      }
 //      else
 //      {
-//        bs.sendBuffer(vertex.rank) << edge->data[memory_id][level][levelinfo::num_microvertices_per_edge(level) - 2];
+//        bs.sendBuffer(vertex.rank) << edge->data[memory_id][level - 2][levelinfo::num_microvertices_per_edge(level) - 2];
 //      }
 //    }
 //    else if (vertex.rank == rk)
@@ -138,20 +139,16 @@
 //      {
 //        if(edge->vertex_index(vertex) == 0)
 //        {
-//          vertex.data[memory_id][level][i] = edge->data[memory_id][level][1];
+//          vertex.data[memory_id][level-2][i] = edge->data[memory_id][level-2][1];
 //        }
 //        else
 //        {
-//          vertex.data[memory_id][level][i] = edge->data[memory_id][level][levelinfo::num_microvertices_per_edge(level) - 2];
+//          vertex.data[memory_id][level-2][i] = edge->data[memory_id][level-2][levelinfo::num_microvertices_per_edge(level) - 2];
 //        }
 //      }
 //      else
 //      {
-<<<<<<< HEAD
-//        MPI_Recv(&vertex.data[memory_id][level][i], 1, MPI_DOUBLE, edge->rank, i, MPI_COMM_WORLD, MPI_STATUS_IGNORE);
-=======
-//        MPI_Recv(&vertex.data[memory_id][level-2][i], 1, walberla::MPITrait< double >::type(), edge->rank, i, MPI_COMM_WORLD,MPI_STATUS_IGNORE);
->>>>>>> af16882f
+//        MPI_Recv(&vertex.data[memory_id][level-2][i], 1, MPI_DOUBLE, edge->rank, i, MPI_COMM_WORLD, MPI_STATUS_IGNORE);
 //      }
 //    }
 //  }
@@ -159,7 +156,6 @@
 
 inline void pull_halos(Vertex& vertex, size_t memory_id, size_t level)
 {
-  //WALBERLA_LOG_DEVEL("Started Pull Halos in p1vertex");
   size_t i = 1;
   auto MPIManager = walberla::mpi::MPIManager::instance();
   int rk = MPIManager->rank();
@@ -183,36 +179,23 @@
       }
       else
       {
-<<<<<<< HEAD
-        MPI_Recv(&getVertexP1Memory(vertex, memory_id)->data[level][i], 1, MPI_DOUBLE, edge->rank, i, MPI_COMM_WORLD, MPI_STATUS_IGNORE);
-=======
-        MPI_Recv(&vertex.data[memory_id][level-2][i], 1, walberla::MPITrait< double >::type(), edge->rank, i, MPI_COMM_WORLD, MPI_STATUS_IGNORE);
->>>>>>> af16882f
+        MPI_Recv(&getVertexP1Memory(vertex, memory_id)->data[level][i], 1, walberla::MPITrait< double >::type(), edge->rank, i, MPI_COMM_WORLD, MPI_STATUS_IGNORE);
       }
     }
     else if (edge->rank == rk)
     {
       if(edge->vertex_index(vertex) == 0)
       {
-<<<<<<< HEAD
-        MPI_Send(&getEdgeP1Memory(*edge, memory_id)->data[level][1], 1, MPI_DOUBLE, vertex.rank, i, MPI_COMM_WORLD);
+        MPI_Send(&getEdgeP1Memory(*edge, memory_id)->data[level][1], 1, walberla::MPITrait< double >::type(), vertex.rank, i, MPI_COMM_WORLD);
       }
       else
       {
-        MPI_Send(&getEdgeP1Memory(*edge, memory_id)->data[level][levelinfo::num_microvertices_per_edge(level) - 2], 1, MPI_DOUBLE, vertex.rank, i, MPI_COMM_WORLD);
-=======
-        MPI_Send(&edge->data[memory_id][level-2][1], 1, walberla::MPITrait< double >::type(), vertex.rank, i, MPI_COMM_WORLD);
-      }
-      else
-      {
-        MPI_Send(&edge->data[memory_id][level-2][levelinfo::num_microvertices_per_edge(level) - 2], 1, walberla::MPITrait< double >::type(), vertex.rank, i, MPI_COMM_WORLD);
->>>>>>> af16882f
+        MPI_Send(&getEdgeP1Memory(*edge, memory_id)->data[level][levelinfo::num_microvertices_per_edge(level) - 2], 1, walberla::MPITrait< double >::type(), vertex.rank, i, MPI_COMM_WORLD);
       }
     }
 
     i += 1;
   }
-  //WALBERLA_LOG_DEVEL("Finished Pull Halos in p1vertex");
 }
 
 inline void prolongate(Vertex& vertex, size_t memory_id, size_t level)
@@ -237,8 +220,8 @@
 
 inline void printmatrix(Vertex& vertex, size_t opr_id, size_t src_id, size_t level)
 {
-  double* opr_data = vertex.opr_data[opr_id][level-2];
-  double* src = vertex.data[src_id][level-2];
+  double* opr_data = getVertexStencilMemory(vertex, opr_id)->data[level];
+  double* src = getVertexP1Memory(vertex, src_id)->data[level];
 
   fmt::printf("%d\t%d\t%e\n", (size_t)src[0], (size_t)src[0], opr_data[0]);
 
