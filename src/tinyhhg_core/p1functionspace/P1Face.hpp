--- conflicted
+++ resolved
@@ -97,16 +97,12 @@
     x += real_c(i)*d2 + d0;
 
     for (uint_t j = 1; j < inner_rowsize - 2; ++j) {
-<<<<<<< HEAD
 
       for (uint_t k = 0; k < srcPtr.size(); ++k) {
-        srcVector[k] = srcPtr[k][index<Level>(j, i, VERTEX_C)];
-      }
-
-      dstPtr[index<Level>(j, i, VERTEX_C)] = expr(x, srcVector);
-=======
-      dstPtr[index<Level>(j, i, stencilDirection::VERTEX_C)] = expr(x);
->>>>>>> 2d181831
+        srcVector[k] = srcPtr[k][index<Level>(j, i, stencilDirection::VERTEX_C)];
+      }
+
+      dstPtr[index<Level>(j, i, stencilDirection::VERTEX_C)] = expr(x, srcVector);
       x += d0;
     }
 
