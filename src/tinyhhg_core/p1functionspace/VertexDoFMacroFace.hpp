--- conflicted
+++ resolved
@@ -85,14 +85,6 @@
    return tmp;
 }
 
-<<<<<<< HEAD
-template < typename ValueType >
-inline void interpolate( const uint_t&                                                                             Level,
-                         Face&                                                                                     face,
-                         const PrimitiveDataID< FunctionMemory< ValueType >, Face >&                               faceMemoryId,
-                         const std::vector< PrimitiveDataID< FunctionMemory< ValueType >, Face > >&                srcIds,
-                         const std::function< ValueType( const hhg::Point3D&, const std::vector< ValueType >& ) >& expr )
-=======
 template< typename ValueType >
 inline void interpolate(const uint_t & Level,
                         Face &face,
@@ -114,7 +106,6 @@
                             const PrimitiveDataID<FunctionMemory< ValueType >, Face>& faceMemoryId,
                             const std::vector<PrimitiveDataID<FunctionMemory< ValueType >, Face>> &srcIds,
                             const std::function<ValueType(const hhg::Point3D &, const std::vector<ValueType>&)> &expr)
->>>>>>> 6301bb5e
 {
    ValueType* faceData = face.getData( faceMemoryId )->getPointer( Level );
 
