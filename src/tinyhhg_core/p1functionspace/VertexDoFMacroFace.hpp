--- conflicted
+++ resolved
@@ -24,7 +24,9 @@
 inline Point3D coordinateFromIndex( const uint_t & Level, const Face & face, const Index & index )
 {
   const real_t  stepFrequency = 1.0 / levelinfo::num_microedges_per_edge( Level );
-  return Point3D({index.x() * stepFrequency, index.y() * stepFrequency, 0});
+  const Point3D xStep         = ( face.getCoordinates()[1] - face.getCoordinates()[0] ) * stepFrequency;
+  const Point3D yStep         = ( face.getCoordinates()[2] - face.getCoordinates()[0] ) * stepFrequency;
+  return face.getCoordinates()[0] + xStep * real_c( index.x() ) + yStep * real_c( index.y() );
 }
 
 template< typename ValueType >
@@ -101,7 +103,6 @@
   }
 
   std::vector<ValueType> srcVector( srcIds.size() );
-  Point3D blendingCoordinate;
 
   Point3D xBlend;
 
@@ -115,13 +116,8 @@
     {
       srcVector[ k ] = srcPtr[ k ][ idx ];
     }
-<<<<<<< HEAD
-    face.blendingMap->evalF(coordinate, blendingCoordinate);
-    faceData[ idx ] = expr( blendingCoordinate, srcVector );
-=======
     face.getGeometryMap()->evalF(coordinate, xBlend);
     faceData[ idx ] = expr( xBlend, srcVector );
->>>>>>> 997720af
   }
 }
 
