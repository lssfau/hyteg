--- conflicted
+++ resolved
@@ -53,47 +53,47 @@
 const P1Element elementNWOrd = {{SD::VERTEX_W, SD::VERTEX_C, SD::VERTEX_NW}};
 
 static const std::array<P1Element, 3> P1GrayElements =
-    {{
-         elementS,
-         elementNE,
-         elementNW
-     }};
+{{
+ elementS,
+ elementNE,
+ elementNW
+ }};
 
 static const std::array<P1Element, 3> P1BlueElements =
-    {{
-         elementSW,
-         elementSE,
-         elementN
-     }};
+{{
+ elementSW,
+ elementSE,
+ elementN
+ }};
 
 static const std::array<StencilMap, 3> P1GrayStencilMaps =
-    {{
-         {{vertexdof::stencilIndexFromVertex(elementS[0]), vertexdof::stencilIndexFromVertex(elementS[1]), vertexdof::stencilIndexFromVertex(elementS[2])}},
-         {{vertexdof::stencilIndexFromVertex(elementNE[0]), vertexdof::stencilIndexFromVertex(elementNE[1]), vertexdof::stencilIndexFromVertex(elementNE[2])}},
-         {{vertexdof::stencilIndexFromVertex(elementNW[0]), vertexdof::stencilIndexFromVertex(elementNW[1]), vertexdof::stencilIndexFromVertex(elementNW[2])}}
-     }};
+{{
+ {{vertexdof::stencilIndexFromVertex(elementS[0]), vertexdof::stencilIndexFromVertex(elementS[1]), vertexdof::stencilIndexFromVertex(elementS[2])}},
+ {{vertexdof::stencilIndexFromVertex(elementNE[0]), vertexdof::stencilIndexFromVertex(elementNE[1]), vertexdof::stencilIndexFromVertex(elementNE[2])}},
+ {{vertexdof::stencilIndexFromVertex(elementNW[0]), vertexdof::stencilIndexFromVertex(elementNW[1]), vertexdof::stencilIndexFromVertex(elementNW[2])}}
+ }};
 
 static const std::array<StencilMap, 3> P1BlueStencilMaps =
-    {{
-         {{vertexdof::stencilIndexFromVertex(elementSW[0]), vertexdof::stencilIndexFromVertex(elementSW[1]), vertexdof::stencilIndexFromVertex(elementSW[2])}},
-         {{vertexdof::stencilIndexFromVertex(elementSE[0]), vertexdof::stencilIndexFromVertex(elementSE[1]), vertexdof::stencilIndexFromVertex(elementSE[2])}},
-         {{vertexdof::stencilIndexFromVertex(elementN[0]), vertexdof::stencilIndexFromVertex(elementN[1]), vertexdof::stencilIndexFromVertex(elementN[2])}}
-     }};
+{{
+ {{vertexdof::stencilIndexFromVertex(elementSW[0]), vertexdof::stencilIndexFromVertex(elementSW[1]), vertexdof::stencilIndexFromVertex(elementSW[2])}},
+ {{vertexdof::stencilIndexFromVertex(elementSE[0]), vertexdof::stencilIndexFromVertex(elementSE[1]), vertexdof::stencilIndexFromVertex(elementSE[2])}},
+ {{vertexdof::stencilIndexFromVertex(elementN[0]), vertexdof::stencilIndexFromVertex(elementN[1]), vertexdof::stencilIndexFromVertex(elementN[2])}}
+ }};
 
 static const std::array<DoFMap, 3> P1GrayDoFMaps =
-    {{
-         {{2, 0, 1}},
-         {{0, 1, 2}},
-         {{1, 2, 0}}
-     }};
+{{
+ {{2, 0, 1}},
+ {{0, 1, 2}},
+ {{1, 2, 0}}
+ }};
 
 
 static const std::array<DoFMap, 3> P1BlueDoFMaps =
-    {{
-         {{0, 1, 2}},
-         {{1, 2, 0}},
-         {{2, 0, 1}}
-     }};
+{{
+ {{0, 1, 2}},
+ {{1, 2, 0}},
+ {{2, 0, 1}}
+ }};
 
 inline StencilMap convertStencilDirectionsToIndices( const P1Element & element )
 {
@@ -119,125 +119,125 @@
 typedef stencilDirection sd;
 
 const std::array< std::array< stencilDirection, 4 >, 4 > whiteUpCellsAtInnerVertex = {{
-                                                                                 { sd::VERTEX_C, sd::VERTEX_BC, sd::VERTEX_BE, sd::VERTEX_BN }, // below
-                                                                                 { sd::VERTEX_C, sd::VERTEX_S, sd::VERTEX_SE, sd::VERTEX_TS }, // top front
-                                                                                 { sd::VERTEX_C, sd::VERTEX_W, sd::VERTEX_NW, sd::VERTEX_TW }, // top back west
-                                                                                 { sd::VERTEX_C, sd::VERTEX_N, sd::VERTEX_E, sd::VERTEX_TC }, // top back east
-                                                                                 }};
+                                                                                      { sd::VERTEX_C, sd::VERTEX_BC, sd::VERTEX_BE, sd::VERTEX_BN }, // below
+                                                                                      { sd::VERTEX_C, sd::VERTEX_S, sd::VERTEX_SE, sd::VERTEX_TS }, // top front
+                                                                                      { sd::VERTEX_C, sd::VERTEX_W, sd::VERTEX_NW, sd::VERTEX_TW }, // top back west
+                                                                                      { sd::VERTEX_C, sd::VERTEX_N, sd::VERTEX_E, sd::VERTEX_TC }, // top back east
+                                                                                      }};
 
 const std::array< std::array< stencilDirection, 4 >, 4 > whiteDownCellsAtInnerVertex = {{
-                                                                                   { sd::VERTEX_C, sd::VERTEX_W, sd::VERTEX_BC, sd::VERTEX_S }, // below front west
-                                                                                   { sd::VERTEX_C, sd::VERTEX_E, sd::VERTEX_SE, sd::VERTEX_BE }, // below front east
-                                                                                   { sd::VERTEX_C, sd::VERTEX_N, sd::VERTEX_NW, sd::VERTEX_BN }, // below back
-                                                                                   { sd::VERTEX_C, sd::VERTEX_TS, sd::VERTEX_TC, sd::VERTEX_TW }, // top
+                                                                                        { sd::VERTEX_C, sd::VERTEX_W, sd::VERTEX_BC, sd::VERTEX_S }, // below front west
+                                                                                        { sd::VERTEX_C, sd::VERTEX_E, sd::VERTEX_SE, sd::VERTEX_BE }, // below front east
+                                                                                        { sd::VERTEX_C, sd::VERTEX_N, sd::VERTEX_NW, sd::VERTEX_BN }, // below back
+                                                                                        { sd::VERTEX_C, sd::VERTEX_TS, sd::VERTEX_TC, sd::VERTEX_TW }, // top
+                                                                                        }};
+
+const std::array< std::array< stencilDirection, 4 >, 4 > blueUpCellsAtInnerVertex = {{
+                                                                                     { sd::VERTEX_C, sd::VERTEX_BC,  sd::VERTEX_BN, sd::VERTEX_BNW  }, // below
+                                                                                     { sd::VERTEX_C, sd::VERTEX_W,  sd::VERTEX_S, sd::VERTEX_TS  }, // top front west
+                                                                                     { sd::VERTEX_C, sd::VERTEX_E,  sd::VERTEX_SE, sd::VERTEX_TSE }, // top front east
+                                                                                     { sd::VERTEX_C, sd::VERTEX_NW, sd::VERTEX_N, sd::VERTEX_TC   }, // top back
+                                                                                     }};
+
+const std::array< std::array< stencilDirection, 4 >, 4 > blueDownCellsAtInnerVertex = {{
+                                                                                       { sd::VERTEX_C, sd::VERTEX_BC, sd::VERTEX_S, sd::VERTEX_SE }, // below front
+                                                                                       { sd::VERTEX_C, sd::VERTEX_W, sd::VERTEX_NW, sd::VERTEX_BNW }, // below back west
+                                                                                       { sd::VERTEX_C, sd::VERTEX_E, sd::VERTEX_BN, sd::VERTEX_N }, // below back east
+                                                                                       { sd::VERTEX_C, sd::VERTEX_TC, sd::VERTEX_TS, sd::VERTEX_TSE }, // top
+                                                                                       }};
+
+const std::array< std::array< stencilDirection, 4 >, 4 > greenUpCellsAtInnerVertex = {{
+                                                                                      { sd::VERTEX_C, sd::VERTEX_W, sd::VERTEX_BC, sd::VERTEX_BNW }, // below west
+                                                                                      { sd::VERTEX_C, sd::VERTEX_E, sd::VERTEX_BE, sd::VERTEX_BN }, // below east
+                                                                                      { sd::VERTEX_C, sd::VERTEX_TC, sd::VERTEX_TW, sd::VERTEX_NW }, // top back
+                                                                                      { sd::VERTEX_C, sd::VERTEX_SE, sd::VERTEX_TS, sd::VERTEX_TSE }, // top front
+                                                                                      }};
+
+const std::array< std::array< stencilDirection, 4 >, 4 > greenDownCellsAtInnerVertex = {{
+                                                                                        { sd::VERTEX_C, sd::VERTEX_BC, sd::VERTEX_BE, sd::VERTEX_SE }, // below front
+                                                                                        { sd::VERTEX_C, sd::VERTEX_BN, sd::VERTEX_BNW, sd::VERTEX_NW }, // below back
+                                                                                        { sd::VERTEX_C, sd::VERTEX_E, sd::VERTEX_TSE, sd::VERTEX_TC }, // top east
+                                                                                        { sd::VERTEX_C, sd::VERTEX_W, sd::VERTEX_TS, sd::VERTEX_TW }, // top west
+                                                                                        }};
+
+
+const std::array< std::array< stencilDirection, 4 >, 24 > allCellsAtInnerVertex = {{
+                                                                                   whiteUpCellsAtInnerVertex[0], whiteUpCellsAtInnerVertex[1], whiteUpCellsAtInnerVertex[2], whiteUpCellsAtInnerVertex[3],
+                                                                                   whiteDownCellsAtInnerVertex[0], whiteDownCellsAtInnerVertex[1], whiteDownCellsAtInnerVertex[2], whiteDownCellsAtInnerVertex[3],
+                                                                                   blueUpCellsAtInnerVertex[0], blueUpCellsAtInnerVertex[1], blueUpCellsAtInnerVertex[2], blueUpCellsAtInnerVertex[3],
+                                                                                   blueDownCellsAtInnerVertex[0], blueDownCellsAtInnerVertex[1], blueDownCellsAtInnerVertex[2], blueDownCellsAtInnerVertex[3],
+                                                                                   greenUpCellsAtInnerVertex[0], greenUpCellsAtInnerVertex[1], greenUpCellsAtInnerVertex[2], greenUpCellsAtInnerVertex[3],
+                                                                                   greenDownCellsAtInnerVertex[0], greenDownCellsAtInnerVertex[1], greenDownCellsAtInnerVertex[2], greenDownCellsAtInnerVertex[3]
                                                                                    }};
 
-const std::array< std::array< stencilDirection, 4 >, 4 > blueUpCellsAtInnerVertex = {{
-                                                                                { sd::VERTEX_C, sd::VERTEX_BC,  sd::VERTEX_BN, sd::VERTEX_BNW  }, // below
-                                                                                { sd::VERTEX_C, sd::VERTEX_W,  sd::VERTEX_S, sd::VERTEX_TS  }, // top front west
-                                                                                { sd::VERTEX_C, sd::VERTEX_E,  sd::VERTEX_SE, sd::VERTEX_TSE }, // top front east
-                                                                                { sd::VERTEX_C, sd::VERTEX_NW, sd::VERTEX_N, sd::VERTEX_TC   }, // top back
-                                                                                }};
-
-const std::array< std::array< stencilDirection, 4 >, 4 > blueDownCellsAtInnerVertex = {{
-                                                                                  { sd::VERTEX_C, sd::VERTEX_BC, sd::VERTEX_S, sd::VERTEX_SE }, // below front
-                                                                                  { sd::VERTEX_C, sd::VERTEX_W, sd::VERTEX_NW, sd::VERTEX_BNW }, // below back west
-                                                                                  { sd::VERTEX_C, sd::VERTEX_E, sd::VERTEX_BN, sd::VERTEX_N }, // below back east
-                                                                                  { sd::VERTEX_C, sd::VERTEX_TC, sd::VERTEX_TS, sd::VERTEX_TSE }, // top
-                                                                                  }};
-
-const std::array< std::array< stencilDirection, 4 >, 4 > greenUpCellsAtInnerVertex = {{
-                                                                                 { sd::VERTEX_C, sd::VERTEX_W, sd::VERTEX_BC, sd::VERTEX_BNW }, // below west
-                                                                                 { sd::VERTEX_C, sd::VERTEX_E, sd::VERTEX_BE, sd::VERTEX_BN }, // below east
-                                                                                 { sd::VERTEX_C, sd::VERTEX_TC, sd::VERTEX_TW, sd::VERTEX_NW }, // top back
-                                                                                 { sd::VERTEX_C, sd::VERTEX_SE, sd::VERTEX_TS, sd::VERTEX_TSE }, // top front
-                                                                                 }};
-
-const std::array< std::array< stencilDirection, 4 >, 4 > greenDownCellsAtInnerVertex = {{
-                                                                                   { sd::VERTEX_C, sd::VERTEX_BC, sd::VERTEX_BE, sd::VERTEX_SE }, // below front
-                                                                                   { sd::VERTEX_C, sd::VERTEX_BN, sd::VERTEX_BNW, sd::VERTEX_NW }, // below back
-                                                                                   { sd::VERTEX_C, sd::VERTEX_E, sd::VERTEX_TSE, sd::VERTEX_TC }, // top east
-                                                                                   { sd::VERTEX_C, sd::VERTEX_W, sd::VERTEX_TS, sd::VERTEX_TW }, // top west
-                                                                                   }};
-
-
-const std::array< std::array< stencilDirection, 4 >, 24 > allCellsAtInnerVertex = {{
-                                                                        whiteUpCellsAtInnerVertex[0], whiteUpCellsAtInnerVertex[1], whiteUpCellsAtInnerVertex[2], whiteUpCellsAtInnerVertex[3],
-                                                                        whiteDownCellsAtInnerVertex[0], whiteDownCellsAtInnerVertex[1], whiteDownCellsAtInnerVertex[2], whiteDownCellsAtInnerVertex[3],
-                                                                        blueUpCellsAtInnerVertex[0], blueUpCellsAtInnerVertex[1], blueUpCellsAtInnerVertex[2], blueUpCellsAtInnerVertex[3],
-                                                                        blueDownCellsAtInnerVertex[0], blueDownCellsAtInnerVertex[1], blueDownCellsAtInnerVertex[2], blueDownCellsAtInnerVertex[3],
-                                                                        greenUpCellsAtInnerVertex[0], greenUpCellsAtInnerVertex[1], greenUpCellsAtInnerVertex[2], greenUpCellsAtInnerVertex[3],
-                                                                        greenDownCellsAtInnerVertex[0], greenDownCellsAtInnerVertex[1], greenDownCellsAtInnerVertex[2], greenDownCellsAtInnerVertex[3]
-                                                                        }};
-
 
 const std::array< std::array< stencilDirection, 4 >, 12 > allCellsAtFace0 = {{
-  // no cells with bottom direction
-  { sd::VERTEX_C, sd::VERTEX_S, sd::VERTEX_SE, sd::VERTEX_TS },
-  { sd::VERTEX_C, sd::VERTEX_W, sd::VERTEX_NW, sd::VERTEX_TW },
-  { sd::VERTEX_C, sd::VERTEX_N, sd::VERTEX_E, sd::VERTEX_TC },
-  { sd::VERTEX_C, sd::VERTEX_TS, sd::VERTEX_TC, sd::VERTEX_TW },
-  { sd::VERTEX_C, sd::VERTEX_W,  sd::VERTEX_S, sd::VERTEX_TS  },
-  { sd::VERTEX_C, sd::VERTEX_E,  sd::VERTEX_SE, sd::VERTEX_TSE },
-  { sd::VERTEX_C, sd::VERTEX_NW, sd::VERTEX_N, sd::VERTEX_TC   },
-  { sd::VERTEX_C, sd::VERTEX_TC, sd::VERTEX_TS, sd::VERTEX_TSE },
-  { sd::VERTEX_C, sd::VERTEX_TC, sd::VERTEX_TW, sd::VERTEX_NW },
-  { sd::VERTEX_C, sd::VERTEX_SE, sd::VERTEX_TS, sd::VERTEX_TSE },
-  { sd::VERTEX_C, sd::VERTEX_E, sd::VERTEX_TSE, sd::VERTEX_TC },
-  { sd::VERTEX_C, sd::VERTEX_W, sd::VERTEX_TS, sd::VERTEX_TW }
-}};
+                                                                             // no cells with bottom direction
+                                                                             { sd::VERTEX_C, sd::VERTEX_S, sd::VERTEX_SE, sd::VERTEX_TS },
+                                                                             { sd::VERTEX_C, sd::VERTEX_W, sd::VERTEX_NW, sd::VERTEX_TW },
+                                                                             { sd::VERTEX_C, sd::VERTEX_N, sd::VERTEX_E, sd::VERTEX_TC },
+                                                                             { sd::VERTEX_C, sd::VERTEX_TS, sd::VERTEX_TC, sd::VERTEX_TW },
+                                                                             { sd::VERTEX_C, sd::VERTEX_W,  sd::VERTEX_S, sd::VERTEX_TS  },
+                                                                             { sd::VERTEX_C, sd::VERTEX_E,  sd::VERTEX_SE, sd::VERTEX_TSE },
+                                                                             { sd::VERTEX_C, sd::VERTEX_NW, sd::VERTEX_N, sd::VERTEX_TC   },
+                                                                             { sd::VERTEX_C, sd::VERTEX_TC, sd::VERTEX_TS, sd::VERTEX_TSE },
+                                                                             { sd::VERTEX_C, sd::VERTEX_TC, sd::VERTEX_TW, sd::VERTEX_NW },
+                                                                             { sd::VERTEX_C, sd::VERTEX_SE, sd::VERTEX_TS, sd::VERTEX_TSE },
+                                                                             { sd::VERTEX_C, sd::VERTEX_E, sd::VERTEX_TSE, sd::VERTEX_TC },
+                                                                             { sd::VERTEX_C, sd::VERTEX_W, sd::VERTEX_TS, sd::VERTEX_TW }
+                                                                             }};
 
 const std::array< std::array< stencilDirection, 4 >, 12 > allCellsAtFace1 = {{
-  // no cells with south direction
-  { sd::VERTEX_C, sd::VERTEX_BC, sd::VERTEX_BE, sd::VERTEX_BN },
-  { sd::VERTEX_C, sd::VERTEX_W, sd::VERTEX_NW, sd::VERTEX_TW },
-  { sd::VERTEX_C, sd::VERTEX_N, sd::VERTEX_E, sd::VERTEX_TC },
-  { sd::VERTEX_C, sd::VERTEX_N, sd::VERTEX_NW, sd::VERTEX_BN },
-  { sd::VERTEX_C, sd::VERTEX_BC,  sd::VERTEX_BN, sd::VERTEX_BNW  },
-  { sd::VERTEX_C, sd::VERTEX_NW, sd::VERTEX_N, sd::VERTEX_TC   },
-  { sd::VERTEX_C, sd::VERTEX_W, sd::VERTEX_NW, sd::VERTEX_BNW },
-  { sd::VERTEX_C, sd::VERTEX_E, sd::VERTEX_BN, sd::VERTEX_N },
-  { sd::VERTEX_C, sd::VERTEX_W, sd::VERTEX_BC, sd::VERTEX_BNW },
-  { sd::VERTEX_C, sd::VERTEX_E, sd::VERTEX_BE, sd::VERTEX_BN },
-  { sd::VERTEX_C, sd::VERTEX_TC, sd::VERTEX_TW, sd::VERTEX_NW },
-  { sd::VERTEX_C, sd::VERTEX_BN, sd::VERTEX_BNW, sd::VERTEX_NW }
-}};
+                                                                             // no cells with south direction
+                                                                             { sd::VERTEX_C, sd::VERTEX_BC, sd::VERTEX_BE, sd::VERTEX_BN },
+                                                                             { sd::VERTEX_C, sd::VERTEX_W, sd::VERTEX_NW, sd::VERTEX_TW },
+                                                                             { sd::VERTEX_C, sd::VERTEX_N, sd::VERTEX_E, sd::VERTEX_TC },
+                                                                             { sd::VERTEX_C, sd::VERTEX_N, sd::VERTEX_NW, sd::VERTEX_BN },
+                                                                             { sd::VERTEX_C, sd::VERTEX_BC,  sd::VERTEX_BN, sd::VERTEX_BNW  },
+                                                                             { sd::VERTEX_C, sd::VERTEX_NW, sd::VERTEX_N, sd::VERTEX_TC   },
+                                                                             { sd::VERTEX_C, sd::VERTEX_W, sd::VERTEX_NW, sd::VERTEX_BNW },
+                                                                             { sd::VERTEX_C, sd::VERTEX_E, sd::VERTEX_BN, sd::VERTEX_N },
+                                                                             { sd::VERTEX_C, sd::VERTEX_W, sd::VERTEX_BC, sd::VERTEX_BNW },
+                                                                             { sd::VERTEX_C, sd::VERTEX_E, sd::VERTEX_BE, sd::VERTEX_BN },
+                                                                             { sd::VERTEX_C, sd::VERTEX_TC, sd::VERTEX_TW, sd::VERTEX_NW },
+                                                                             { sd::VERTEX_C, sd::VERTEX_BN, sd::VERTEX_BNW, sd::VERTEX_NW }
+                                                                             }};
 
 const std::array< std::array< stencilDirection, 4 >, 12 > allCellsAtFace2 = {{
-  // no cells with west direction
-  { sd::VERTEX_C, sd::VERTEX_BC, sd::VERTEX_BE, sd::VERTEX_BN },
-  { sd::VERTEX_C, sd::VERTEX_S, sd::VERTEX_SE, sd::VERTEX_TS },
-  { sd::VERTEX_C, sd::VERTEX_N, sd::VERTEX_E, sd::VERTEX_TC },
-  { sd::VERTEX_C, sd::VERTEX_E, sd::VERTEX_SE, sd::VERTEX_BE },
-  { sd::VERTEX_C, sd::VERTEX_E,  sd::VERTEX_SE, sd::VERTEX_TSE },
-  { sd::VERTEX_C, sd::VERTEX_BC, sd::VERTEX_S, sd::VERTEX_SE },
-  { sd::VERTEX_C, sd::VERTEX_E, sd::VERTEX_BN, sd::VERTEX_N },
-  { sd::VERTEX_C, sd::VERTEX_TC, sd::VERTEX_TS, sd::VERTEX_TSE },
-  { sd::VERTEX_C, sd::VERTEX_E, sd::VERTEX_BE, sd::VERTEX_BN },
-  { sd::VERTEX_C, sd::VERTEX_SE, sd::VERTEX_TS, sd::VERTEX_TSE },
-  { sd::VERTEX_C, sd::VERTEX_BC, sd::VERTEX_BE, sd::VERTEX_SE },
-  { sd::VERTEX_C, sd::VERTEX_E, sd::VERTEX_TSE, sd::VERTEX_TC }
-}};
+                                                                             // no cells with west direction
+                                                                             { sd::VERTEX_C, sd::VERTEX_BC, sd::VERTEX_BE, sd::VERTEX_BN },
+                                                                             { sd::VERTEX_C, sd::VERTEX_S, sd::VERTEX_SE, sd::VERTEX_TS },
+                                                                             { sd::VERTEX_C, sd::VERTEX_N, sd::VERTEX_E, sd::VERTEX_TC },
+                                                                             { sd::VERTEX_C, sd::VERTEX_E, sd::VERTEX_SE, sd::VERTEX_BE },
+                                                                             { sd::VERTEX_C, sd::VERTEX_E,  sd::VERTEX_SE, sd::VERTEX_TSE },
+                                                                             { sd::VERTEX_C, sd::VERTEX_BC, sd::VERTEX_S, sd::VERTEX_SE },
+                                                                             { sd::VERTEX_C, sd::VERTEX_E, sd::VERTEX_BN, sd::VERTEX_N },
+                                                                             { sd::VERTEX_C, sd::VERTEX_TC, sd::VERTEX_TS, sd::VERTEX_TSE },
+                                                                             { sd::VERTEX_C, sd::VERTEX_E, sd::VERTEX_BE, sd::VERTEX_BN },
+                                                                             { sd::VERTEX_C, sd::VERTEX_SE, sd::VERTEX_TS, sd::VERTEX_TSE },
+                                                                             { sd::VERTEX_C, sd::VERTEX_BC, sd::VERTEX_BE, sd::VERTEX_SE },
+                                                                             { sd::VERTEX_C, sd::VERTEX_E, sd::VERTEX_TSE, sd::VERTEX_TC }
+                                                                             }};
 
 const std::array< std::array< stencilDirection, 4 >, 12 > allCellsAtFace3 = {{
-  // no cells in {N, E, TC, TSE}
-  { sd::VERTEX_C, sd::VERTEX_BC, sd::VERTEX_BE, sd::VERTEX_BN },
-  { sd::VERTEX_C, sd::VERTEX_S, sd::VERTEX_SE, sd::VERTEX_TS },
-  { sd::VERTEX_C, sd::VERTEX_W, sd::VERTEX_NW, sd::VERTEX_TW },
-  { sd::VERTEX_C, sd::VERTEX_W, sd::VERTEX_BC, sd::VERTEX_S },
-  { sd::VERTEX_C, sd::VERTEX_BC,  sd::VERTEX_BN, sd::VERTEX_BNW  },
-  { sd::VERTEX_C, sd::VERTEX_W,  sd::VERTEX_S, sd::VERTEX_TS  },
-  { sd::VERTEX_C, sd::VERTEX_BC, sd::VERTEX_S, sd::VERTEX_SE },
-  { sd::VERTEX_C, sd::VERTEX_W, sd::VERTEX_NW, sd::VERTEX_BNW },
-  { sd::VERTEX_C, sd::VERTEX_W, sd::VERTEX_BC, sd::VERTEX_BNW },
-  { sd::VERTEX_C, sd::VERTEX_BC, sd::VERTEX_BE, sd::VERTEX_SE },
-  { sd::VERTEX_C, sd::VERTEX_BN, sd::VERTEX_BNW, sd::VERTEX_NW },
-  { sd::VERTEX_C, sd::VERTEX_W, sd::VERTEX_TS, sd::VERTEX_TW },
-}};
+                                                                             // no cells in {N, E, TC, TSE}
+                                                                             { sd::VERTEX_C, sd::VERTEX_BC, sd::VERTEX_BE, sd::VERTEX_BN },
+                                                                             { sd::VERTEX_C, sd::VERTEX_S, sd::VERTEX_SE, sd::VERTEX_TS },
+                                                                             { sd::VERTEX_C, sd::VERTEX_W, sd::VERTEX_NW, sd::VERTEX_TW },
+                                                                             { sd::VERTEX_C, sd::VERTEX_W, sd::VERTEX_BC, sd::VERTEX_S },
+                                                                             { sd::VERTEX_C, sd::VERTEX_BC,  sd::VERTEX_BN, sd::VERTEX_BNW  },
+                                                                             { sd::VERTEX_C, sd::VERTEX_W,  sd::VERTEX_S, sd::VERTEX_TS  },
+                                                                             { sd::VERTEX_C, sd::VERTEX_BC, sd::VERTEX_S, sd::VERTEX_SE },
+                                                                             { sd::VERTEX_C, sd::VERTEX_W, sd::VERTEX_NW, sd::VERTEX_BNW },
+                                                                             { sd::VERTEX_C, sd::VERTEX_W, sd::VERTEX_BC, sd::VERTEX_BNW },
+                                                                             { sd::VERTEX_C, sd::VERTEX_BC, sd::VERTEX_BE, sd::VERTEX_SE },
+                                                                             { sd::VERTEX_C, sd::VERTEX_BN, sd::VERTEX_BNW, sd::VERTEX_NW },
+                                                                             { sd::VERTEX_C, sd::VERTEX_W, sd::VERTEX_TS, sd::VERTEX_TW },
+                                                                             }};
 
 const std::array< std::array< std::array< stencilDirection, 4 >, 12 >, 4 > allCellsAtFace = {{
-  allCellsAtFace0, allCellsAtFace1, allCellsAtFace2, allCellsAtFace3
-}};
+                                                                                             allCellsAtFace0, allCellsAtFace1, allCellsAtFace2, allCellsAtFace3
+                                                                                             }};
 
 
 /// \brief Returns the neighboring elements (== micro-cells) of a given micro-vertex index
@@ -263,17 +263,17 @@
     WALBERLA_ASSERT_EQUAL( onCellFaces.size(), 3 );
     const auto localVertexID = *onCellVertices.begin();
     const auto singleMicroCell = [ localVertexID ]{
-      switch ( localVertexID )
-      {
-        case 0:
-          return std::array< stencilDirection , 4>( { sd::VERTEX_C, sd::VERTEX_N, sd::VERTEX_E, sd::VERTEX_TC } );
-        case 1:
-          return std::array< stencilDirection , 4>( { sd::VERTEX_C, sd::VERTEX_W, sd::VERTEX_NW, sd::VERTEX_TW } );
-        case 2:
-          return std::array< stencilDirection , 4>( { sd::VERTEX_C, sd::VERTEX_S, sd::VERTEX_SE, sd::VERTEX_TS } );
-        default:
-          return std::array< stencilDirection , 4>( { sd::VERTEX_C, sd::VERTEX_BC, sd::VERTEX_BE, sd::VERTEX_BN } );
-      }
+        switch ( localVertexID )
+        {
+          case 0:
+            return std::array< stencilDirection , 4>( { sd::VERTEX_C, sd::VERTEX_N, sd::VERTEX_E, sd::VERTEX_TC } );
+          case 1:
+            return std::array< stencilDirection , 4>( { sd::VERTEX_C, sd::VERTEX_W, sd::VERTEX_NW, sd::VERTEX_TW } );
+          case 2:
+            return std::array< stencilDirection , 4>( { sd::VERTEX_C, sd::VERTEX_S, sd::VERTEX_SE, sd::VERTEX_TS } );
+          default:
+            return std::array< stencilDirection , 4>( { sd::VERTEX_C, sd::VERTEX_BC, sd::VERTEX_BE, sd::VERTEX_BN } );
+        }
     }();
     return returnType( { singleMicroCell } );
   }
@@ -405,54 +405,54 @@
 inline std::map< stencilDirection, real_t > calculateStencilInMacroCellForm( const indexing::Index & microVertexIndex, const Cell & cell,
                                                                              const uint_t & level, const P1Form & form )
 {
-   std::map< stencilDirection, real_t > macroCellStencilEntries;
-
-   const auto neighboringElements = getNeighboringElements( microVertexIndex, level );
-
-   // 1. Going over all neighboring cells of a micro-vertex
-   //    A neighboring cell is defined by a 4-tuple of (different) stencil directions with one of them being VERTEX_C.
-   //    VERTEX_C represents the reference micro-vertex.
-   for ( const auto & cellAtVertex : neighboringElements )
-   {
-      WALBERLA_ASSERT_EQUAL( cellAtVertex[0], sd::VERTEX_C );
-
-      // 2. Collecting the logical index offsets of each micro-vertex of the current neighboring cell from the reference micro-vertex
-      std::array< indexing::Index, 4 > logicalOffsetsFromCenter;
-      for ( uint_t localID = 0; localID < 4; localID++ ) {
-         logicalOffsetsFromCenter[localID] = microVertexIndex + vertexdof::logicalIndexOffsetFromVertex( cellAtVertex[localID] );
+  std::map< stencilDirection, real_t > macroCellStencilEntries;
+
+  const auto neighboringElements = getNeighboringElements( microVertexIndex, level );
+
+  // 1. Going over all neighboring cells of a micro-vertex
+  //    A neighboring cell is defined by a 4-tuple of (different) stencil directions with one of them being VERTEX_C.
+  //    VERTEX_C represents the reference micro-vertex.
+  for ( const auto & cellAtVertex : neighboringElements )
+  {
+    WALBERLA_ASSERT_EQUAL( cellAtVertex[0], sd::VERTEX_C );
+
+    // 2. Collecting the logical index offsets of each micro-vertex of the current neighboring cell from the reference micro-vertex
+    std::array< indexing::Index, 4 > logicalOffsetsFromCenter;
+    for ( uint_t localID = 0; localID < 4; localID++ ) {
+      logicalOffsetsFromCenter[localID] = microVertexIndex + vertexdof::logicalIndexOffsetFromVertex( cellAtVertex[localID] );
+    }
+
+    // 3. Calculating the absolute offsets of each micro-vertex of the current cell from the reference micro-vertex
+    std::array< Point3D, 4 > geometricCoordinates;
+    for ( uint_t localID = 0; localID < 4; localID++ ) {
+      geometricCoordinates[localID] = vertexdof::macrocell::coordinateFromIndex( level, cell, logicalOffsetsFromCenter[localID] );
+    }
+
+    std::array< Point3D, 4 > geometricOffsetsFromCenter;
+    for ( uint_t localID = 0; localID < 4; localID++ ) {
+      geometricOffsetsFromCenter[localID] = geometricCoordinates[localID] - geometricCoordinates[0];
+    }
+
+    // 4. Computing the local stiffness matrix
+    //    To calculate the 4x4 stiffness matrix, we need the geometric offsets from the reference micro-vertex
+    //    from all micro-vertices in the neighbor cell (including the reference micro-vertex itself -> the first offset is always (0.0, 0.0, 0.0))
+    Point4D localStiffnessMatrixRow;
+    form.integrate( geometricOffsetsFromCenter, localStiffnessMatrixRow );
+
+    // 5. Adding contribution to stencil
+    //    Since we enforced that the first entry in the local cell micro-vertex array is always the reference micro-vertex
+    //    we only need to get the result of the form integrator which gives us the first row of the local stiffness matrix
+    for ( uint_t localID = 0; localID < 4; localID++ )
+    {
+      const stencilDirection stencilDir = cellAtVertex[ localID ];
+      if ( macroCellStencilEntries.count( stencilDir ) == 0 )
+      {
+        macroCellStencilEntries[ stencilDir ] = real_c( 0 );
       }
-
-      // 3. Calculating the absolute offsets of each micro-vertex of the current cell from the reference micro-vertex
-      std::array< Point3D, 4 > geometricCoordinates;
-      for ( uint_t localID = 0; localID < 4; localID++ ) {
-         geometricCoordinates[localID] = vertexdof::macrocell::coordinateFromIndex( level, cell, logicalOffsetsFromCenter[localID] );
-      }
-
-      std::array< Point3D, 4 > geometricOffsetsFromCenter;
-      for ( uint_t localID = 0; localID < 4; localID++ ) {
-         geometricOffsetsFromCenter[localID] = geometricCoordinates[localID] - geometricCoordinates[0];
-      }
-
-      // 4. Computing the local stiffness matrix
-      //    To calculate the 4x4 stiffness matrix, we need the geometric offsets from the reference micro-vertex
-      //    from all micro-vertices in the neighbor cell (including the reference micro-vertex itself -> the first offset is always (0.0, 0.0, 0.0))
-      Point4D localStiffnessMatrixRow;
-      form.integrate( geometricOffsetsFromCenter, localStiffnessMatrixRow );
-
-      // 5. Adding contribution to stencil
-      //    Since we enforced that the first entry in the local cell micro-vertex array is always the reference micro-vertex
-      //    we only need to get the result of the form integrator which gives us the first row of the local stiffness matrix
-      for ( uint_t localID = 0; localID < 4; localID++ )
-      {
-         const stencilDirection stencilDir = cellAtVertex[ localID ];
-         if ( macroCellStencilEntries.count( stencilDir ) == 0 )
-         {
-            macroCellStencilEntries[ stencilDir ] = real_c( 0 );
-         }
-         macroCellStencilEntries[ stencilDir ] += real_c( localStiffnessMatrixRow[ localID ] );
-      }
-   }
-   return macroCellStencilEntries;
+      macroCellStencilEntries[ stencilDir ] += real_c( localStiffnessMatrixRow[ localID ] );
+    }
+  }
+  return macroCellStencilEntries;
 }
 
 
@@ -664,43 +664,37 @@
 }
 
 
-/// \brief Assembles the local P1 operator stencil on a macro-cell
+/// \brief Assembles the local P1 operator stencil on a macro-face
 ///
 /// \param storage the governing \ref PrimitiveStorage
-/// \param face the macro-cell
-/// \param microVertexIndex the micro-vertex index on the macro-cell (must lie in the interior of the macro-cell)
+/// \param face the macro-face
+/// \param microVertexIndex the micro-vertex index on the macro-face (z coordinate must be 0)
 /// \param level the multigrid level
 /// \param ufcGen the UFC object that implements tabulate_tensor() to calculate the local stiffness matrix
-/// \return a map containing the stencil weights for the micro-vertex on that macro-cell,
-///
-<<<<<<< HEAD
-template< typename UFCOperator >
-inline std::map< stencilDirection, real_t > assembleP1LocalStencil( const std::shared_ptr< PrimitiveStorage > & storage, const Cell & cell,
-                                                                    const indexing::Index & microVertexIndex, const uint_t & level, const UFCOperator & ufcGen )
-=======
+/// \return a map containing the stencil weights for the micro-vertex on that macro-face,
+///         it maps the 13 or 19 (== 7 on face + 6 on ghost face 0 + 6 on ghost face 1) stencil directions to the stencil weights
+///         refer to the documentation to better understand that mapping
+///
 template< class P1Form >
 inline std::map< stencilDirection, real_t > assembleP1LocalStencil( const std::shared_ptr< PrimitiveStorage > & storage, const Face & face,
                                                                     const indexing::Index & microVertexIndex, const uint_t & level, const P1Form & form )
->>>>>>> f64c71a3
 {
-  WALBERLA_UNUSED( storage );
-  WALBERLA_DEBUG_SECTION()
-  {
-<<<<<<< HEAD
-    const auto onCellVertices = vertexdof::macrocell::isOnCellVertex( microVertexIndex, level );
-    const auto onCellEdges = vertexdof::macrocell::isOnCellEdge( microVertexIndex, level );
-    const auto onCellFaces = vertexdof::macrocell::isOnCellFace( microVertexIndex, level );
-    WALBERLA_CHECK_EQUAL( onCellVertices.size(), 0 );
-    WALBERLA_CHECK_EQUAL( onCellEdges.size(), 0 );
-    WALBERLA_CHECK_EQUAL( onCellFaces.size(), 0 );
-=======
+  // check if index lies in the face's interior
+  WALBERLA_CHECK_EQUAL( microVertexIndex.z(), 0, "[P1 face stencil assembly] z-coordinate on face must be zero" );
+  WALBERLA_CHECK_GREATER( microVertexIndex.x() + microVertexIndex.y(), 0 );
+  WALBERLA_CHECK_LESS( microVertexIndex.x() + microVertexIndex.y(), levelinfo::num_microvertices_per_edge( level ) );
+
+  std::map< stencilDirection, real_t > faceStencil;
+
+  for ( const auto & macroCellID : face.neighborCells() )
+  {
     const auto macroCell = storage->getCell( macroCellID );
 
     // 1. translate coordinate to macro-cell
-    
+
     // find out the local ID of the face in the cell
     const uint_t localFaceID = macroCell->getLocalFaceID( face.getID() );
-    
+
     // find out the coordinate system basis of the index on the macro-cell
     WALBERLA_ASSERT_EQUAL( macroCell->getFaceLocalVertexToCellLocalVertexMaps()[ localFaceID ].size(), 3 );
     const uint_t basisCenter     = macroCell->getFaceLocalVertexToCellLocalVertexMaps()[ localFaceID ].at( 0 );
@@ -740,49 +734,49 @@
       WALBERLA_ASSERT_LESS_EQUAL( localCellID, 1 );
       const auto faceLocalStencilDirection = [ &face, microVertexIndex, faceLocalIndexInDir, indexOnGhostLayer, localCellID ]
       {
-        const auto xOffset = static_cast< int >( faceLocalIndexInDir.x() ) - static_cast< int >( microVertexIndex.x() );
-        const auto yOffset = static_cast< int >( faceLocalIndexInDir.y() ) - static_cast< int >( microVertexIndex.y() );
-        stencilDirection projectedDirection;
-        if ( xOffset == 0 && yOffset == 0 )
-          projectedDirection = stencilDirection::VERTEX_C;
-        else if ( xOffset ==  1 && yOffset ==  1 )
-          projectedDirection = stencilDirection::VERTEX_NE;
-        else if ( xOffset ==  0 && yOffset ==  1 )
-          projectedDirection = stencilDirection::VERTEX_N;
-        else if ( xOffset == -1 && yOffset ==  1 )
-          projectedDirection = stencilDirection::VERTEX_NW;
-        else if ( xOffset ==  1 && yOffset ==  0 )
-          projectedDirection = stencilDirection::VERTEX_E;
-        else if ( xOffset == -1 && yOffset ==  0 )
-          projectedDirection = stencilDirection::VERTEX_W;
-        else if ( xOffset ==  1 && yOffset == -1 )
-          projectedDirection = stencilDirection::VERTEX_SE;
-        else if ( xOffset ==  0 && yOffset == -1 )
-          projectedDirection = stencilDirection::VERTEX_S;
-        else if ( xOffset == -1 && yOffset == -1 )
-          projectedDirection = stencilDirection::VERTEX_SW;
-        else
-        {
-          WALBERLA_ASSERT(false, "Invalid offsets");
-          projectedDirection = stencilDirection::VERTEX_TC;
-        }
-
-        if ( indexOnGhostLayer )
-        {
-          // deciding here that the stencil direction for the first cell at a face is top
-          if ( localCellID == 0 )
-            return makeVertexDirectionTop( projectedDirection );
+          const auto xOffset = static_cast< int >( faceLocalIndexInDir.x() ) - static_cast< int >( microVertexIndex.x() );
+          const auto yOffset = static_cast< int >( faceLocalIndexInDir.y() ) - static_cast< int >( microVertexIndex.y() );
+          stencilDirection projectedDirection;
+          if ( xOffset == 0 && yOffset == 0 )
+            projectedDirection = stencilDirection::VERTEX_C;
+          else if ( xOffset ==  1 && yOffset ==  1 )
+            projectedDirection = stencilDirection::VERTEX_NE;
+          else if ( xOffset ==  0 && yOffset ==  1 )
+            projectedDirection = stencilDirection::VERTEX_N;
+          else if ( xOffset == -1 && yOffset ==  1 )
+            projectedDirection = stencilDirection::VERTEX_NW;
+          else if ( xOffset ==  1 && yOffset ==  0 )
+            projectedDirection = stencilDirection::VERTEX_E;
+          else if ( xOffset == -1 && yOffset ==  0 )
+            projectedDirection = stencilDirection::VERTEX_W;
+          else if ( xOffset ==  1 && yOffset == -1 )
+            projectedDirection = stencilDirection::VERTEX_SE;
+          else if ( xOffset ==  0 && yOffset == -1 )
+            projectedDirection = stencilDirection::VERTEX_S;
+          else if ( xOffset == -1 && yOffset == -1 )
+            projectedDirection = stencilDirection::VERTEX_SW;
           else
           {
-            WALBERLA_ASSERT_EQUAL( face.getNumNeighborCells(), 2 );
-            WALBERLA_UNUSED( face );
-            return makeVertexDirectionBottom( projectedDirection );
+            WALBERLA_ASSERT(false, "Invalid offsets");
+            projectedDirection = stencilDirection::VERTEX_TC;
           }
-        }
-        else
-        {
-          return projectedDirection;
-        }
+
+          if ( indexOnGhostLayer )
+          {
+            // deciding here that the stencil direction for the first cell at a face is top
+            if ( localCellID == 0 )
+              return makeVertexDirectionTop( projectedDirection );
+            else
+            {
+              WALBERLA_ASSERT_EQUAL( face.getNumNeighborCells(), 2 );
+              WALBERLA_UNUSED( face );
+              return makeVertexDirectionBottom( projectedDirection );
+            }
+          }
+          else
+          {
+            return projectedDirection;
+          }
       }();
 
       if ( faceStencil.count( faceLocalStencilDirection ) == 0 )
@@ -791,11 +785,9 @@
       }
       faceStencil[ faceLocalStencilDirection ] += stencilWeight;
     }
->>>>>>> f64c71a3
-  }
-  return calculateStencilInMacroCell( microVertexIndex, cell, level, ufcGen );
-}
-
+  }
+  return faceStencil;
+}
 
 /// \brief Assembles the local P1 operator stencil on a macro-cell
 ///
@@ -806,15 +798,35 @@
 /// \param ufcGen the UFC object that implements tabulate_tensor() to calculate the local stiffness matrix
 /// \return a map containing the stencil weights for the micro-vertex on that macro-cell,
 ///
-<<<<<<< HEAD
-template< typename UFCOperator >
-inline std::map< indexing::IndexIncrement, real_t > assembleP1LocalStencilNew( const std::shared_ptr< PrimitiveStorage > & storage, const Cell & cell,
-                                                                               const indexing::Index & microVertexIndex, const uint_t & level, const UFCOperator & ufcGen )
-=======
 template< class P1Form >
 inline std::map< stencilDirection, real_t > assembleP1LocalStencil( const std::shared_ptr< PrimitiveStorage > & storage, const Cell & cell,
                                                                     const indexing::Index & microVertexIndex, const uint_t & level, const P1Form & form )
->>>>>>> f64c71a3
+{
+  WALBERLA_UNUSED( storage );
+  WALBERLA_DEBUG_SECTION()
+  {
+    const auto onCellVertices = vertexdof::macrocell::isOnCellVertex( microVertexIndex, level );
+    const auto onCellEdges = vertexdof::macrocell::isOnCellEdge( microVertexIndex, level );
+    const auto onCellFaces = vertexdof::macrocell::isOnCellFace( microVertexIndex, level );
+    WALBERLA_CHECK_EQUAL( onCellVertices.size(), 0 );
+    WALBERLA_CHECK_EQUAL( onCellEdges.size(), 0 );
+    WALBERLA_CHECK_EQUAL( onCellFaces.size(), 0 );
+  }
+  return calculateStencilInMacroCellForm( microVertexIndex, cell, level, form );
+}
+
+/// \brief Assembles the local P1 operator stencil on a macro-cell
+///
+/// \param storage the governing \ref PrimitiveStorage
+/// \param face the macro-cell
+/// \param microVertexIndex the micro-vertex index on the macro-cell (must lie in the interior of the macro-cell)
+/// \param level the multigrid level
+/// \param ufcGen the UFC object that implements tabulate_tensor() to calculate the local stiffness matrix
+/// \return a map containing the stencil weights for the micro-vertex on that macro-cell,
+///
+template< class P1Form >
+inline std::map< indexing::IndexIncrement, real_t > assembleP1LocalStencilNew( const std::shared_ptr< PrimitiveStorage > & storage, const Cell & cell,
+                                                                               const indexing::Index & microVertexIndex, const uint_t & level, const P1Form & form )
 {
   WALBERLA_UNUSED( storage );
   WALBERLA_DEBUG_SECTION()
@@ -826,21 +838,14 @@
 //    WALBERLA_CHECK_EQUAL( onCellEdges.size(), 0 );
 //    WALBERLA_CHECK_EQUAL( onCellFaces.size(), 0 );
   }
-<<<<<<< HEAD
-  auto stencilMap = calculateStencilInMacroCell( microVertexIndex, cell, level, ufcGen );
+  auto stencilMap = calculateStencilInMacroCellForm( microVertexIndex, cell, level, form );
   std::map< indexing::IndexIncrement, real_t > convertedMap;
   for ( const auto & it : stencilMap )
   {
     convertedMap[vertexdof::logicalIndexOffsetFromVertex(it.first)] = it.second;
   }
   return convertedMap;
-=======
-  return calculateStencilInMacroCellForm( microVertexIndex, cell, level, form );
->>>>>>> f64c71a3
-}
-
-
-
+}
 
 
 }
