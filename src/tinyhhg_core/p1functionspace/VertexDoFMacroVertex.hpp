
#pragma once

#include "tinyhhg_core/Levelinfo.hpp"

#include "tinyhhg_core/p1functionspace/VertexDoFMemory.hpp"
#include "tinyhhg_core/petsc/PETScWrapper.hpp"

#ifdef DEBUG_ELEMENTWISE
#include "tinyhhg_core/format.hpp"
#endif

namespace hhg {
namespace vertexdof {
namespace macrovertex {

template< typename ValueType >
inline void interpolate( const uint_t & level, const Vertex & vertex,
                         const PrimitiveDataID<FunctionMemory< ValueType >, Vertex> &vertexMemoryId,
                         const ValueType & scalar )
{
  auto vertexMemory = vertex.getData(vertexMemoryId)->getPointer(level);
  vertexMemory[0] = scalar;
}


template< typename ValueType >
inline void interpolate(Vertex &vertex,
                        const PrimitiveDataID<FunctionMemory< ValueType >, Vertex> &vertexMemoryId,
                        const std::vector<PrimitiveDataID<FunctionMemory< ValueType >, Vertex>> &srcIds,
                        const std::function<ValueType(const hhg::Point3D &, const std::vector<ValueType>&)> &expr,
                        uint_t level) {
  FunctionMemory< ValueType > *vertexMemory = vertex.getData(vertexMemoryId);
  std::vector<ValueType> srcVector(srcIds.size());

  for (uint_t k = 0; k < srcIds.size(); ++k) {
    srcVector[k] = vertex.getData(srcIds[k])->getPointer(level)[0];
  }

  Point3D xBlend;
  vertex.getGeometryMap()->evalF(vertex.getCoordinates(), xBlend);
  vertexMemory->getPointer( level )[0] = expr(xBlend, srcVector);
}

template< typename ValueType >
inline void swap( const uint_t & level, Vertex & vertex,
                  const PrimitiveDataID< FunctionMemory< ValueType >, Vertex > & srcID,
                  const PrimitiveDataID< FunctionMemory< ValueType >, Vertex > & dstID )
{
  auto srcData = vertex.getData( srcID );
  auto dstData = vertex.getData( dstID );
  srcData->swap( *dstData, level );
}

template< typename ValueType >
inline void assign(Vertex &vertex,
                   const std::vector<ValueType> &scalars,
                   const std::vector<PrimitiveDataID<FunctionMemory< ValueType >, Vertex>> &srcIds,
                   const PrimitiveDataID<FunctionMemory< ValueType >, Vertex> &dstId,
                   size_t level) {
  ValueType tmp = scalars[0]*vertex.getData(srcIds[0])->getPointer( level )[0];

  for (size_t i = 1; i < srcIds.size(); ++i) {
    tmp += scalars[i]*vertex.getData(srcIds[i])->getPointer( level )[0];
  }

  vertex.getData(dstId)->getPointer( level )[0] = tmp;
}

template< typename ValueType >
inline void add(const Vertex & vertex,
                const ValueType & scalar,
                const PrimitiveDataID<FunctionMemory< ValueType >, Vertex> & dstId,
                const uint_t & level)
{
  vertex.getData(dstId)->getPointer( level )[0] += scalar;
}


template< typename ValueType >
inline void add(Vertex &vertex,
                const std::vector<ValueType> &scalars,
                const std::vector<PrimitiveDataID<FunctionMemory< ValueType >, Vertex>> &srcIds,
                const PrimitiveDataID<FunctionMemory< ValueType >, Vertex> &dstId,
                size_t level) {
  ValueType tmp = 0.0;

  for (size_t i = 0; i < srcIds.size(); ++i) {
    tmp += scalars[i]*vertex.getData(srcIds[i])->getPointer( level )[0];
  }

  vertex.getData(dstId)->getPointer( level )[0] += tmp;
}

template< typename ValueType >
inline void multElementwise(Vertex &vertex,
                            const std::vector<PrimitiveDataID<FunctionMemory< ValueType >, Vertex>> &srcIds,
                            const PrimitiveDataID<FunctionMemory< ValueType >, Vertex> &dstId,
                            size_t level) {
  ValueType tmp = vertex.getData(srcIds[0])->getPointer( level )[0];

  for (size_t i = 1; i < srcIds.size(); ++i) {
    tmp *= vertex.getData(srcIds[i])->getPointer( level )[0];
  }

  vertex.getData(dstId)->getPointer( level )[0] = tmp;
}

template< typename ValueType >
inline real_t dot(Vertex &vertex,
                  const PrimitiveDataID<FunctionMemory< ValueType >, Vertex> &lhsMemoryId,
                  const PrimitiveDataID<FunctionMemory< ValueType >, Vertex> &rhsMemoryId,
                  size_t level) {
  return vertex.getData(lhsMemoryId)->getPointer( level )[0]*vertex.getData(rhsMemoryId)->getPointer( level )[0];
}

template < typename ValueType >
inline real_t
    sum( const uint_t& level, const Vertex& vertex, const PrimitiveDataID< FunctionMemory< ValueType >, Vertex >& dataID )
{
   return vertex.getData( dataID )->getPointer( level )[0];
}

template< typename ValueType >
inline void apply(Vertex &vertex,
                  const PrimitiveDataID<StencilMemory< ValueType >, Vertex> &operatorId,
                  const PrimitiveDataID<FunctionMemory< ValueType >, Vertex> &srcId,
                  const PrimitiveDataID<FunctionMemory< ValueType >, Vertex> &dstId,
                  size_t level,
                  UpdateType update) {
  auto opr_data = vertex.getData(operatorId)->getPointer( level );
  auto src = vertex.getData(srcId)->getPointer( level );
  auto dst = vertex.getData(dstId)->getPointer( level );

  if (update==Replace) {
    dst[0] = opr_data[0]*src[0];
  } else if (update==Add) {
    dst[0] += opr_data[0]*src[0];
  }

  for (size_t i = 0; i < vertex.getNumNeighborEdges(); ++i) {
    dst[0] += opr_data[i + 1]*src[i + 1];
  }
}

<<<<<<< HEAD
=======
template< typename ValueType >
inline void applyPointwise(const uint_t & level,
                  const Vertex &vertex,
                  const PrimitiveDataID<StencilMemory< ValueType >, Vertex> &operatorId,
                  const PrimitiveDataID<FunctionMemory< ValueType >, Vertex> &srcId,
                  const PrimitiveDataID<FunctionMemory< ValueType >, Vertex> &dstId,
                  UpdateType update) {
  auto opr_data = vertex.getData(operatorId)->getPointer( level );
  auto src = vertex.getData(srcId)->getPointer( level );
  auto dst = vertex.getData(dstId)->getPointer( level );

  if (update==Replace) {
    dst[0] = opr_data[0]*src[0];
  } else if (update==Add) {
    dst[0] += opr_data[0]*src[0];
  }

  for (size_t i = 0; i < vertex.getNumNeighborEdges(); ++i) {
    dst[0] += opr_data[i + 1]*src[i + 1];
  }
}

/// Apply function in the case of a coefficient
template< typename ValueType >
inline void applyCoefficient(Vertex &vertex,
                             const std::shared_ptr< PrimitiveStorage >& storage,
                             const std::vector<PrimitiveDataID<VertexP1LocalMatrixMemory, Vertex>> &operatorIds,
                             const PrimitiveDataID<FunctionMemory< ValueType >, Vertex> &srcId,
                             const PrimitiveDataID<FunctionMemory< ValueType >, Vertex> &dstId,
                             const std::vector<PrimitiveDataID<FunctionMemory< ValueType >, Vertex> > &coeffIds,
                             uint_t level,
                             UpdateType update) {
  auto src = vertex.getData(srcId)->getPointer( level );
  auto dst = vertex.getData(dstId)->getPointer( level );

  std::vector<VertexP1LocalMatrixMemory*> localMatricesVector;
  for(auto operatorId : operatorIds) {
    localMatricesVector.push_back(vertex.getData(operatorId));
  }

  std::vector<real_t*> coeffs;
  for(auto coeffId : coeffIds) {
    coeffs.push_back(vertex.getData(coeffId)->getPointer( level ));
  }

  if (update == Replace) {
    dst[0] = real_t(0);
  }

  uint_t neighborId = 0;
  for (auto& faceId : vertex.neighborFaces()) {
    for (uint_t coeffIdx = 0; coeffIdx < coeffIds.size(); ++coeffIdx) {

      real_t meanCoefficient = coeffs[coeffIdx][0];
      Matrix3r& local_stiffness = localMatricesVector[coeffIdx]->getGrayMatrix(level, neighborId);

      Face* face = storage->getFace(faceId);

      uint_t v_i = face->vertex_index(vertex.getID());

      std::vector<PrimitiveID> adj_edges = face->adjacent_edges(vertex.getID());

      for (auto &edgeId : adj_edges) {
        uint_t edge_idx = vertex.edge_index(edgeId) + 1;
        meanCoefficient += coeffs[coeffIdx][edge_idx];
      }

      meanCoefficient *= 1.0/3.0;

      // iterate over adjacent edges
      for (auto &edgeId : adj_edges) {
        uint_t edge_idx = vertex.edge_index(edgeId) + 1;
        Edge *edge = storage->getEdge(edgeId);
        PrimitiveID vertex_j = edge->get_opposite_vertex(vertex.getID());

        uint_t v_j = face->vertex_index(vertex_j);

        dst[0] += meanCoefficient * local_stiffness(v_i, v_j) * src[edge_idx];
      }

      // add contribution of center vertex
      dst[0] += meanCoefficient * local_stiffness(v_i, v_i) * src[0];
    }
    ++neighborId;
  }
}

>>>>>>> 1254381e
template< typename ValueType >
inline void smooth_gs(Vertex &vertex, const PrimitiveDataID<StencilMemory< ValueType >, Vertex> &operatorId,
                      const PrimitiveDataID<FunctionMemory< ValueType >, Vertex> &dstId,
                      const PrimitiveDataID<FunctionMemory< ValueType >, Vertex> &rhsId, size_t level) {
  auto opr_data = vertex.getData( operatorId )->getPointer( level );
  auto dst = vertex.getData(dstId)->getPointer( level );
  auto rhs = vertex.getData(rhsId)->getPointer( level );

  dst[0] = rhs[0];

  for (size_t i = 0; i < vertex.getNumNeighborEdges(); ++i) {
    dst[0] -= opr_data[i + 1]*dst[i + 1];
  }

  dst[0] /= opr_data[0];
}

template< typename ValueType >
inline void smooth_sor(Vertex &vertex, const PrimitiveDataID<StencilMemory< ValueType >, Vertex> &operatorId,
                      const PrimitiveDataID<FunctionMemory< ValueType >, Vertex> &dstId,
                      const PrimitiveDataID<FunctionMemory< ValueType >, Vertex> &rhsId, size_t level,
                      ValueType relax) {
  auto opr_data = vertex.getData(operatorId)->getPointer( level );
  auto dst = vertex.getData(dstId)->getPointer( level );
  auto rhs = vertex.getData(rhsId)->getPointer( level );

  ValueType tmp;
  tmp = rhs[0];

  for (size_t i = 0; i < vertex.getNumNeighborEdges(); ++i) {
    tmp -= opr_data[i + 1]*dst[i + 1];
  }

  dst[0] = (1.0-relax) * dst[0] + relax * tmp/opr_data[0];
}

template< typename ValueType >
inline void smooth_jac(Vertex &vertex, const PrimitiveDataID<StencilMemory< ValueType >, Vertex> &operatorId,
                      const PrimitiveDataID<FunctionMemory< ValueType >, Vertex> &dstId,
                      const PrimitiveDataID<FunctionMemory< ValueType >, Vertex> &rhsId,
                      const PrimitiveDataID<FunctionMemory< ValueType >, Vertex> &tmpId, size_t level) {
  auto opr_data = vertex.getData(operatorId)->getPointer( level );
  auto dst = vertex.getData(dstId)->getPointer( level );
  auto rhs = vertex.getData(rhsId)->getPointer( level );
  auto tmp = vertex.getData(tmpId)->getPointer( level );

  dst[0] = rhs[0];

  for (size_t i = 0; i < vertex.getNumNeighborEdges(); ++i) {
    dst[0] -= opr_data[i + 1]*tmp[i + 1];
  }

  dst[0] /= opr_data[0];
}

template< typename ValueType >
inline void enumerate(size_t level, Vertex &vertex, const PrimitiveDataID <FunctionMemory<ValueType>, Vertex> &dstId, ValueType &num) {
  auto dst = vertex.getData(dstId)->getPointer( level );
  dst[0] = num++ ;
}

template< typename ValueType >
inline void integrateDG(Vertex &vertex,
                            const std::shared_ptr< PrimitiveStorage >& storage,
                            const PrimitiveDataID<FunctionMemory< ValueType >, Vertex> &rhsId,
                            const PrimitiveDataID<FunctionMemory< ValueType >, Vertex> &rhsP1Id,
                            const PrimitiveDataID<FunctionMemory< ValueType >, Vertex> &dstId,
                            uint_t level) {

  auto rhs = vertex.getData(rhsId)->getPointer( level );
  auto rhsP1 = vertex.getData(rhsP1Id)->getPointer( level );
  auto dst = vertex.getData(dstId)->getPointer( level );

  ValueType tmp = 0.0;

  for(auto faceIt : vertex.neighborFaces()) {
    Face *face = storage->getFace(faceIt.getID());

    real_t weightedFaceArea = std::pow(4.0, -walberla::real_c(level))*face->area / 3.0;

    uint_t localFaceId = vertex.face_index(face->getID());

    uint_t faceMemoryIndex = 2 * localFaceId;

    std::vector<PrimitiveID> adj_edges = face->adjacent_edges(vertex.getID());
    uint_t edge_idx[2] = { vertex.edge_index(adj_edges[0]) + 1, vertex.edge_index(adj_edges[1]) + 1 };

    tmp += weightedFaceArea * rhs[faceMemoryIndex] * (0.5 * 0.5 * (rhsP1[0] + rhsP1[edge_idx[0]]) + 0.5 * 0.5 * (rhsP1[0] + rhsP1[edge_idx[1]]));
  }

  dst[0] = tmp;
}


template< typename ValueType >
inline ValueType getMaxValue( const uint_t &level, Vertex &vertex, const PrimitiveDataID<FunctionMemory< ValueType >, Vertex> &srcId ) {
  auto src = vertex.getData( srcId )->getPointer( level );
  return src[0];
}


template< typename ValueType >
inline ValueType getMaxMagnitude( const uint_t &level, Vertex &vertex, const PrimitiveDataID<FunctionMemory< ValueType >, Vertex> &srcId ) {
  auto src = vertex.getData( srcId )->getPointer( level );
  return std::abs( src[0] );
}

template< typename ValueType >
inline ValueType getMinValue( const uint_t &level, Vertex &vertex, const PrimitiveDataID<FunctionMemory< ValueType >, Vertex> &srcId ) {
  auto src = vertex.getData( srcId )->getPointer( level );
  return src[0];
}


#ifdef HHG_BUILD_WITH_PETSC
inline void saveOperator(Vertex &vertex,
                         const PrimitiveDataID<StencilMemory< real_t >, Vertex> &operatorId,
                         const PrimitiveDataID<FunctionMemory< PetscInt >, Vertex> &srcId,
                         const PrimitiveDataID<FunctionMemory< PetscInt >, Vertex> &dstId,
                         Mat& mat,
                         uint_t level) {
  auto opr_data = vertex.getData(operatorId)->getPointer( level );
  auto src = vertex.getData(srcId)->getPointer( level );
  auto dst = vertex.getData(dstId)->getPointer( level );

  MatSetValues(mat, 1, dst, (PetscInt) (vertex.getNumNeighborEdges() + 1), src, opr_data, ADD_VALUES);
}

template < typename ValueType >
inline void createVectorFromFunction( const Vertex&                                                 vertex,
                                      const PrimitiveDataID< FunctionMemory< ValueType >, Vertex >& srcId,
                                      const PrimitiveDataID< FunctionMemory< PetscInt >, Vertex >&  numeratorId,
                                      Vec&                                                          vec,
                                      uint_t                                                        level )
{
   auto     src       = vertex.getData( srcId )->getPointer( level );
   PetscInt numerator = vertex.getData( numeratorId )->getPointer( level )[0];

   VecSetValues( vec, 1, &numerator, src, INSERT_VALUES );
}

template< typename ValueType >
inline void createFunctionFromVector(Vertex &vertex,
                                     const PrimitiveDataID<FunctionMemory< ValueType >, Vertex> &srcId,
                                     const PrimitiveDataID<FunctionMemory< PetscInt >, Vertex> &numeratorId,
                                     Vec& vec,
                                     uint_t level) {


  PetscInt numerator = vertex.getData(numeratorId)->getPointer( level )[0];

  VecGetValues(vec, 1, &numerator, vertex.getData(srcId)->getPointer( level ));

}

inline void applyDirichletBC(Vertex &vertex,std::vector<PetscInt> &mat, uint_t level,
                             const PrimitiveDataID<FunctionMemory< PetscInt >, Vertex> &numeratorId){

  mat.push_back(vertex.getData(numeratorId)->getPointer( level )[0]);

}

#endif

}
}
}<|MERGE_RESOLUTION|>--- conflicted
+++ resolved
@@ -143,8 +143,6 @@
   }
 }
 
-<<<<<<< HEAD
-=======
 template< typename ValueType >
 inline void applyPointwise(const uint_t & level,
                   const Vertex &vertex,
@@ -167,72 +165,6 @@
   }
 }
 
-/// Apply function in the case of a coefficient
-template< typename ValueType >
-inline void applyCoefficient(Vertex &vertex,
-                             const std::shared_ptr< PrimitiveStorage >& storage,
-                             const std::vector<PrimitiveDataID<VertexP1LocalMatrixMemory, Vertex>> &operatorIds,
-                             const PrimitiveDataID<FunctionMemory< ValueType >, Vertex> &srcId,
-                             const PrimitiveDataID<FunctionMemory< ValueType >, Vertex> &dstId,
-                             const std::vector<PrimitiveDataID<FunctionMemory< ValueType >, Vertex> > &coeffIds,
-                             uint_t level,
-                             UpdateType update) {
-  auto src = vertex.getData(srcId)->getPointer( level );
-  auto dst = vertex.getData(dstId)->getPointer( level );
-
-  std::vector<VertexP1LocalMatrixMemory*> localMatricesVector;
-  for(auto operatorId : operatorIds) {
-    localMatricesVector.push_back(vertex.getData(operatorId));
-  }
-
-  std::vector<real_t*> coeffs;
-  for(auto coeffId : coeffIds) {
-    coeffs.push_back(vertex.getData(coeffId)->getPointer( level ));
-  }
-
-  if (update == Replace) {
-    dst[0] = real_t(0);
-  }
-
-  uint_t neighborId = 0;
-  for (auto& faceId : vertex.neighborFaces()) {
-    for (uint_t coeffIdx = 0; coeffIdx < coeffIds.size(); ++coeffIdx) {
-
-      real_t meanCoefficient = coeffs[coeffIdx][0];
-      Matrix3r& local_stiffness = localMatricesVector[coeffIdx]->getGrayMatrix(level, neighborId);
-
-      Face* face = storage->getFace(faceId);
-
-      uint_t v_i = face->vertex_index(vertex.getID());
-
-      std::vector<PrimitiveID> adj_edges = face->adjacent_edges(vertex.getID());
-
-      for (auto &edgeId : adj_edges) {
-        uint_t edge_idx = vertex.edge_index(edgeId) + 1;
-        meanCoefficient += coeffs[coeffIdx][edge_idx];
-      }
-
-      meanCoefficient *= 1.0/3.0;
-
-      // iterate over adjacent edges
-      for (auto &edgeId : adj_edges) {
-        uint_t edge_idx = vertex.edge_index(edgeId) + 1;
-        Edge *edge = storage->getEdge(edgeId);
-        PrimitiveID vertex_j = edge->get_opposite_vertex(vertex.getID());
-
-        uint_t v_j = face->vertex_index(vertex_j);
-
-        dst[0] += meanCoefficient * local_stiffness(v_i, v_j) * src[edge_idx];
-      }
-
-      // add contribution of center vertex
-      dst[0] += meanCoefficient * local_stiffness(v_i, v_i) * src[0];
-    }
-    ++neighborId;
-  }
-}
-
->>>>>>> 1254381e
 template< typename ValueType >
 inline void smooth_gs(Vertex &vertex, const PrimitiveDataID<StencilMemory< ValueType >, Vertex> &operatorId,
                       const PrimitiveDataID<FunctionMemory< ValueType >, Vertex> &dstId,
