--- conflicted
+++ resolved
@@ -33,12 +33,7 @@
   }
 
   Point3D xBlend;
-<<<<<<< HEAD
-  vertex.getBlendingMap()->evalF(vertex.getCoordinates(), xBlend);
-
-=======
   vertex.getGeometryMap()->evalF(vertex.getCoordinates(), xBlend);
->>>>>>> 997720af
   vertexMemory->getPointer( level )[0] = expr(xBlend, srcVector);
 }
 
