--- conflicted
+++ resolved
@@ -28,7 +28,6 @@
 };
 
 /// all stencil directions including the center
-<<<<<<< HEAD
 constexpr std::array<DirVertex,7> neighbors_with_center =
   {{VERTEX_C,
    VERTEX_S, VERTEX_SE, VERTEX_E, VERTEX_N, VERTEX_NW, VERTEX_W}};
@@ -36,14 +35,7 @@
 /// all stencil directions without the center
 constexpr std::array<DirVertex,7> neighbors =
   {{VERTEX_S, VERTEX_SE, VERTEX_E, VERTEX_N, VERTEX_NW, VERTEX_W}};
-=======
-const DirVertex neighbors_with_center[] =
-    {VERTEX_C,
-     VERTEX_S, VERTEX_SE, VERTEX_E, VERTEX_N, VERTEX_NW, VERTEX_W};
-/// all stencil directions without the center
-const DirVertex neighbors[] =
-    {VERTEX_S, VERTEX_SE, VERTEX_E, VERTEX_N, VERTEX_NW, VERTEX_W};
->>>>>>> 18260554
+
 
 /// returns the index inside the linearized P1FaceMemory for a given vertex point and stencil direction
 /// @param col column (x direction) inside the triangle
