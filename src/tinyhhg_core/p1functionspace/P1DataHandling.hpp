--- conflicted
+++ resolved
@@ -66,47 +66,4 @@
 };
 
 
-<<<<<<< HEAD
-////////////////////
-// Implementation //
-////////////////////
-
-template< typename ValueType >
-std::shared_ptr< VertexP1FunctionMemory< ValueType > > VertexP1FunctionMemoryDataHandling< ValueType >::initialize( const Vertex * const vertex ) const
-{
-  return std::make_shared< VertexP1FunctionMemory< ValueType > >( P1VertexFunctionMemorySize, vertex->getNumNeighborEdges(), minLevel_, maxLevel_ );
-}
-
-template< typename ValueType >
-std::shared_ptr< EdgeP1FunctionMemory< ValueType > > EdgeP1FunctionMemoryDataHandling< ValueType >::initialize( const Edge * const edge ) const
-{
-  return std::make_shared< EdgeP1FunctionMemory< ValueType > >( P1EdgeFunctionMemorySize, edge->getNumNeighborFaces(), minLevel_, maxLevel_ );
-}
-
-template< typename ValueType >
-std::shared_ptr< FaceP1FunctionMemory< ValueType > > FaceP1FunctionMemoryDataHandling< ValueType >::initialize( const Face * const ) const
-{
-  return std::make_shared< FaceP1FunctionMemory< ValueType > >( P1FaceFunctionMemorySize, 0, minLevel_, maxLevel_ );
-}
-
-template< typename ValueType >
-std::shared_ptr< VertexP1StencilMemory< ValueType > > VertexP1StencilMemoryDataHandling< ValueType >::initialize( const Vertex * const vertex ) const
-{
-  return std::make_shared< VertexP1StencilMemory< ValueType > >( P1VertexStencilMemorySize, vertex->getNumNeighborEdges(), minLevel_, maxLevel_ );
-}
-
-template< typename ValueType >
-std::shared_ptr< EdgeP1StencilMemory< ValueType > > EdgeP1StencilMemoryDataHandling< ValueType >::initialize( const Edge * const edge ) const
-{
-  return std::make_shared< EdgeP1StencilMemory< ValueType > >( P1EdgeStencilMemorySize, edge->getNumNeighborFaces(), minLevel_, maxLevel_ );
-}
-
-template< typename ValueType >
-std::shared_ptr< FaceP1StencilMemory< ValueType > > FaceP1StencilMemoryDataHandling< ValueType >::initialize( const Face * const ) const
-{
-  return std::make_shared< FaceP1StencilMemory< ValueType > >( P1FaceStencilMemorySize, 0, minLevel_, maxLevel_ );
-}
-
-=======
->>>>>>> 23ee13dc
 }