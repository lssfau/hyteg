--- conflicted
+++ resolved
@@ -50,26 +50,7 @@
 
 uint_t stencilIndexOnEdge( const stencilDirection & dir );
 
-<<<<<<< HEAD
-inline uint_t stencilIndexOnEdge( const stencilDirection & dir )
-{
-  typedef stencilDirection sD;
-  WALBERLA_ASSERT( dir == sD::VERTEX_C || dir == sD::VERTEX_W || dir == sD::VERTEX_E );
-  switch ( dir )
-  {
-    case sD::VERTEX_C:
-      return 3;
-    case sD::VERTEX_W:
-      return 2;
-    case sD::VERTEX_E:
-      return 4;
-    default:
-      return std::numeric_limits< uint_t >::max();
-  }
-}
-=======
 uint_t stencilIndexOnNeighborFace( const stencilDirection & dir, const uint_t & faceID );
->>>>>>> a8d7af67
 
 uint_t stencilIndexOnNeighborCell( const uint_t & cellID, const uint_t & numNeighborFaces );
 
