--- conflicted
+++ resolved
@@ -351,12 +351,8 @@
             auto          stencilMemory = vertex->getData( getVertexStencilID() )->getPointer( level );
             UFCOperator3D ufcOperator;
 
-<<<<<<< HEAD
             auto stencil = P1Elements::P1Elements3D::assembleP1LocalStencil( storage_, *vertex, indexing::Index( 0, 0, 0 ), level, ufcOperator );
-=======
-            auto stencil = P1Elements::CellVertexDoF::assembleP1LocalStencil(
-                storage_, *vertex, indexing::Index( 0, 0, 0 ), level, ufcOperator );
->>>>>>> 78cc875d
+
             WALBERLA_ASSERT_EQUAL( stencilSize, stencil.size() );
             for( uint_t i = 0; i < stencilSize; i++ )
             {
@@ -384,12 +380,8 @@
             auto          stencilMemory = edge->getData( getEdgeStencilID() )->getPointer( level );
             UFCOperator3D ufcOperator;
 
-<<<<<<< HEAD
             auto stencil = P1Elements::P1Elements3D::assembleP1LocalStencil( storage_, *edge, indexing::Index( 1, 0, 0 ), level, ufcOperator );
-=======
-            auto stencil = P1Elements::CellVertexDoF::assembleP1LocalStencil(
-                storage_, *edge, indexing::Index( 1, 0, 0 ), level, ufcOperator );
->>>>>>> 78cc875d
+
             WALBERLA_ASSERT_EQUAL( stencilSize, stencil.size() );
             for( uint_t i = 0; i < stencilSize; i++ )
             {
@@ -435,12 +427,7 @@
             auto          stencilMemory = face->getData( getFaceStencilID() )->getPointer( level );
             UFCOperator3D ufcOperator;
 
-<<<<<<< HEAD
             auto stencil = P1Elements::P1Elements3D::assembleP1LocalStencil( storage_, *face, indexing::Index( 1, 1, 0 ), level, ufcOperator );
-=======
-            auto stencil = P1Elements::CellVertexDoF::assembleP1LocalStencil(
-                storage_, *face, indexing::Index( 1, 1, 0 ), level, ufcOperator );
->>>>>>> 78cc875d
 
             if( face->getNumNeighborCells() == 1 )
             {
@@ -503,12 +490,7 @@
             auto          stencilMemory = cell->getData( getCellStencilID() )->getPointer( level );
             UFCOperator3D ufcOperator;
 
-<<<<<<< HEAD
             auto stencil = P1Elements::P1Elements3D::assembleP1LocalStencil( storage_, *cell, indexing::Index( 1, 1, 1 ), level, ufcOperator );
-=======
-            auto stencil = P1Elements::CellVertexDoF::assembleP1LocalStencil(
-                storage_, *cell, indexing::Index( 1, 1, 1 ), level, ufcOperator );
->>>>>>> 78cc875d
 
             for( const auto stencilIt : stencil )
             {
