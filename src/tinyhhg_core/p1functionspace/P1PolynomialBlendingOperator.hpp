
#pragma once

#include <array>
#include <tinyhhg_core/Operator.hpp>

#include "tinyhhg_core/types/pointnd.hpp"

#include "P1DataHandling.hpp"

#ifdef _MSC_VER
#pragma warning( push, 0 )
#endif

#include "blending/VertexDoFBlending.hpp"

#ifdef _MSC_VER
#pragma warning( pop )
#endif

#include "tinyhhg_core/p1functionspace/VertexDoFMemory.hpp"
#include "tinyhhg_core/p1functionspace/generated_new/P1FormMass.hpp"
#include "tinyhhg_core/p1functionspace/generated_new/P1FormDiv.hpp"
#include "tinyhhg_core/p1functionspace/generated_new/P1FormDivT.hpp"
#include "tinyhhg_core/p1functionspace/generated_new/P1FormEpsilon.hpp"
#include "tinyhhg_core/p1functionspace/generated_new/P1FormLaplace.hpp"
#include "tinyhhg_core/p1functionspace/generated_new/P1FormPSPG.hpp"
#include "tinyhhg_core/polynomial/LSQPInterpolator.hpp"

#include "VertexDoFMacroEdge.hpp"
#include "VertexDoFMacroFace.hpp"
#include "VertexDoFMacroVertex.hpp"
#include "polynomial/VertexDoFMacroFacePolynomial.hpp"

namespace hhg {

template< class P1Form, OperatorType OprType >
class P1PolynomialBlendingOperator : public Operator< P1Function< real_t >, P1Function< real_t > >
{
 public:
   typedef LSQPInterpolator< MonomialBasis2D, LSQPType::EDGE > EdgeInterpolator;
   typedef LSQPInterpolator< MonomialBasis2D, LSQPType::VERTEX > VertexInterpolator;

   P1PolynomialBlendingOperator( const std::shared_ptr< PrimitiveStorage >& storage,
                                    uint_t                                     minLevel,
                                    uint_t                                     maxLevel,
                                    uint_t                                     interpolationLevel )
   : Operator( storage, minLevel, maxLevel )
   , interpolationLevel_( interpolationLevel )
   {
      for (uint_t level = minLevel_; level <= maxLevel_; ++level)
      {
         PrimitiveDataID< FaceP1PolynomialMemory, Face > facePolynomialID;
         auto faceP1PolynomialMemoryDataHandling = std::make_shared< FaceP1PolynomialMemoryDataHandling >(polyDegree_);
         storage_->addFaceData(facePolynomialID, faceP1PolynomialMemoryDataHandling, "P1OperatorFacePolynomial");
         facePolynomialIDs_[level] = facePolynomialID;
      }
   }

   ~P1PolynomialBlendingOperator() {}

   void interpolateStencils( uint_t polyDegree )
   {
      if (OprType == OperatorType::ODD) {
         interpolateStencilsAsymmetric( polyDegree );
      } else {
         interpolateStencilsSymmetric( polyDegree );
      }
   }

   void interpolateStencilsSymmetric( uint_t polyDegree )
   {
      typedef stencilDirection SD;
      using namespace P1Elements;

      std::vector< real_t > faceStencil( 7 );

      for( auto& it : storage_->getFaces() )
      {
         Face& face = *it.second;
         form.geometryMap = face.getGeometryMap();

         for (uint_t level = minLevel_; level <= maxLevel_; ++level)
         {
            auto facePolynomials = face.getData( facePolynomialIDs_[level] );
            facePolynomials->addDegree(polyDegree);

            uint_t rowsize = levelinfo::num_microvertices_per_edge(interpolationLevel_);
            uint_t rowsizeFine = levelinfo::num_microvertices_per_edge(level);
            uint_t inner_rowsize = rowsize;

            VertexInterpolator centerInterpolator(polyDegree, interpolationLevel_);
            EdgeInterpolator horiInterpolator(polyDegree, interpolationLevel_);
            EdgeInterpolator vertInterpolator(polyDegree, interpolationLevel_);
            EdgeInterpolator diagInterpolator(polyDegree, interpolationLevel_);

            Point3D x, x0;
            x0 = face.coords[0];

            real_t ref_H = 1.0 / ( walberla::real_c( rowsize - 1 ) );
            real_t ref_h = 1.0 / ( walberla::real_c( rowsizeFine - 1 ) );

            Point3D d0 = ref_H * ( face.coords[1] - face.coords[0] );
            Point3D d2 = ref_H * ( face.coords[2] - face.coords[0] );

            // fine directions
            Point3D d0f = ref_h * ( face.coords[1] - face.coords[0] );
            Point3D d2f = ref_h * ( face.coords[2] - face.coords[0] );

            Point2D ref_x;

            Point3D dirS  = -1.0 * d2f;
            Point3D dirSE = d0f - 1.0 * d2f;
            Point3D dirE  = d0f;
            Point3D dirW  = -1.0 * d0f;
            Point3D dirNW = -1.0 * d0f + d2f;
            Point3D dirN  = d2f;

            for( uint_t j = 1; j < rowsize - 2; ++j )
            {
               ref_x[1] = j * ref_H;

               x = x0;
               x += walberla::real_c( j ) * d2 + d0;

               uint_t i;
               for( i = 1; i < inner_rowsize - 2; ++i )
               {
                  ref_x[0] = i * ref_H;

                  std::fill( faceStencil.begin(), faceStencil.end(), 0.0 );

                  vertexdof::blending::assembleLocalStencil< P1Form >( form, {x, x + dirW, x + dirS}, P1Elements::FaceVertexDoF::elementSW, faceStencil );
                  vertexdof::blending::assembleLocalStencil< P1Form >( form, {x, x + dirS, x + dirSE}, P1Elements::FaceVertexDoF::elementS, faceStencil );
                  vertexdof::blending::assembleLocalStencil< P1Form >( form, {x, x + dirSE, x + dirE}, P1Elements::FaceVertexDoF::elementSE, faceStencil );
                  vertexdof::blending::assembleLocalStencil< P1Form >( form, {x, x + dirE, x + dirN}, P1Elements::FaceVertexDoF::elementNE, faceStencil );
                  vertexdof::blending::assembleLocalStencil< P1Form >( form, {x, x + dirN, x + dirNW}, P1Elements::FaceVertexDoF::elementN, faceStencil );
                  vertexdof::blending::assembleLocalStencil< P1Form >( form, {x, x + dirNW, x + dirW}, P1Elements::FaceVertexDoF::elementNW, faceStencil );

                  //if (i == 1 && j == 1) {
                  //   PointND<real_t, 7> test(faceStencil.data());
                  //   WALBERLA_LOG_INFO("stencil = " << test);
                  //}

                  centerInterpolator.addInterpolationPoint( ref_x, faceStencil[vertexdof::stencilIndexFromVertex( SD::VERTEX_C )] );

                  horiInterpolator.addInterpolationPoint( ref_x + Point2D{{0.5 * ref_h, 0.0}},
                                                          faceStencil[vertexdof::stencilIndexFromVertex( SD::VERTEX_E )] );

                  vertInterpolator.addInterpolationPoint( ref_x + Point2D{{0.0, -0.5 * ref_h}},
                                                          faceStencil[vertexdof::stencilIndexFromVertex( SD::VERTEX_S )] );

                  diagInterpolator.addInterpolationPoint( ref_x + Point2D{{0.5 * ref_h, -0.5 * ref_h}},
                                                          faceStencil[vertexdof::stencilIndexFromVertex( SD::VERTEX_SE )] );

                  if( i == 1 )
                  {
                        diagInterpolator.addInterpolationPoint(ref_x + Point2D{{-0.5 * ref_h, 0.5 * ref_h}},
                                                               faceStencil[vertexdof::stencilIndexFromVertex(
                                                                   SD::VERTEX_NW)]);
                        horiInterpolator.addInterpolationPoint( ref_x + Point2D{{-0.5 * ref_h, 0.0}},
                                                                faceStencil[vertexdof::stencilIndexFromVertex( SD::VERTEX_W )] );
                  }

                  x += d0;
               }

               vertInterpolator.addInterpolationPoint( ref_x + Point2D{{0.0, 0.5 * ref_h}},
                                                    faceStencil[vertexdof::stencilIndexFromVertex( SD::VERTEX_N )] );

               --inner_rowsize;
            }

            centerInterpolator.interpolate( facePolynomials->getPolynomialC( polyDegree ) );
            horiInterpolator.interpolate( facePolynomials->getPolynomialW( polyDegree ) );
            vertInterpolator.interpolate( facePolynomials->getPolynomialS( polyDegree ) );
            diagInterpolator.interpolate( facePolynomials->getPolynomialSE( polyDegree ) );
         }
      }
   }

  void interpolateStencilsAsymmetric( uint_t polyDegree )
  {
     typedef stencilDirection SD;
     using namespace P1Elements;

     std::vector< real_t > faceStencil( 7 );

     for( auto& it : storage_->getFaces() )
     {
        Face& face = *it.second;
        form.geometryMap = face.getGeometryMap();

        for (uint_t level = minLevel_; level <= maxLevel_; ++level)
        {
           auto facePolynomials = face.getData( facePolynomialIDs_[level] );
           facePolynomials->addDegree(polyDegree);

           uint_t rowsize = levelinfo::num_microvertices_per_edge(interpolationLevel_);
           uint_t rowsizeFine = levelinfo::num_microvertices_per_edge(level);
           uint_t inner_rowsize = rowsize;

           VertexInterpolator interpolatorS(polyDegree, interpolationLevel_);
           VertexInterpolator interpolatorSE(polyDegree, interpolationLevel_);
           VertexInterpolator interpolatorW(polyDegree, interpolationLevel_);
           VertexInterpolator interpolatorC(polyDegree, interpolationLevel_);
           VertexInterpolator interpolatorE(polyDegree, interpolationLevel_);
           VertexInterpolator interpolatorNW(polyDegree, interpolationLevel_);
           VertexInterpolator interpolatorN(polyDegree, interpolationLevel_);

           Point3D x, x0;
           x0 = face.coords[0];

           real_t ref_H = 1.0 / ( walberla::real_c( rowsize - 1 ) );
           real_t ref_h = 1.0 / ( walberla::real_c( rowsizeFine - 1 ) );

           Point3D d0 = ref_H * ( face.coords[1] - face.coords[0] );
           Point3D d2 = ref_H * ( face.coords[2] - face.coords[0] );

           // fine directions
           Point3D d0f = ref_h * ( face.coords[1] - face.coords[0] );
           Point3D d2f = ref_h * ( face.coords[2] - face.coords[0] );

           Point2D ref_x;

           Point3D dirS  = -1.0 * d2f;
           Point3D dirSE = d0f - 1.0 * d2f;
           Point3D dirE  = d0f;
           Point3D dirW  = -1.0 * d0f;
           Point3D dirNW = -1.0 * d0f + d2f;
           Point3D dirN  = d2f;

           for( uint_t j = 1; j < rowsize - 2; ++j )
           {
              ref_x[1] = j * ref_H;

              x = x0;
              x += walberla::real_c( j ) * d2 + d0;

              uint_t i;
              for( i = 1; i < inner_rowsize - 2; ++i )
              {
                 ref_x[0] = i * ref_H;

                 std::fill( faceStencil.begin(), faceStencil.end(), 0.0 );

                 vertexdof::blending::assembleLocalStencil< P1Form >( form, {x, x + dirW, x + dirS}, P1Elements::FaceVertexDoF::elementSW, faceStencil );
                 vertexdof::blending::assembleLocalStencil< P1Form >( form, {x, x + dirS, x + dirSE}, P1Elements::FaceVertexDoF::elementS, faceStencil );
                 vertexdof::blending::assembleLocalStencil< P1Form >( form, {x, x + dirSE, x + dirE}, P1Elements::FaceVertexDoF::elementSE, faceStencil );
                 vertexdof::blending::assembleLocalStencil< P1Form >( form, {x, x + dirE, x + dirN}, P1Elements::FaceVertexDoF::elementNE, faceStencil );
                 vertexdof::blending::assembleLocalStencil< P1Form >( form, {x, x + dirN, x + dirNW}, P1Elements::FaceVertexDoF::elementN, faceStencil );
                 vertexdof::blending::assembleLocalStencil< P1Form >( form, {x, x + dirNW, x + dirW}, P1Elements::FaceVertexDoF::elementNW, faceStencil );

                 //if (i == 1 && j == 1) {
                 //   PointND<real_t, 7> test(faceStencil.data());
                 //   WALBERLA_LOG_INFO("stencil = " << test);
                 //}

                 interpolatorS.addInterpolationPoint( ref_x, faceStencil[vertexdof::stencilIndexFromVertex( SD::VERTEX_S )] );
                 interpolatorSE.addInterpolationPoint( ref_x, faceStencil[vertexdof::stencilIndexFromVertex( SD::VERTEX_SE )] );
                 interpolatorW.addInterpolationPoint( ref_x, faceStencil[vertexdof::stencilIndexFromVertex( SD::VERTEX_W )] );
                 interpolatorC.addInterpolationPoint( ref_x, faceStencil[vertexdof::stencilIndexFromVertex( SD::VERTEX_C )] );
                 interpolatorE.addInterpolationPoint( ref_x, faceStencil[vertexdof::stencilIndexFromVertex( SD::VERTEX_E )] );
                 interpolatorNW.addInterpolationPoint( ref_x, faceStencil[vertexdof::stencilIndexFromVertex( SD::VERTEX_NW )] );
                 interpolatorN.addInterpolationPoint( ref_x, faceStencil[vertexdof::stencilIndexFromVertex( SD::VERTEX_N )] );

                 x += d0;
              }
              --inner_rowsize;
           }

           interpolatorS.interpolate( facePolynomials->getPolynomialS( polyDegree ) );
           interpolatorSE.interpolate( facePolynomials->getPolynomialSE( polyDegree ) );
           interpolatorW.interpolate( facePolynomials->getPolynomialW( polyDegree ) );
           interpolatorC.interpolate( facePolynomials->getPolynomialC( polyDegree ) );
           interpolatorE.interpolate( facePolynomials->getPolynomialE( polyDegree ) );
           interpolatorNW.interpolate( facePolynomials->getPolynomialNW( polyDegree ) );
           interpolatorN.interpolate( facePolynomials->getPolynomialN( polyDegree ) );
        }
     }
  }

   void useDegree( uint_t degree ) { polyDegree_ = degree; }

 private:
   void apply_impl( P1Function< real_t >& src,
                    P1Function< real_t >& dst,
                    size_t                level,
                    DoFType               flag,
                    UpdateType            updateType = Replace )
   {
      checkForMissingPolynomial(level, polyDegree_);

      src.communicate< Vertex, Edge >( level );
      src.communicate< Edge, Face >( level );
      src.communicate< Face, Edge >( level );
      src.communicate< Edge, Vertex >( level );

      for (auto& it : storage_->getVertices()) {
         Vertex& vertex = *it.second;

         const DoFType vertexBC = dst.getBoundaryCondition().getBoundaryType( vertex.getMeshBoundaryFlag() );
         if (testFlag(vertexBC, flag))
         {
            vertexdof::blending::macrovertex::applyBlending< real_t, P1Form >(level, vertex, form, storage_, src.getVertexDataID(), dst.getVertexDataID(), updateType);
         }
      }

      for (auto& it : storage_->getEdges()) {
         Edge& edge = *it.second;

         const DoFType edgeBC = dst.getBoundaryCondition().getBoundaryType( edge.getMeshBoundaryFlag() );
         if (testFlag(edgeBC, flag))
         {
            vertexdof::blending::macroedge::applyBlending< real_t, P1Form >(level, edge, form, storage_, src.getEdgeDataID(), dst.getEdgeDataID(), updateType);
         }
      }

      for (auto& it : storage_->getFaces()) {
         Face& face = *it.second;

         const DoFType faceBC = dst.getBoundaryCondition().getBoundaryType( face.getMeshBoundaryFlag() );
         if (testFlag(faceBC, flag))
         {
            if (OprType == OperatorType::ODD) {
               vertexdof::macroface::applyPolynomialOdd<real_t>(polyDegree_, level, face, facePolynomialIDs_[level], src.getFaceDataID(), dst.getFaceDataID(), updateType);
            } else {
               vertexdof::macroface::applyPolynomial<real_t, OprType>(polyDegree_, level, face, facePolynomialIDs_[level], src.getFaceDataID(), dst.getFaceDataID(), updateType);
            }
         }
      }
   }

   void smooth_gs_impl( P1Function< real_t >& dst, P1Function< real_t >& rhs, size_t level, DoFType flag )
   {
      checkForMissingPolynomial(level, polyDegree_);

      // start pulling vertex halos
      dst.startCommunication<Edge, Vertex>( level );

      // start pulling edge halos
      dst.startCommunication<Face, Edge>( level );

      // end pulling vertex halos
      dst.endCommunication<Edge, Vertex>( level );

      for (auto& it : storage_->getVertices()) {
         Vertex& vertex = *it.second;

         const DoFType vertexBC = dst.getBoundaryCondition().getBoundaryType( vertex.getMeshBoundaryFlag() );
         if (testFlag(vertexBC, flag))
         {
            vertexdof::blending::macrovertex::smoothGSBlending(level, vertex, form, storage_, dst.getVertexDataID(), rhs.getVertexDataID());
         }
      }

      dst.startCommunication<Vertex, Edge>( level );

      // end pulling edge halos
      dst.endCommunication<Face, Edge>( level );

      for (auto& it : storage_->getEdges()) {
         Edge& edge = *it.second;

         const DoFType edgeBC = dst.getBoundaryCondition().getBoundaryType( edge.getMeshBoundaryFlag() );
         if (testFlag(edgeBC, flag))
         {
            vertexdof::blending::macroedge::smoothGSBlending<real_t>(level, edge, form, storage_, dst.getEdgeDataID(), rhs.getEdgeDataID());
         }
      }

      dst.endCommunication<Vertex, Edge>( level );

      dst.startCommunication<Edge, Face>( level );

      for (auto& it : storage_->getFaces()) {
         Face& face = *it.second;

         const DoFType faceBC = dst.getBoundaryCondition().getBoundaryType( face.getMeshBoundaryFlag() );
         if (testFlag(faceBC, flag))
         {
            switch (OprType) {
               case OperatorType::MASS:
                  WALBERLA_ABORT("Not implemented");
                  break;
               case OperatorType::EVEN:
                  vertexdof::macroface::smooth_gs_polynomial_even<real_t>(polyDegree_, level, face, facePolynomialIDs_[level], dst.getFaceDataID(), rhs.getFaceDataID());
                  break;
               case OperatorType::ODD:
                  WALBERLA_ABORT("Not implemented");
                  break;
            }
         }
      }

      dst.endCommunication<Edge, Face>( level );
   }

   void smooth_jac_impl( P1Function< real_t >& dst,
                         P1Function< real_t >& rhs,
                         P1Function< real_t >& tmp,
                         size_t                level,
                         DoFType               flag )
   {
      checkForMissingPolynomial(level, polyDegree_);

      // start pulling vertex halos
      tmp.startCommunication< Edge, Vertex >( level );

      // start pulling edge halos
      tmp.startCommunication< Face, Edge >( level );

      // end pulling vertex halos
      tmp.endCommunication< Edge, Vertex >( level );

      for( auto& it : storage_->getVertices() )
      {
         Vertex& vertex = *it.second;

         const DoFType vertexBC = dst.getBoundaryCondition().getBoundaryType( vertex.getMeshBoundaryFlag() );
         if( testFlag( vertexBC, flag ) )
         {
            WALBERLA_ABORT( "To be implemented" )
            //        P1Vertex::smooth_jac(vertex, vertexLocalMatrixID_, dst.getVertexDataID(), rhs.getVertexDataID(), tmp.getVertexDataID(), level);
         }
      }

      dst.startCommunication< Vertex, Edge >( level );

      // end pulling edge halos
      tmp.endCommunication< Face, Edge >( level );

      for( auto& it : storage_->getEdges() )
      {
         Edge& edge = *it.second;

         const DoFType edgeBC = dst.getBoundaryCondition().getBoundaryType( edge.getMeshBoundaryFlag() );
         if( testFlag( edgeBC, flag ) )
         {
            WALBERLA_ABORT( "To be implemented" )
            //        P1Edge::smooth_jac(level, edge, edgeLocalMatrixID_, dst.getEdgeDataID(), rhs.getEdgeDataID(), tmp.getEdgeDataID());
         }
      }

      dst.endCommunication< Vertex, Edge >( level );

      dst.startCommunication< Edge, Face >( level );

      for( auto& it : storage_->getFaces() )
      {
         Face& face = *it.second;

         const DoFType faceBC = dst.getBoundaryCondition().getBoundaryType( face.getMeshBoundaryFlag() );
         if( testFlag( faceBC, flag ) )
         {
            WALBERLA_ABORT( "To be implemented" )
            //        P1Face::smooth_jac(level, face, faceLocalMatrixID_, dst.getFaceDataID(), rhs.getFaceDataID(), tmp.getFaceDataID());
         }
      }

      dst.endCommunication< Edge, Face >( level );
   }

#ifdef HHG_BUILD_WITH_PETSC
   void createMatrix_impl( P1Function< real_t >& src, P1Function< real_t >& dst, Mat& mat, size_t level, DoFType flag )
   {
      checkForMissingPolynomial(level, polyDegree_);

      for( auto& it : storage_->getVertices() )
      {
         Vertex& vertex = *it.second;
<<<<<<< HEAD

=======
>>>>>>> 57684c4a
         const DoFType vertexBC = dst.getBoundaryCondition().getBoundaryType( vertex.getMeshBoundaryFlag() );
         if( testFlag( vertexBC, flag ) )
         {
            WALBERLA_ABORT( "To be implemented" )
            //        P1Vertex::saveOperator(vertex, vertexLocalMatrixID_, src.getVertexDataID(), dst.getVertexDataID(), mat, level);
         }
      }

      for( auto& it : storage_->getEdges() )
      {
         Edge& edge = *it.second;
<<<<<<< HEAD

=======
>>>>>>> 57684c4a
         const DoFType edgeBC = dst.getBoundaryCondition().getBoundaryType( edge.getMeshBoundaryFlag() );
         if( testFlag( edgeBC, flag ) )
         {
            WALBERLA_ABORT( "To be implemented" )
            //        P1Edge::saveOperator(level, edge, edgeLocalMatrixID_, src.getEdgeDataID(), dst.getEdgeDataID(), mat);
         }
      }

      for( auto& it : storage_->getFaces() )
      {
         Face& face = *it.second;
<<<<<<< HEAD

=======
>>>>>>> 57684c4a
         const DoFType faceBC = dst.getBoundaryCondition().getBoundaryType( face.getMeshBoundaryFlag() );
         if( testFlag( faceBC, flag ) )
         {
            WALBERLA_ABORT( "To be implemented" )
            //        P1Face::saveOperator(level, face, faceLocalMatrixID_, src.getFaceDataID(), dst.getFaceDataID(), mat);
         }
      }
   }
#endif
   std::map<uint_t, PrimitiveDataID< FaceP1PolynomialMemory, Face > >                   facePolynomialIDs_;

 private:

   void checkForMissingPolynomial(uint_t level, uint_t degree)
   {
      WALBERLA_ASSERT(facePolynomialIDs_.count(level) > 0, "Polynomial for level " << level << " has not been interpolated");
   }

   uint_t polyDegree_;
   uint_t interpolationLevel_;
   P1Form form;
};

typedef P1PolynomialBlendingOperator< P1Form_laplace, OperatorType::EVEN > P1PolynomialBlendingLaplaceOperator;
typedef P1PolynomialBlendingOperator< P1Form_mass, OperatorType::MASS > P1PolynomialBlendingMassOperator;

typedef P1PolynomialBlendingOperator< P1Form_epsilon_11, OperatorType::EVEN > P1PolynomialBlendingEpsilonOperator_11;
typedef P1PolynomialBlendingOperator< P1Form_epsilon_12, OperatorType::EVEN > P1PolynomialBlendingEpsilonOperator_12;
typedef P1PolynomialBlendingOperator< P1Form_epsilon_21, OperatorType::EVEN > P1PolynomialBlendingEpsilonOperator_21;
typedef P1PolynomialBlendingOperator< P1Form_epsilon_22, OperatorType::EVEN > P1PolynomialBlendingEpsilonOperator_22;

typedef P1PolynomialBlendingOperator< P1Form_divT_1, OperatorType::ODD > P1PolynomialBlendingDivTOperator_1;
typedef P1PolynomialBlendingOperator< P1Form_divT_2, OperatorType::ODD > P1PolynomialBlendingDivTOperator_2;

typedef P1PolynomialBlendingOperator< P1Form_div_1, OperatorType::ODD > P1PolynomialBlendingDivOperator_1;
typedef P1PolynomialBlendingOperator< P1Form_div_2, OperatorType::ODD > P1PolynomialBlendingDivOperator_2;

typedef P1PolynomialBlendingOperator< P1Form_pspg, OperatorType::EVEN > P1PolynomialBlendingPSPGOperator;

} // namespace hhg<|MERGE_RESOLUTION|>--- conflicted
+++ resolved
@@ -469,10 +469,7 @@
       for( auto& it : storage_->getVertices() )
       {
          Vertex& vertex = *it.second;
-<<<<<<< HEAD
-
-=======
->>>>>>> 57684c4a
+
          const DoFType vertexBC = dst.getBoundaryCondition().getBoundaryType( vertex.getMeshBoundaryFlag() );
          if( testFlag( vertexBC, flag ) )
          {
@@ -484,10 +481,7 @@
       for( auto& it : storage_->getEdges() )
       {
          Edge& edge = *it.second;
-<<<<<<< HEAD
-
-=======
->>>>>>> 57684c4a
+
          const DoFType edgeBC = dst.getBoundaryCondition().getBoundaryType( edge.getMeshBoundaryFlag() );
          if( testFlag( edgeBC, flag ) )
          {
@@ -499,10 +493,7 @@
       for( auto& it : storage_->getFaces() )
       {
          Face& face = *it.second;
-<<<<<<< HEAD
-
-=======
->>>>>>> 57684c4a
+
          const DoFType faceBC = dst.getBoundaryCondition().getBoundaryType( face.getMeshBoundaryFlag() );
          if( testFlag( faceBC, flag ) )
          {
