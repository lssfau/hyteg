
#pragma once

#include <fmt/format.h>
#include <tinyhhg_core/Operator.hpp>

#include <array>
#include "tinyhhg_core/types/pointnd.hpp"
#include "tinyhhg_core/types/matrix.hpp"
#include "P1DataHandling.hpp"
#include "P1Elements.hpp"

#ifdef _MSC_VER
#  pragma warning(push, 0)
#endif

#include "tinyhhg_core/fenics.hpp"

#include "tinyhhg_core/p1functionspace/generated/p1_diffusion.h"
#include "tinyhhg_core/p1functionspace/generated/p1_div.h"
#include "tinyhhg_core/p1functionspace/generated/p1_divt.h"
#include "tinyhhg_core/p1functionspace/generated/p1_mass.h"
#include "tinyhhg_core/p1functionspace/generated/p1_pspg.h"

#ifdef _MSC_VER
#  pragma warning(pop)
#endif

#include "tinyhhg_core/p1functionspace/P1Memory.hpp"

#include "P1Vertex.hpp"
#include "P1Edge.hpp"
#include "P1Face.hpp"

namespace hhg
{

using walberla::real_t;

template<class UFCOperator,  bool Diagonal = false>
class P1Operator : public Operator< P1Function< real_t >, P1Function< real_t > >
{
public:
  P1Operator(const std::shared_ptr< PrimitiveStorage > & storage, size_t minLevel, size_t maxLevel)
    : Operator(storage, minLevel, maxLevel)
  {
<<<<<<< HEAD
    using namespace P1Elements;

    auto faceP1StencilMemoryDataHandling = std::make_shared< FaceP1StencilMemoryDataHandling >(minLevel_, maxLevel_);
    auto edgeP1StencilMemoryDataHandling = std::make_shared< EdgeP1StencilMemoryDataHandling >(minLevel_, maxLevel_);
    auto vertexP1StencilMemoryDataHandling = std::make_shared< VertexP1StencilMemoryDataHandling >(minLevel_, maxLevel_);
=======
    auto faceP1StencilMemoryDataHandling = std::make_shared< FaceP1StencilMemoryDataHandling< real_t > >(minLevel_, maxLevel_);
    auto edgeP1StencilMemoryDataHandling = std::make_shared< EdgeP1StencilMemoryDataHandling< real_t > >(minLevel_, maxLevel_);
    auto vertexP1StencilMemoryDataHandling = std::make_shared< VertexP1StencilMemoryDataHandling< real_t > >(minLevel_, maxLevel_);
>>>>>>> a8bf2aa8
    storage->addFaceData(faceStencilID_, faceP1StencilMemoryDataHandling, "P1OperatorFaceStencil");
    storage->addEdgeData(edgeStencilID_, edgeP1StencilMemoryDataHandling, "P1OperatorEdgeStencil");
    storage->addVertexData(vertexStencilID_, vertexP1StencilMemoryDataHandling, "P1OperatorVertexStencil");

    Matrix3r local_stiffness_gray;
    Matrix3r local_stiffness_blue;

    for (uint_t level = minLevel_; level <= maxLevel_; ++level)
    {

      for (auto& it : storage_->getFaces()) {
        Face& face = *it.second;

<<<<<<< HEAD
        auto& face_stencil = face.getData(faceStencilID_)->data[level];
        compute_local_stiffness(face, level, local_stiffness_gray, fenics::GRAY);
        compute_local_stiffness(face, level, local_stiffness_blue, fenics::BLUE);
=======
        auto face_stencil = face.getData(faceStencilID_)->getPointer( level );
>>>>>>> a8bf2aa8

        for (uint_t i = 0; i < FaceVertexDoF::P1GrayElements.size(); ++i) {
          assembleP1LocalStencil(FaceVertexDoF::P1GrayStencilMaps[i], FaceVertexDoF::P1GrayDoFMaps[i], local_stiffness_gray, face_stencil);
        }

        for (uint_t i = 0; i < FaceVertexDoF::P1BlueElements.size(); ++i) {
          assembleP1LocalStencil(FaceVertexDoF::P1BlueStencilMaps[i], FaceVertexDoF::P1BlueDoFMaps[i], local_stiffness_blue, face_stencil);
        }

//        WALBERLA_LOG_DEVEL_ON_ROOT(fmt::format("FACE.id = {}:face_stencil = {}", face.getID().getID(), PointND<real_t, 7>(&face_stencil[0])));
      }

      for (auto& it : storage_->getEdges()) {
        Edge& edge = *it.second;

        auto edge_stencil = edge.getData(edgeStencilID_)->getPointer( level );

        // first face
        Face* face = storage_->getFace(edge.neighborFaces()[0]);
        compute_local_stiffness(*face, level, local_stiffness_gray, fenics::GRAY);
        compute_local_stiffness(*face, level, local_stiffness_blue, fenics::BLUE);

        size_t start_id = face->vertex_index(edge.neighborVertices()[0]);
        size_t end_id = face->vertex_index(edge.neighborVertices()[1]);
        size_t opposite_id = face->vertex_index(face->get_vertex_opposite_to_edge(edge.getID()));

        assembleP1LocalStencil({{3, 2, 0}}, {{end_id, start_id, opposite_id}}, local_stiffness_gray, edge_stencil);
        assembleP1LocalStencil({{3, 0, 1}}, {{opposite_id, end_id, start_id}}, local_stiffness_blue, edge_stencil);
        assembleP1LocalStencil({{3, 1, 4}}, {{start_id, opposite_id, end_id}}, local_stiffness_gray, edge_stencil);

        if (edge.getNumNeighborFaces() == 2)
        {
          // second face
          Face* face = storage_->getFace(edge.neighborFaces()[1]);
          compute_local_stiffness(*face, level, local_stiffness_gray, fenics::GRAY);
          compute_local_stiffness(*face, level, local_stiffness_blue, fenics::BLUE);

          size_t start_id = face->vertex_index(edge.neighborVertices()[0]);
          size_t end_id = face->vertex_index(edge.neighborVertices()[1]);
          size_t opposite_id = face->vertex_index(face->get_vertex_opposite_to_edge(edge.getID()));

          assembleP1LocalStencil({{3, 4, 6}}, {{start_id, end_id, opposite_id}}, local_stiffness_gray, edge_stencil);
          assembleP1LocalStencil({{3, 6, 5}}, {{opposite_id, start_id, end_id}}, local_stiffness_blue, edge_stencil);
          assembleP1LocalStencil({{3, 5, 2}}, {{end_id, opposite_id, start_id}}, local_stiffness_gray, edge_stencil);
        }

//        WALBERLA_LOG_DEVEL_ON_ROOT(fmt::format("EDGE.id = {}:edge_stencil = {}", edge.getID().getID(), PointND<real_t, 7>(&edge_stencil[0])));
      }

      for (auto& it : storage_->getVertices()) {
        Vertex& vertex = *it.second;

        auto vertex_stencil = vertex.getData(vertexStencilID_)->getPointer( level );

        // iterate over adjacent faces
        for (auto& faceId : vertex.neighborFaces())
        {
          Face* face = storage_->getFace(faceId);

          compute_local_stiffness(*face, level, local_stiffness_gray, fenics::GRAY);

          uint_t v_i = face->vertex_index(vertex.getID());

          std::vector<PrimitiveID> adj_edges = face->adjacent_edges(vertex.getID());

          std::array<uint_t, 3> stencilMap;
          stencilMap[0] = 0;

          std::array<uint_t, 3> dofMap;
          dofMap[0] = v_i;

          // iterate over adjacent edges
          for (uint_t i = 0; i < adj_edges.size(); ++i)
          {
            uint_t edge_idx = vertex.edge_index(adj_edges[i]) + 1;
            Edge* edge = storage_->getEdge(adj_edges[i]);
            PrimitiveID vertex_j = edge->get_opposite_vertex(vertex.getID());

            stencilMap[i+1] = edge_idx;
            dofMap[i+1] = face->vertex_index(vertex_j);

          }

          assembleP1LocalStencil(stencilMap, dofMap, local_stiffness_gray, vertex_stencil);

//          WALBERLA_LOG_DEVEL_ON_ROOT(fmt::format("VERTEX.id = {}:vertex_stencil = {}", vertex.getID().getID(), PointND<real_t, 3>(&vertex_stencil[0])));
        }
      }

    }

  }

  ~P1Operator()
  {
  }

  const PrimitiveDataID<VertexP1StencilMemory< real_t >, Vertex> &getVertexStencilID() const { return vertexStencilID_; }

  const PrimitiveDataID<EdgeP1StencilMemory< real_t >, Edge> &getEdgeStencilID() const { return edgeStencilID_; }

  const PrimitiveDataID<FaceP1StencilMemory< real_t >, Face> &getFaceStencilID() const { return faceStencilID_; }

private:

  void apply_impl(P1Function< real_t > & src, P1Function< real_t > & dst, size_t level, DoFType flag, UpdateType updateType = Replace)
  {
    // start pulling vertex halos
    src.getCommunicator(level)->startCommunication<Edge, Vertex>();

    // start pulling edge halos
    src.getCommunicator(level)->startCommunication<Face, Edge>();

    // end pulling vertex halos
    src.getCommunicator(level)->endCommunication<Edge, Vertex>();

    for (auto& it : storage_->getVertices()) {
      Vertex& vertex = *it.second;

      if (testFlag(vertex.getDoFType(), flag))
      {
        P1Vertex::apply< real_t >(vertex, vertexStencilID_, src.getVertexDataID(), dst.getVertexDataID(), level, updateType);
      }
    }

    dst.getCommunicator(level)->startCommunication<Vertex, Edge>();

    // end pulling edge halos
    src.getCommunicator(level)->endCommunication<Face, Edge>();

    for (auto& it : storage_->getEdges()) {
      Edge& edge = *it.second;

      if (testFlag(edge.getDoFType(), flag))
      {
        P1Edge::apply< real_t >(level, edge, edgeStencilID_, src.getEdgeDataID(), dst.getEdgeDataID(), updateType);
      }
    }

    dst.getCommunicator(level)->endCommunication<Vertex, Edge>();

    dst.getCommunicator(level)->startCommunication<Edge, Face>();

    for (auto& it : storage_->getFaces()) {
      Face& face = *it.second;

      if (testFlag(face.type, flag))
      {
        P1Face::apply< real_t >(level, face, faceStencilID_, src.getFaceDataID(), dst.getFaceDataID(), updateType);
      }
    }

    dst.getCommunicator(level)->endCommunication<Edge, Face>();
  }

  void smooth_gs_impl(P1Function< real_t > & dst, P1Function< real_t > & rhs, size_t level, DoFType flag)
  {
    // start pulling vertex halos
    dst.getCommunicator(level)->startCommunication<Edge, Vertex>();

    // start pulling edge halos
    dst.getCommunicator(level)->startCommunication<Face, Edge>();

    // end pulling vertex halos
    dst.getCommunicator(level)->endCommunication<Edge, Vertex>();

    for (auto& it : storage_->getVertices()) {
      Vertex& vertex = *it.second;

      if (testFlag(vertex.getDoFType(), flag))
      {
        P1Vertex::smooth_gs(vertex, vertexStencilID_, dst.getVertexDataID(), rhs.getVertexDataID(), level);
      }
    }

    dst.getCommunicator(level)->startCommunication<Vertex, Edge>();

    // end pulling edge halos
    dst.getCommunicator(level)->endCommunication<Face, Edge>();

    for (auto& it : storage_->getEdges()) {
      Edge& edge = *it.second;

      if (testFlag(edge.getDoFType(), flag))
      {
        P1Edge::smooth_gs< real_t >(level, edge, edgeStencilID_, dst.getEdgeDataID(), rhs.getEdgeDataID());
      }
    }

    dst.getCommunicator(level)->endCommunication<Vertex, Edge>();

    dst.getCommunicator(level)->startCommunication<Edge, Face>();

    for (auto& it : storage_->getFaces()) {
      Face& face = *it.second;

      if (testFlag(face.type, flag))
      {
        P1Face::smooth_gs< real_t >(level, face, faceStencilID_, dst.getFaceDataID(), rhs.getFaceDataID());
      }
    }

    dst.getCommunicator(level)->endCommunication<Edge, Face>();
  }

  void smooth_sor_impl(P1Function< real_t > & dst, P1Function< real_t > & rhs, real_t relax, size_t level, DoFType flag)
  {
    // start pulling vertex halos
    dst.getCommunicator(level)->startCommunication<Edge, Vertex>();

    // start pulling edge halos
    dst.getCommunicator(level)->startCommunication<Face, Edge>();

    // end pulling vertex halos
    dst.getCommunicator(level)->endCommunication<Edge, Vertex>();

    for (auto& it : storage_->getVertices()) {
      Vertex& vertex = *it.second;

      if (testFlag(vertex.getDoFType(), flag))
      {
        P1Vertex::smooth_sor(vertex, vertexStencilID_, dst.getVertexDataID(), rhs.getVertexDataID(), level, relax);
      }
    }

    dst.getCommunicator(level)->startCommunication<Vertex, Edge>();

    // end pulling edge halos
    dst.getCommunicator(level)->endCommunication<Face, Edge>();

    for (auto& it : storage_->getEdges()) {
      Edge& edge = *it.second;

      if (testFlag(edge.getDoFType(), flag))
      {
        P1Edge::smooth_sor< real_t >(level, edge, edgeStencilID_, dst.getEdgeDataID(), rhs.getEdgeDataID(), relax);
      }
    }

    dst.getCommunicator(level)->endCommunication<Vertex, Edge>();

    dst.getCommunicator(level)->startCommunication<Edge, Face>();

    for (auto& it : storage_->getFaces()) {
      Face& face = *it.second;

      if (testFlag(face.type, flag))
      {
        P1Face::smooth_sor< real_t >(level, face, faceStencilID_, dst.getFaceDataID(), rhs.getFaceDataID(), relax);
      }
    }

    dst.getCommunicator(level)->endCommunication<Edge, Face>();
  }

  void smooth_jac_impl(P1Function< real_t > & dst, P1Function< real_t > & rhs, P1Function< real_t > & tmp, size_t level, DoFType flag)
  {
    // start pulling vertex halos
    tmp.getCommunicator(level)->startCommunication<Edge, Vertex>();

    // start pulling edge halos
    tmp.getCommunicator(level)->startCommunication<Face, Edge>();

    // end pulling vertex halos
    tmp.getCommunicator(level)->endCommunication<Edge, Vertex>();

    for (auto& it : storage_->getVertices()) {
      Vertex& vertex = *it.second;

      if (testFlag(vertex.getDoFType(), flag))
      {
        P1Vertex::smooth_jac(vertex, vertexStencilID_, dst.getVertexDataID(), rhs.getVertexDataID(), tmp.getVertexDataID(), level);
      }
    }

    dst.getCommunicator(level)->startCommunication<Vertex, Edge>();

    // end pulling edge halos
    tmp.getCommunicator(level)->endCommunication<Face, Edge>();

    for (auto& it : storage_->getEdges()) {
      Edge& edge = *it.second;

      if (testFlag(edge.getDoFType(), flag))
      {
        P1Edge::smooth_jac< real_t >(level, edge, edgeStencilID_, dst.getEdgeDataID(), rhs.getEdgeDataID(), tmp.getEdgeDataID());
      }
    }

    dst.getCommunicator(level)->endCommunication<Vertex, Edge>();

    dst.getCommunicator(level)->startCommunication<Edge, Face>();

    for (auto& it : storage_->getFaces()) {
      Face& face = *it.second;

      if (testFlag(face.type, flag))
      {
        P1Face::smooth_jac< real_t >(level, face, faceStencilID_, dst.getFaceDataID(), rhs.getFaceDataID(), tmp.getFaceDataID());
      }
    }

    dst.getCommunicator(level)->endCommunication<Edge, Face>();
  }

  PrimitiveDataID<VertexP1StencilMemory< real_t >, Vertex> vertexStencilID_;
  PrimitiveDataID<EdgeP1StencilMemory< real_t >, Edge> edgeStencilID_;
  PrimitiveDataID<FaceP1StencilMemory< real_t >, Face> faceStencilID_;

  void compute_local_stiffness(const Face &face, size_t level, Matrix3r& local_stiffness, fenics::ElementType element_type) {
    real_t coords[6];
    fenics::compute_micro_coords(face, level, coords, element_type);
    UFCOperator gen;
    gen.tabulate_tensor(local_stiffness.data(), NULL, coords, 0);

    if (Diagonal) {
      for (size_t i = 0; i < 3; ++i) {
        for (size_t j = 0; j < 3; ++j) {
          if (i != j) {
            local_stiffness(i,j) = real_t(0);
          }
        }
      }
    }
  }

};

typedef P1Operator<p1_diffusion_cell_integral_0_otherwise> P1LaplaceOperator;
typedef P1Operator<p1_diffusion_cell_integral_0_otherwise, true> P1DiagonalLaplaceOperator;

typedef P1Operator<p1_div_cell_integral_0_otherwise> P1DivxOperator;
typedef P1Operator<p1_div_cell_integral_1_otherwise> P1DivyOperator;

typedef P1Operator<p1_divt_cell_integral_0_otherwise> P1DivTxOperator;
typedef P1Operator<p1_divt_cell_integral_1_otherwise> P1DivTyOperator;

typedef P1Operator<p1_mass_cell_integral_0_otherwise> P1MassOperator;

typedef P1Operator<p1_pspg_cell_integral_0_otherwise> P1PSPGOperator;

}

<|MERGE_RESOLUTION|>--- conflicted
+++ resolved
@@ -44,17 +44,12 @@
   P1Operator(const std::shared_ptr< PrimitiveStorage > & storage, size_t minLevel, size_t maxLevel)
     : Operator(storage, minLevel, maxLevel)
   {
-<<<<<<< HEAD
     using namespace P1Elements;
 
-    auto faceP1StencilMemoryDataHandling = std::make_shared< FaceP1StencilMemoryDataHandling >(minLevel_, maxLevel_);
-    auto edgeP1StencilMemoryDataHandling = std::make_shared< EdgeP1StencilMemoryDataHandling >(minLevel_, maxLevel_);
-    auto vertexP1StencilMemoryDataHandling = std::make_shared< VertexP1StencilMemoryDataHandling >(minLevel_, maxLevel_);
-=======
     auto faceP1StencilMemoryDataHandling = std::make_shared< FaceP1StencilMemoryDataHandling< real_t > >(minLevel_, maxLevel_);
     auto edgeP1StencilMemoryDataHandling = std::make_shared< EdgeP1StencilMemoryDataHandling< real_t > >(minLevel_, maxLevel_);
     auto vertexP1StencilMemoryDataHandling = std::make_shared< VertexP1StencilMemoryDataHandling< real_t > >(minLevel_, maxLevel_);
->>>>>>> a8bf2aa8
+
     storage->addFaceData(faceStencilID_, faceP1StencilMemoryDataHandling, "P1OperatorFaceStencil");
     storage->addEdgeData(edgeStencilID_, edgeP1StencilMemoryDataHandling, "P1OperatorEdgeStencil");
     storage->addVertexData(vertexStencilID_, vertexP1StencilMemoryDataHandling, "P1OperatorVertexStencil");
@@ -68,13 +63,9 @@
       for (auto& it : storage_->getFaces()) {
         Face& face = *it.second;
 
-<<<<<<< HEAD
-        auto& face_stencil = face.getData(faceStencilID_)->data[level];
+        auto face_stencil = face.getData(faceStencilID_)->getPointer( level );
         compute_local_stiffness(face, level, local_stiffness_gray, fenics::GRAY);
         compute_local_stiffness(face, level, local_stiffness_blue, fenics::BLUE);
-=======
-        auto face_stencil = face.getData(faceStencilID_)->getPointer( level );
->>>>>>> a8bf2aa8
 
         for (uint_t i = 0; i < FaceVertexDoF::P1GrayElements.size(); ++i) {
           assembleP1LocalStencil(FaceVertexDoF::P1GrayStencilMaps[i], FaceVertexDoF::P1GrayDoFMaps[i], local_stiffness_gray, face_stencil);
