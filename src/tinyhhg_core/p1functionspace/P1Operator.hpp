--- conflicted
+++ resolved
@@ -34,13 +34,9 @@
 namespace hhg
 {
 
-<<<<<<< HEAD
+using walberla::real_t;
+
 template<class UFCOperator,  bool Diagonal = false, bool Lumped = false, bool InvertDiagonal = false>
-=======
-using walberla::real_t;
-
-template<class UFCOperator,  bool Diagonal = false>
->>>>>>> a8bf2aa8
 class P1Operator : public Operator< P1Function< real_t >, P1Function< real_t > >
 {
 public:
@@ -219,12 +215,11 @@
   {
   }
 
-<<<<<<< HEAD
   void scale(real_t scalar) {
     for (uint_t level = minLevel_; level <= maxLevel_; ++level) {
       for (auto &it : storage_->getFaces()) {
         Face &face = *it.second;
-        auto &face_stencil = face.getData(faceStencilID_)->data[level];
+        auto face_stencil = face.getData(faceStencilID_)->getPointer( level );
         for (uint_t i = 0; i < 7; ++i) {
           face_stencil[i] *= scalar;
         }
@@ -232,7 +227,7 @@
 
       for (auto& it : storage_->getEdges()) {
         Edge &edge = *it.second;
-        auto &edge_stencil = edge.getData(edgeStencilID_)->data[level];
+        auto edge_stencil = edge.getData(edgeStencilID_)->getPointer( level );
         for (uint_t i = 0; i < 5; ++i) {
           edge_stencil[i] *= scalar;
         }
@@ -245,7 +240,7 @@
 
       for (auto& it : storage_->getVertices()) {
         Vertex &vertex = *it.second;
-        auto &vertex_stencil = vertex.getData(vertexStencilID_)->data[level];
+        auto vertex_stencil = vertex.getData(vertexStencilID_)->getPointer( level );
         for (uint_t i = 0; i < vertex.getData(vertexStencilID_)->getSize(level); ++i) {
           vertex_stencil[i] *= scalar;
         }
@@ -253,10 +248,7 @@
     }
   }
 
-  const PrimitiveDataID<VertexP1StencilMemory, Vertex> &getVertexStencilID() const { return vertexStencilID_; }
-=======
   const PrimitiveDataID<VertexP1StencilMemory< real_t >, Vertex> &getVertexStencilID() const { return vertexStencilID_; }
->>>>>>> a8bf2aa8
 
   const PrimitiveDataID<EdgeP1StencilMemory< real_t >, Edge> &getEdgeStencilID() const { return edgeStencilID_; }
 
