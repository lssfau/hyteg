--- conflicted
+++ resolved
@@ -24,79 +24,6 @@
 template < typename ValueType >
 class VertexDoFFunction : public Function< VertexDoFFunction< ValueType > >
 {
-<<<<<<< HEAD
-public:
-
-  VertexDoFFunction( const std::string& name, const std::shared_ptr< PrimitiveStorage > & storage, uint_t minLevel, uint_t maxLevel ) :
-    VertexDoFFunction( name, storage, minLevel, maxLevel, BoundaryCondition::create012BC() )
-  {}
-
-  VertexDoFFunction( const std::string& name, const std::shared_ptr< PrimitiveStorage > & storage, uint_t minLevel, uint_t maxLevel, BoundaryCondition boundaryCondition ) :
-      Function< VertexDoFFunction< ValueType > >( name, storage, minLevel, maxLevel ), boundaryCondition_( boundaryCondition )
-  {
-    auto cellVertexDoFFunctionMemoryDataHandling   = std::make_shared< MemoryDataHandling< FunctionMemory< ValueType >, Cell   > >( minLevel, maxLevel, vertexDoFMacroCellFunctionMemorySize );
-    auto faceVertexDoFFunctionMemoryDataHandling   = std::make_shared< MemoryDataHandling< FunctionMemory< ValueType >, Face   > >( minLevel, maxLevel, vertexDoFMacroFaceFunctionMemorySize );
-    auto edgeVertexDoFFunctionMemoryDataHandling   = std::make_shared< MemoryDataHandling< FunctionMemory< ValueType >, Edge   > >( minLevel, maxLevel, vertexDoFMacroEdgeFunctionMemorySize   );
-    auto vertexVertexDoFFunctionMemoryDataHandling = std::make_shared< MemoryDataHandling< FunctionMemory< ValueType >, Vertex > >( minLevel, maxLevel, vertexDoFMacroVertexFunctionMemorySize );
-
-    storage->addCellData( cellDataID_, cellVertexDoFFunctionMemoryDataHandling, name );
-    storage->addFaceData( faceDataID_, faceVertexDoFFunctionMemoryDataHandling, name );
-    storage->addEdgeData( edgeDataID_, edgeVertexDoFFunctionMemoryDataHandling, name );
-    storage->addVertexData( vertexDataID_, vertexVertexDoFFunctionMemoryDataHandling, name );
-
-    for ( uint_t level = minLevel; level <= maxLevel; ++level )
-    {
-      communicators_[level]->addPackInfo( std::make_shared< VertexDoFPackInfo< ValueType > >( level, vertexDataID_, edgeDataID_, faceDataID_, cellDataID_, this->getStorage() ) );
-    }
-  }
-
-  const PrimitiveDataID< FunctionMemory< ValueType >, Vertex> & getVertexDataID() const { return vertexDataID_; }
-  const PrimitiveDataID< FunctionMemory< ValueType >, Edge>   & getEdgeDataID()   const { return edgeDataID_; }
-  const PrimitiveDataID< FunctionMemory< ValueType >, Face>   & getFaceDataID()   const { return faceDataID_; }
-  const PrimitiveDataID< FunctionMemory< ValueType >, Cell>   & getCellDataID()   const { return cellDataID_; }
-
-  inline void assign(const std::vector<ValueType> scalars, const std::vector<VertexDoFFunction< ValueType >*> functions, uint_t level, DoFType flag = All);
-
-  inline void add(const std::vector<ValueType> scalars, const std::vector<VertexDoFFunction< ValueType >*> functions, uint_t level, DoFType flag = All);
-
-  inline real_t dot(VertexDoFFunction< ValueType >& rhs, uint_t level, DoFType flag = All);
-
-  inline void integrateDG(DGFunction< ValueType >& rhs, VertexDoFFunction< ValueType >& rhsP1, uint_t level, DoFType flag);
-
-  /// Interpolates a given expression to a VertexDoFFunction
-  inline void interpolate(std::function< ValueType( const Point3D & ) >& expr,
-                          uint_t level, DoFType flag = All);
-
-  inline void interpolateExtended(std::function< ValueType( const Point3D&, const std::vector<ValueType>& ) >& expr,
-                                  const std::vector<VertexDoFFunction*> srcFunctions,
-                                  uint_t level, DoFType flag = All);
-
-  // TODO: write more general version(s)
-  inline real_t getMaxValue( uint_t level, DoFType flag = All );
-  inline real_t getMinValue( uint_t level, DoFType flag = All );
-  inline real_t getMaxMagnitude( uint_t level, DoFType flag = All, bool mpiReduce = true );
-
-  inline BoundaryCondition getBoundaryCondition() const { return boundaryCondition_; }
-
-  template< typename SenderType, typename ReceiverType >
-  inline void startCommunication( const uint_t & level ) const { communicators_.at( level )->template startCommunication< SenderType, ReceiverType >(); }
-
-  template< typename SenderType, typename ReceiverType >
-  inline void endCommunication( const uint_t & level ) const { communicators_.at( level )->template endCommunication< SenderType, ReceiverType >(); }
-
-  template< typename SenderType, typename ReceiverType >
-  inline void communicate( const uint_t & level ) const { communicators_.at( level )->template communicate< SenderType, ReceiverType >(); }
-
-  inline void setLocalCommunicationMode( const communication::BufferedCommunicator::LocalCommunicationMode & localCommunicationMode )
-  {
-    for ( auto & communicator : communicators_ )
-    {
-      communicator.second->setLocalCommunicationMode( localCommunicationMode );
-    }
-  }
-
-private:
-=======
  public:
    VertexDoFFunction( const std::string&                         name,
                       const std::shared_ptr< PrimitiveStorage >& storage,
@@ -199,7 +126,6 @@
          communicator.second->setLocalCommunicationMode( localCommunicationMode );
       }
    }
->>>>>>> 51b6b0d2
 
  private:
    using Function< VertexDoFFunction< ValueType > >::communicators_;
@@ -742,12 +668,9 @@
 
    real_t globalMin = -walberla::mpi::allReduce( -localMin, walberla::mpi::MAX );
 
-<<<<<<< HEAD
-=======
    return globalMin;
 }
 
 
->>>>>>> 51b6b0d2
 } // namespace vertexdof
 } // namespace hhg