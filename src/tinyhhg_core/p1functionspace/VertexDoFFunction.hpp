--- conflicted
+++ resolved
@@ -62,17 +62,11 @@
    const PrimitiveDataID< FunctionMemory< ValueType >, Face >&   getFaceDataID() const { return faceDataID_; }
    const PrimitiveDataID< FunctionMemory< ValueType >, Cell >&   getCellDataID() const { return cellDataID_; }
 
-<<<<<<< HEAD
    void swap( const VertexDoFFunction< ValueType >& other, const uint_t& level, const DoFType& flag = All ) const;
-=======
+
    real_t evaluate( const Point3D& coordinates, uint_t level ) const;
 
    void evaluateGradient( const Point3D& coordinates, uint_t level, Point3D& gradient ) const;
-
-    void swap( const VertexDoFFunction< ValueType > & other,
-               const uint_t & level,
-               const DoFType & flag = All ) const;
->>>>>>> 64301f58
 
    void assign( const std::vector< ValueType >&                                                      scalars,
                 const std::vector< std::reference_wrapper< const VertexDoFFunction< ValueType > > >& functions,
