#pragma once

#include "tinyhhg_core/Function.hpp"
#include "tinyhhg_core/FunctionMemory.hpp"
#include "tinyhhg_core/PrimitiveID.hpp"
#include "tinyhhg_core/boundary/BoundaryConditions.hpp"
#include "tinyhhg_core/communication/BufferedCommunication.hpp"
#include "tinyhhg_core/p1functionspace/P1DataHandling.hpp"
#include "tinyhhg_core/p1functionspace/VertexDoFMacroCell.hpp"
#include "tinyhhg_core/p1functionspace/VertexDoFMacroEdge.hpp"
#include "tinyhhg_core/p1functionspace/VertexDoFMacroFace.hpp"
#include "tinyhhg_core/p1functionspace/VertexDoFMacroVertex.hpp"
#include "tinyhhg_core/p1functionspace/VertexDoFMemory.hpp"
#include "tinyhhg_core/p1functionspace/VertexDoFPackInfo.hpp"
#include "tinyhhg_core/primitivedata/PrimitiveDataID.hpp"
#include "tinyhhg_core/primitives/Edge.hpp"
#include "tinyhhg_core/primitives/Face.hpp"
#include "tinyhhg_core/primitives/Vertex.hpp"
#include "tinyhhg_core/types/pointnd.hpp"

namespace hhg {
namespace vertexdof {

template < typename ValueType >
class VertexDoFFunction : public Function< VertexDoFFunction< ValueType > >
{
 public:
   VertexDoFFunction( const std::string&                         name,
                      const std::shared_ptr< PrimitiveStorage >& storage,
                      uint_t                                     minLevel,
                      uint_t                                     maxLevel )
   : VertexDoFFunction( name, storage, minLevel, maxLevel, BoundaryCondition::create012BC() )
   {}

   VertexDoFFunction( const std::string&                         name,
                      const std::shared_ptr< PrimitiveStorage >& storage,
                      uint_t                                     minLevel,
                      uint_t                                     maxLevel,
                      BoundaryCondition                          boundaryCondition )
   : Function< VertexDoFFunction< ValueType > >( name, storage, minLevel, maxLevel )
   , boundaryCondition_( boundaryCondition )
   {
      auto cellVertexDoFFunctionMemoryDataHandling = std::make_shared< MemoryDataHandling< FunctionMemory< ValueType >, Cell > >(
          minLevel, maxLevel, vertexDoFMacroCellFunctionMemorySize );
      auto faceVertexDoFFunctionMemoryDataHandling = std::make_shared< MemoryDataHandling< FunctionMemory< ValueType >, Face > >(
          minLevel, maxLevel, vertexDoFMacroFaceFunctionMemorySize );
      auto edgeVertexDoFFunctionMemoryDataHandling = std::make_shared< MemoryDataHandling< FunctionMemory< ValueType >, Edge > >(
          minLevel, maxLevel, vertexDoFMacroEdgeFunctionMemorySize );
      auto vertexVertexDoFFunctionMemoryDataHandling =
          std::make_shared< MemoryDataHandling< FunctionMemory< ValueType >, Vertex > >(
              minLevel, maxLevel, vertexDoFMacroVertexFunctionMemorySize );

      storage->addCellData( cellDataID_, cellVertexDoFFunctionMemoryDataHandling, name );
      storage->addFaceData( faceDataID_, faceVertexDoFFunctionMemoryDataHandling, name );
      storage->addEdgeData( edgeDataID_, edgeVertexDoFFunctionMemoryDataHandling, name );
      storage->addVertexData( vertexDataID_, vertexVertexDoFFunctionMemoryDataHandling, name );

      for( uint_t level = minLevel; level <= maxLevel; ++level )
      {
         communicators_[level]->addPackInfo( std::make_shared< VertexDoFPackInfo< ValueType > >(
             level, vertexDataID_, edgeDataID_, faceDataID_, cellDataID_, this->getStorage() ) );
      }
   }

   const PrimitiveDataID< FunctionMemory< ValueType >, Vertex >& getVertexDataID() const { return vertexDataID_; }
   const PrimitiveDataID< FunctionMemory< ValueType >, Edge >&   getEdgeDataID() const { return edgeDataID_; }
   const PrimitiveDataID< FunctionMemory< ValueType >, Face >&   getFaceDataID() const { return faceDataID_; }
   const PrimitiveDataID< FunctionMemory< ValueType >, Cell >&   getCellDataID() const { return cellDataID_; }

   inline void assign( const std::vector< ValueType >                       scalars,
                       const std::vector< VertexDoFFunction< ValueType >* > functions,
                       uint_t                                               level,
                       DoFType                                              flag = All );

   inline void add( const std::vector< ValueType >                       scalars,
                    const std::vector< VertexDoFFunction< ValueType >* > functions,
                    uint_t                                               level,
                    DoFType                                              flag = All );

   inline real_t dot( VertexDoFFunction< ValueType >& rhs, uint_t level, DoFType flag = All );

   inline void integrateDG( DGFunction< ValueType >& rhs, VertexDoFFunction< ValueType >& rhsP1, uint_t level, DoFType flag );

   /// Interpolates a given expression to a VertexDoFFunction
   inline void interpolate( std::function< ValueType( const Point3D& ) >& expr, uint_t level, DoFType flag = All );

   inline void interpolateExtended( std::function< ValueType( const Point3D&, const std::vector< ValueType >& ) >& expr,
                                    const std::vector< VertexDoFFunction* >                                        srcFunctions,
                                    uint_t                                                                         level,
                                    DoFType                                                                        flag = All );

   // TODO: write more general version(s)
   inline real_t getMaxValue( uint_t level, DoFType flag = All );
   inline real_t getMinValue( uint_t level, DoFType flag = All );
   inline real_t getMaxMagnitude( uint_t level, DoFType flag = All, bool mpiReduce = true );

   inline uint_t getNumLocalDoFs( const uint_t& level ) const;
   inline uint_t getNumGlobalDoFs( const uint_t& level ) const;

   inline BoundaryCondition getBoundaryCondition() const { return boundaryCondition_; }

   template < typename SenderType, typename ReceiverType >
   inline void startCommunication( const uint_t& level ) const
   {
      communicators_.at( level )->template startCommunication< SenderType, ReceiverType >();
   }

   template < typename SenderType, typename ReceiverType >
   inline void endCommunication( const uint_t& level ) const
   {
      communicators_.at( level )->template endCommunication< SenderType, ReceiverType >();
   }

   template < typename SenderType, typename ReceiverType >
   inline void communicate( const uint_t& level ) const
   {
      communicators_.at( level )->template communicate< SenderType, ReceiverType >();
   }

   inline void
       setLocalCommunicationMode( const communication::BufferedCommunicator::LocalCommunicationMode& localCommunicationMode )
   {
      for( auto& communicator : communicators_ )
      {
         communicator.second->setLocalCommunicationMode( localCommunicationMode );
      }
   }

 private:
   using Function< VertexDoFFunction< ValueType > >::communicators_;

   inline void enumerate_impl( uint_t level, uint_t& num );

   PrimitiveDataID< FunctionMemory< ValueType >, Vertex > vertexDataID_;
   PrimitiveDataID< FunctionMemory< ValueType >, Edge >   edgeDataID_;
   PrimitiveDataID< FunctionMemory< ValueType >, Face >   faceDataID_;
   PrimitiveDataID< FunctionMemory< ValueType >, Cell >   cellDataID_;

<<<<<<< HEAD
  inline void add(const ValueType & scalar, const uint_t & level, DoFType flag = All);
  inline void add(const std::vector<ValueType> scalars, const std::vector<VertexDoFFunction< ValueType >*> functions, uint_t level, DoFType flag = All);
=======
   BoundaryCondition boundaryCondition_;
};
>>>>>>> 57684c4a

template < typename ValueType >
inline void
    VertexDoFFunction< ValueType >::interpolate( std::function< ValueType( const Point3D& ) >& expr, uint_t level, DoFType flag )
{
   std::function< ValueType( const Point3D&, const std::vector< ValueType >& ) > exprExtended =
       [&expr]( const hhg::Point3D& x, const std::vector< ValueType >& ) { return expr( x ); };
   interpolateExtended( exprExtended, {}, level, flag );
}

template < typename ValueType >
inline void VertexDoFFunction< ValueType >::interpolateExtended(
    std::function< ValueType( const Point3D&, const std::vector< ValueType >& ) >& expr,
    const std::vector< VertexDoFFunction* >                                        srcFunctions,
    uint_t                                                                         level,
    DoFType                                                                        flag )
{
   this->startTiming( "Interpolate" );
   // Collect all source IDs in a vector
   std::vector< PrimitiveDataID< FunctionMemory< ValueType >, Vertex > > srcVertexIDs;
   std::vector< PrimitiveDataID< FunctionMemory< ValueType >, Edge > >   srcEdgeIDs;
   std::vector< PrimitiveDataID< FunctionMemory< ValueType >, Face > >   srcFaceIDs;
   std::vector< PrimitiveDataID< FunctionMemory< ValueType >, Cell > >   srcCellIDs;

   for( const auto& function : srcFunctions )
   {
      srcVertexIDs.push_back( function->vertexDataID_ );
      srcEdgeIDs.push_back( function->edgeDataID_ );
      srcFaceIDs.push_back( function->faceDataID_ );
      srcCellIDs.push_back( function->cellDataID_ );
   }

<<<<<<< HEAD
  /// Interpolates a given expression to a VertexDoFFunction
  inline void interpolate( const std::function< ValueType( const Point3D & ) >& expr,
                          uint_t level, DoFType flag = All);

  inline void interpolateExtended( const std::function< ValueType( const Point3D&, const std::vector<ValueType>& ) >& expr,
                                  const std::vector<VertexDoFFunction*> srcFunctions,
                                  uint_t level, DoFType flag = All);
=======
   for( const auto& it : this->getStorage()->getVertices() )
   {
      Vertex& vertex = *it.second;

      if( testFlag( boundaryCondition_.getBoundaryType( vertex.getMeshBoundaryFlag() ), flag ) )
      {
         vertexdof::macrovertex::interpolate( vertex, vertexDataID_, srcVertexIDs, expr, level );
      }
   }
>>>>>>> 57684c4a

   for( const auto& it : this->getStorage()->getEdges() )
   {
      Edge& edge = *it.second;

<<<<<<< HEAD
  inline BoundaryCondition getBoundaryCondition() const { return boundaryCondition_; }
=======
      if( testFlag( boundaryCondition_.getBoundaryType( edge.getMeshBoundaryFlag() ), flag ) )
      {
         vertexdof::macroedge::interpolate< ValueType >( level, edge, edgeDataID_, srcEdgeIDs, expr );
      }
   }

   for( auto& it : this->getStorage()->getFaces() )
   {
      Face& face = *it.second;
>>>>>>> 57684c4a

      if( testFlag( boundaryCondition_.getBoundaryType( face.getMeshBoundaryFlag() ), flag ) )
      {
         vertexdof::macroface::interpolate< ValueType >( level, face, faceDataID_, srcFaceIDs, expr );
      }
   }

   for( const auto& it : this->getStorage()->getCells() )
   {
      Cell& cell = *it.second;

      if( testFlag( boundaryCondition_.getBoundaryType( cell.getMeshBoundaryFlag() ), flag ) )
      {
         vertexdof::macrocell::interpolate< ValueType >( level, cell, cellDataID_, srcCellIDs, expr );
      }
   }
   this->stopTiming( "Interpolate" );
}

template < typename ValueType >
inline void VertexDoFFunction< ValueType >::assign( const std::vector< ValueType >                       scalars,
                                                    const std::vector< VertexDoFFunction< ValueType >* > functions,
                                                    size_t                                               level,
                                                    DoFType                                              flag )
{
   this->startTiming( "Assign" );
   // Collect all source IDs in a vector
   std::vector< PrimitiveDataID< FunctionMemory< ValueType >, Vertex > > srcVertexIDs;
   std::vector< PrimitiveDataID< FunctionMemory< ValueType >, Edge > >   srcEdgeIDs;
   std::vector< PrimitiveDataID< FunctionMemory< ValueType >, Face > >   srcFaceIDs;
   std::vector< PrimitiveDataID< FunctionMemory< ValueType >, Cell > >   srcCellIDs;

   for( const auto& function : functions )
   {
      srcVertexIDs.push_back( function->vertexDataID_ );
      srcEdgeIDs.push_back( function->edgeDataID_ );
      srcFaceIDs.push_back( function->faceDataID_ );
      srcCellIDs.push_back( function->cellDataID_ );
   }

   for( const auto& it : this->getStorage()->getVertices() )
   {
      Vertex& vertex = *it.second;

      if( testFlag( boundaryCondition_.getBoundaryType( vertex.getMeshBoundaryFlag() ), flag ) )
      {
         vertexdof::macrovertex::assign< ValueType >( vertex, scalars, srcVertexIDs, vertexDataID_, level );
      }
   }

   for( const auto& it : this->getStorage()->getEdges() )
   {
      Edge& edge = *it.second;

      if( testFlag( boundaryCondition_.getBoundaryType( edge.getMeshBoundaryFlag() ), flag ) )
      {
         vertexdof::macroedge::assign< ValueType >( level, edge, scalars, srcEdgeIDs, edgeDataID_ );
      }
   }

   for( const auto& it : this->getStorage()->getFaces() )
   {
      Face& face = *it.second;

<<<<<<< HEAD
template< typename ValueType >
inline void VertexDoFFunction< ValueType >::interpolate( const std::function< ValueType( const Point3D& ) >& expr,
                                                        uint_t level, DoFType flag)
{
  std::function< ValueType(const Point3D&,const std::vector<ValueType>&)> exprExtended = [&expr](const hhg::Point3D& x, const std::vector<ValueType>&) {
      return expr(x);
  };
  interpolateExtended( exprExtended, {}, level, flag );
}

template< typename ValueType >
inline void VertexDoFFunction< ValueType >::interpolateExtended( const std::function< ValueType( const Point3D&, const std::vector<ValueType>& ) >& expr,
                                                                const std::vector<VertexDoFFunction*> srcFunctions,
                                                                uint_t level, DoFType flag)
{
  this->startTiming( "Interpolate" );
  // Collect all source IDs in a vector
  std::vector< PrimitiveDataID< FunctionMemory< ValueType >, Vertex > > srcVertexIDs;
  std::vector< PrimitiveDataID< FunctionMemory< ValueType >, Edge > >   srcEdgeIDs;
  std::vector< PrimitiveDataID< FunctionMemory< ValueType >, Face > >   srcFaceIDs;
  std::vector< PrimitiveDataID< FunctionMemory< ValueType >, Cell > >   srcCellIDs;

  for ( const auto & function : srcFunctions )
  {
    srcVertexIDs.push_back(function->vertexDataID_);
    srcEdgeIDs.push_back(function->edgeDataID_);
    srcFaceIDs.push_back(function->faceDataID_);
    srcCellIDs.push_back(function->cellDataID_);
  }

  for ( const auto & it : this->getStorage()->getVertices() )
  {
    Vertex & vertex = *it.second;

    if ( testFlag( boundaryCondition_.getBoundaryType( vertex.getMeshBoundaryFlag() ), flag ) )
    {
      vertexdof::macrovertex::interpolate( vertex, vertexDataID_, srcVertexIDs, expr, level );
    }
  }

  communicators_[level]->template startCommunication<Vertex, Edge>();

  for ( const auto & it : this->getStorage()->getEdges() )
  {
    Edge & edge = *it.second;

    if ( testFlag( boundaryCondition_.getBoundaryType( edge.getMeshBoundaryFlag() ), flag ) )
    {
      vertexdof::macroedge::interpolate< ValueType >( level, edge, edgeDataID_, srcEdgeIDs, expr );
    }
  }

  communicators_[level]->template endCommunication<Vertex, Edge>();
  communicators_[level]->template startCommunication<Edge, Face>();

  for ( auto& it : this->getStorage()->getFaces() )
  {
    Face & face = *it.second;

    if ( testFlag( boundaryCondition_.getBoundaryType( face.getMeshBoundaryFlag() ), flag ) )
    {
      vertexdof::macroface::interpolate< ValueType >( level, face, faceDataID_, srcFaceIDs, expr );
    }
  }

  communicators_[level]->template endCommunication<Edge, Face>();

  for ( const auto & it : this->getStorage()->getCells() )
  {
    Cell & cell = *it.second;

    if ( testFlag(  boundaryCondition_.getBoundaryType( cell.getMeshBoundaryFlag() ), flag  ) )
    {
      vertexdof::macrocell::interpolate< ValueType >( level, cell, cellDataID_, srcCellIDs, expr );
    }

  }
  this->stopTiming( "Interpolate" );
=======
      if( testFlag( boundaryCondition_.getBoundaryType( face.getMeshBoundaryFlag() ), flag ) )
      {
         vertexdof::macroface::assign< ValueType >( level, face, scalars, srcFaceIDs, faceDataID_ );
      }
   }

   for( const auto& it : this->getStorage()->getCells() )
   {
      Cell& cell = *it.second;
      if( testFlag( boundaryCondition_.getBoundaryType( cell.getMeshBoundaryFlag() ), flag ) )
      {
         vertexdof::macrocell::assign< ValueType >( level, cell, scalars, srcCellIDs, cellDataID_ );
      }
   }
   this->stopTiming( "Assign" );
>>>>>>> 57684c4a
}

template < typename ValueType >
inline void VertexDoFFunction< ValueType >::add( const std::vector< ValueType >                       scalars,
                                                 const std::vector< VertexDoFFunction< ValueType >* > functions,
                                                 size_t                                               level,
                                                 DoFType                                              flag )
{
   this->startTiming( "Add" );
   // Collect all source IDs in a vector
   std::vector< PrimitiveDataID< FunctionMemory< ValueType >, Vertex > > srcVertexIDs;
   std::vector< PrimitiveDataID< FunctionMemory< ValueType >, Edge > >   srcEdgeIDs;
   std::vector< PrimitiveDataID< FunctionMemory< ValueType >, Face > >   srcFaceIDs;
   std::vector< PrimitiveDataID< FunctionMemory< ValueType >, Cell > >   srcCellIDs;

   for( auto& function : functions )
   {
      srcVertexIDs.push_back( function->vertexDataID_ );
      srcEdgeIDs.push_back( function->edgeDataID_ );
      srcFaceIDs.push_back( function->faceDataID_ );
      srcCellIDs.push_back( function->cellDataID_ );
   }

   for( const auto& it : this->getStorage()->getVertices() )
   {
      Vertex& vertex = *it.second;

      if( testFlag( boundaryCondition_.getBoundaryType( vertex.getMeshBoundaryFlag() ), flag ) )
      {
         vertexdof::macrovertex::add( vertex, scalars, srcVertexIDs, vertexDataID_, level );
      }
   }

   for( const auto& it : this->getStorage()->getEdges() )
   {
      Edge& edge = *it.second;

      if( testFlag( boundaryCondition_.getBoundaryType( edge.getMeshBoundaryFlag() ), flag ) )
      {
         vertexdof::macroedge::add< ValueType >( level, edge, scalars, srcEdgeIDs, edgeDataID_ );
      }
   }

   for( const auto& it : this->getStorage()->getFaces() )
   {
      Face& face = *it.second;

      if( testFlag( boundaryCondition_.getBoundaryType( face.getMeshBoundaryFlag() ), flag ) )
      {
         vertexdof::macroface::add< ValueType >( level, face, scalars, srcFaceIDs, faceDataID_ );
      }
   }

   for( const auto& it : this->getStorage()->getCells() )
   {
      Cell& cell = *it.second;
      if( testFlag( boundaryCondition_.getBoundaryType( cell.getMeshBoundaryFlag() ), flag ) )
      {
         vertexdof::macrocell::add< ValueType >( level, cell, scalars, srcCellIDs, cellDataID_ );
      }
   }
   this->stopTiming( "Add" );
}

template < typename ValueType >
inline real_t VertexDoFFunction< ValueType >::dot( VertexDoFFunction< ValueType >& rhs, size_t level, DoFType flag )
{
   this->startTiming( "Dot" );
   real_t scalarProduct = 0.0;

   for( const auto& it : this->getStorage()->getVertices() )
   {
      Vertex& vertex = *it.second;

      if( testFlag( boundaryCondition_.getBoundaryType( vertex.getMeshBoundaryFlag() ), flag ) )
      {
         scalarProduct += vertexdof::macrovertex::dot( vertex, vertexDataID_, rhs.vertexDataID_, level );
      }
   }

   for( const auto& it : this->getStorage()->getEdges() )
   {
      Edge& edge = *it.second;

      if( testFlag( boundaryCondition_.getBoundaryType( edge.getMeshBoundaryFlag() ), flag ) )
      {
         scalarProduct += vertexdof::macroedge::dot< ValueType >( level, edge, edgeDataID_, rhs.edgeDataID_ );
      }
   }

<<<<<<< HEAD
template< typename ValueType >
inline void VertexDoFFunction< ValueType >::add(const ValueType & scalar, const uint_t & level, DoFType flag)
{
  this->startTiming( "Add" );

  for ( const auto & it : this->getStorage()->getVertices() )
  {
    Vertex & vertex = *it.second;

    if ( testFlag( boundaryCondition_.getBoundaryType( vertex.getMeshBoundaryFlag() ), flag ) )
    {
      vertexdof::macrovertex::add< ValueType >( vertex, scalar, vertexDataID_, level );
    }
  }

  communicators_[level]->template startCommunication< Vertex, Edge >();

  for ( const auto & it : this->getStorage()->getEdges() )
  {
    Edge & edge = *it.second;

    if ( testFlag( boundaryCondition_.getBoundaryType( edge.getMeshBoundaryFlag() ), flag ) )
    {
      vertexdof::macroedge::add< ValueType >( level, edge, scalar, edgeDataID_ );
    }
  }

  communicators_[level]->template endCommunication< Vertex, Edge >();
  communicators_[level]->template startCommunication< Edge, Face >();

  for ( const auto & it : this->getStorage()->getFaces() )
  {
    Face & face = *it.second;

    if ( testFlag( boundaryCondition_.getBoundaryType( face.getMeshBoundaryFlag() ), flag ) )
    {
      vertexdof::macroface::add< ValueType >( level, face, scalar, faceDataID_ );
    }
  }

  communicators_[level]->template endCommunication< Edge, Face >();

  for ( const auto & it : this->getStorage()->getCells() )
  {
    Cell & cell = *it.second;
    if ( testFlag(  boundaryCondition_.getBoundaryType( cell.getMeshBoundaryFlag() ), flag  ) )
    {
      vertexdof::macrocell::add< ValueType >( level, cell, scalar, cellDataID_ );
    }
  }

  this->stopTiming( "Add" );
}

template< typename ValueType >
inline void VertexDoFFunction< ValueType >::add(const std::vector<ValueType> scalars, const std::vector<VertexDoFFunction< ValueType >*> functions, size_t level, DoFType flag)
{
  this->startTiming( "Add" );
  // Collect all source IDs in a vector
  std::vector<PrimitiveDataID< FunctionMemory< ValueType >, Vertex > > srcVertexIDs;
  std::vector<PrimitiveDataID< FunctionMemory< ValueType >, Edge > >     srcEdgeIDs;
  std::vector<PrimitiveDataID< FunctionMemory< ValueType >, Face > >     srcFaceIDs;
  std::vector<PrimitiveDataID< FunctionMemory< ValueType >, Cell > >     srcCellIDs;

  for ( auto& function : functions )
  {
    srcVertexIDs.push_back( function->vertexDataID_ );
    srcEdgeIDs.push_back( function->edgeDataID_ );
    srcFaceIDs.push_back( function->faceDataID_ );
    srcCellIDs.push_back( function->cellDataID_ );
  }

  for ( const auto & it : this->getStorage()->getVertices() )
  {
    Vertex & vertex = *it.second;

    if ( testFlag( boundaryCondition_.getBoundaryType( vertex.getMeshBoundaryFlag() ), flag ) )
    {
      vertexdof::macrovertex::add( vertex, scalars, srcVertexIDs, vertexDataID_, level );
    }
  }

  communicators_[level]->template startCommunication< Vertex, Edge >();

  for ( const auto & it : this->getStorage()->getEdges() )
  {
    Edge & edge = *it.second;

    if ( testFlag( boundaryCondition_.getBoundaryType( edge.getMeshBoundaryFlag() ), flag ) )
    {
      vertexdof::macroedge::add< ValueType >( level, edge, scalars, srcEdgeIDs, edgeDataID_ );
    }
  }

  communicators_[level]->template endCommunication< Vertex, Edge >();
  communicators_[level]->template startCommunication< Edge, Face >();

  for ( const auto & it : this->getStorage()->getFaces() )
  {
    Face & face = *it.second;

    if ( testFlag( boundaryCondition_.getBoundaryType( face.getMeshBoundaryFlag() ), flag ) )
    {
      vertexdof::macroface::add< ValueType >( level, face, scalars, srcFaceIDs, faceDataID_ );
    }
  }

  communicators_[level]->template endCommunication< Edge, Face >();

  for ( const auto & it : this->getStorage()->getCells() )
  {
    Cell & cell = *it.second;
    if ( testFlag(  boundaryCondition_.getBoundaryType( cell.getMeshBoundaryFlag() ), flag  ) )
    {
      vertexdof::macrocell::add< ValueType >( level, cell, scalars, srcCellIDs, cellDataID_ );
    }
  }
  this->stopTiming( "Add" );
}
=======
   for( const auto& it : this->getStorage()->getFaces() )
   {
      Face& face = *it.second;
>>>>>>> 57684c4a

      if( testFlag( boundaryCondition_.getBoundaryType( face.getMeshBoundaryFlag() ), flag ) )
      {
         scalarProduct += vertexdof::macroface::dot< ValueType >( level, face, faceDataID_, rhs.faceDataID_ );
      }
   }

   for( const auto& it : this->getStorage()->getCells() )
   {
      Cell& cell = *it.second;
      if( testFlag( boundaryCondition_.getBoundaryType( cell.getMeshBoundaryFlag() ), flag ) )
      {
         scalarProduct += vertexdof::macrocell::dot< ValueType >( level, cell, cellDataID_, rhs.cellDataID_ );
      }
   }

   walberla::mpi::allReduceInplace( scalarProduct, walberla::mpi::SUM, walberla::mpi::MPIManager::instance()->comm() );

   this->stopTiming( "Dot" );
   return scalarProduct;
}

template < typename ValueType >
inline void VertexDoFFunction< ValueType >::enumerate_impl( uint_t level, uint_t& num )
{
   /// in contrast to other methods in the function class enumerate needs to communicate due to its usage in the PETSc solvers
   this->startTiming( "Enumerate" );
   for( auto& it : this->getStorage()->getVertices() )
   {
      Vertex& vertex = *it.second;
      vertexdof::macrovertex::enumerate( level, vertex, vertexDataID_, num );
   }

   communicators_[level]->template startCommunication< Vertex, Edge >();

   for( auto& it : this->getStorage()->getEdges() )
   {
      Edge& edge = *it.second;
      vertexdof::macroedge::enumerate< ValueType >( level, edge, edgeDataID_, num );
   }

   communicators_[level]->template startCommunication< Edge, Vertex >();
   communicators_[level]->template startCommunication< Edge, Face >();

   for( auto& it : this->getStorage()->getFaces() )
   {
      Face& face = *it.second;
      vertexdof::macroface::enumerate< ValueType >( level, face, faceDataID_, num );
   }
   communicators_[level]->template startCommunication< Face, Edge >();

   communicators_[level]->template endCommunication< Vertex, Edge >();
   communicators_[level]->template endCommunication< Edge, Vertex >();
   communicators_[level]->template endCommunication< Edge, Face >();
   communicators_[level]->template endCommunication< Face, Edge >();

   this->stopTiming( "Enumerate" );
}

template < typename ValueType >
inline void VertexDoFFunction< ValueType >::integrateDG( DGFunction< ValueType >&        rhs,
                                                         VertexDoFFunction< ValueType >& rhsP1,
                                                         uint_t                          level,
                                                         DoFType                         flag )
{
   this->startTiming( "integrateDG" );

   rhsP1.startCommunication< Edge, Vertex >( level );
   rhsP1.startCommunication< Face, Edge >( level );

   rhs.template startCommunication< Face, Edge >( level );
   rhs.template endCommunication< Face, Edge >( level );

   rhs.template startCommunication< Edge, Vertex >( level );
   rhs.template endCommunication< Edge, Vertex >( level );

   rhsP1.endCommunication< Edge, Vertex >( level );

   for( auto& it : this->getStorage()->getVertices() )
   {
      Vertex& vertex = *it.second;

      if( testFlag( boundaryCondition_.getBoundaryType( vertex.getMeshBoundaryFlag() ), flag ) )
      {
         vertexdof::macrovertex::integrateDG< ValueType >(
             vertex, this->getStorage(), rhs.getVertexDataID(), rhsP1.getVertexDataID(), vertexDataID_, level );
      }
   }

   communicators_[level]->template startCommunication< Vertex, Edge >();
   rhsP1.endCommunication< Face, Edge >( level );

   for( auto& it : this->getStorage()->getEdges() )
   {
      Edge& edge = *it.second;

      if( testFlag( boundaryCondition_.getBoundaryType( edge.getMeshBoundaryFlag() ), flag ) )
      {
         vertexdof::macroedge::integrateDG< ValueType >(
             level, edge, this->getStorage(), rhs.getEdgeDataID(), rhsP1.getEdgeDataID(), edgeDataID_ );
      }
   }

   communicators_[level]->template endCommunication< Vertex, Edge >();
   communicators_[level]->template startCommunication< Edge, Face >();

   for( auto& it : this->getStorage()->getFaces() )
   {
      Face& face = *it.second;

      if( testFlag( boundaryCondition_.getBoundaryType( face.getMeshBoundaryFlag() ), flag ) )
      {
         vertexdof::macroface::integrateDG< ValueType >( level, face, rhs.getFaceDataID(), rhsP1.getFaceDataID(), faceDataID_ );
      }
   }

   communicators_[level]->template endCommunication< Edge, Face >();

   this->stopTiming( "integrateDG" );
}

inline void projectMean( VertexDoFFunction< real_t >& pressure, VertexDoFFunction< real_t >& tmp, uint_t level )
{
   std::function< real_t( const hhg::Point3D& ) > ones = []( const hhg::Point3D& ) { return 1.0; };

   tmp.interpolate( ones, level );

   real_t numGlobalVertices = tmp.dot( tmp, level, hhg::All );
   real_t mean              = pressure.dot( tmp, level, hhg::All );

   pressure.assign( {1.0, -mean / numGlobalVertices}, {&pressure, &tmp}, level, hhg::All );
}

template < typename ValueType >
inline real_t VertexDoFFunction< ValueType >::getMaxValue( uint_t level, DoFType flag )
{
   real_t localMax = -std::numeric_limits< real_t >::max();

   for( auto& it : this->getStorage()->getFaces() )
   {
      Face&         face   = *it.second;
      const DoFType faceBC = this->getBoundaryCondition().getBoundaryType( face.getMeshBoundaryFlag() );
      if( testFlag( faceBC, flag ) )
      {
         localMax = std::max( localMax, vertexdof::macroface::getMaxValue< ValueType >( level, face, faceDataID_ ) );
      }
   }

   for( auto& it : this->getStorage()->getEdges() )
   {
      Edge&         edge   = *it.second;
      const DoFType edgeBC = this->getBoundaryCondition().getBoundaryType( edge.getMeshBoundaryFlag() );
      if( testFlag( edgeBC, flag ) )
      {
         localMax = std::max( localMax, vertexdof::macroedge::getMaxValue< ValueType >( level, edge, edgeDataID_ ) );
      }
   }

   for( auto& it : this->getStorage()->getVertices() )
   {
      Vertex&       vertex   = *it.second;
      const DoFType vertexBC = this->getBoundaryCondition().getBoundaryType( vertex.getMeshBoundaryFlag() );
      if( testFlag( vertexBC, flag ) )
      {
         localMax = std::max( localMax, vertexdof::macrovertex::getMaxValue< ValueType >( level, vertex, vertexDataID_ ) );
      }
   }

   real_t globalMax = walberla::mpi::allReduce( localMax, walberla::mpi::MAX );

   return globalMax;
}

template < typename ValueType >
inline real_t VertexDoFFunction< ValueType >::getMaxMagnitude( uint_t level, DoFType flag, bool mpiReduce )
{
   real_t localMax = real_t( 0.0 );

   for( auto& it : this->getStorage()->getFaces() )
   {
      Face&         face   = *it.second;
      const DoFType faceBC = this->getBoundaryCondition().getBoundaryType( face.getMeshBoundaryFlag() );
      if( testFlag( faceBC, flag ) )
      {
         localMax = std::max( localMax, vertexdof::macroface::getMaxMagnitude< ValueType >( level, face, faceDataID_ ) );
      }
   }

   for( auto& it : this->getStorage()->getEdges() )
   {
      Edge&         edge   = *it.second;
      const DoFType edgeBC = this->getBoundaryCondition().getBoundaryType( edge.getMeshBoundaryFlag() );
      if( testFlag( edgeBC, flag ) )
      {
         localMax = std::max( localMax, vertexdof::macroedge::getMaxMagnitude< ValueType >( level, edge, edgeDataID_ ) );
      }
   }

   for( auto& it : this->getStorage()->getVertices() )
   {
      Vertex&       vertex   = *it.second;
      const DoFType vertexBC = this->getBoundaryCondition().getBoundaryType( vertex.getMeshBoundaryFlag() );
      if( testFlag( vertexBC, flag ) )
      {
         localMax = std::max( localMax, vertexdof::macrovertex::getMaxMagnitude< ValueType >( level, vertex, vertexDataID_ ) );
      }
   }

   real_t globalMax = localMax;
   if( mpiReduce )
   {
      globalMax = walberla::mpi::allReduce( localMax, walberla::mpi::MAX );
   }

   return globalMax;
}

template < typename ValueType >
inline real_t VertexDoFFunction< ValueType >::getMinValue( uint_t level, DoFType flag )
{
   real_t localMin = std::numeric_limits< real_t >::max();

   for( auto& it : this->getStorage()->getFaces() )
   {
      Face&         face   = *it.second;
      const DoFType faceBC = this->getBoundaryCondition().getBoundaryType( face.getMeshBoundaryFlag() );
      if( testFlag( faceBC, flag ) )
      {
         localMin = std::min( localMin, vertexdof::macroface::getMinValue< ValueType >( level, face, faceDataID_ ) );
      }
   }

   for( auto& it : this->getStorage()->getEdges() )
   {
      Edge&         edge   = *it.second;
      const DoFType edgeBC = this->getBoundaryCondition().getBoundaryType( edge.getMeshBoundaryFlag() );
      if( testFlag( edgeBC, flag ) )
      {
         localMin = std::min( localMin, vertexdof::macroedge::getMinValue< ValueType >( level, edge, edgeDataID_ ) );
      }
   }

   for( auto& it : this->getStorage()->getVertices() )
   {
      Vertex&       vertex   = *it.second;
      const DoFType vertexBC = this->getBoundaryCondition().getBoundaryType( vertex.getMeshBoundaryFlag() );
      if( testFlag( vertexBC, flag ) )
      {
         localMin = std::min( localMin, vertexdof::macrovertex::getMinValue< ValueType >( level, vertex, vertexDataID_ ) );
      }
   }

   real_t globalMin = -walberla::mpi::allReduce( -localMin, walberla::mpi::MAX );

   return globalMin;
}

<<<<<<< HEAD
=======
template < typename ValueType >
inline uint_t VertexDoFFunction< ValueType >::getNumLocalDoFs( const uint_t& level ) const
{
   const uint_t numDoFsOnSingleVertex = 1;
   const uint_t numDoFsOnSingleEdge   = levelinfo::num_microvertices_per_edge( level ) - 2;
   const uint_t numDoFsOnSingleFace =
       levelinfo::num_microvertices_per_face_from_width( levelinfo::num_microvertices_per_edge( level ) - 3 );
   const uint_t numDoFsOnSingleCell =
       levelinfo::num_microvertices_per_cell_from_width( levelinfo::num_microvertices_per_edge( level ) - 4 );
   return numDoFsOnSingleVertex * this->getStorage()->getNumberOfLocalVertices() +
          numDoFsOnSingleEdge * this->getStorage()->getNumberOfLocalEdges() +
          numDoFsOnSingleFace * this->getStorage()->getNumberOfLocalFaces() +
          numDoFsOnSingleCell * this->getStorage()->getNumberOfLocalCells();
}

template < typename ValueType >
inline uint_t VertexDoFFunction< ValueType >::getNumGlobalDoFs( const uint_t& level ) const
{
   return walberla::mpi::allReduce( getNumLocalDoFs( level ), walberla::mpi::SUM, walberla::mpi::MPIManager::instance()->comm() );
}

>>>>>>> 57684c4a
} // namespace vertexdof
} // namespace hhg<|MERGE_RESOLUTION|>--- conflicted
+++ resolved
@@ -72,6 +72,10 @@
                        uint_t                                               level,
                        DoFType                                              flag = All );
 
+   inline void add( const ValueType & scalar,
+                    const uint_t &    level,
+                    DoFType           flag = All );
+
    inline void add( const std::vector< ValueType >                       scalars,
                     const std::vector< VertexDoFFunction< ValueType >* > functions,
                     uint_t                                               level,
@@ -82,21 +86,18 @@
    inline void integrateDG( DGFunction< ValueType >& rhs, VertexDoFFunction< ValueType >& rhsP1, uint_t level, DoFType flag );
 
    /// Interpolates a given expression to a VertexDoFFunction
-   inline void interpolate( std::function< ValueType( const Point3D& ) >& expr, uint_t level, DoFType flag = All );
-
-   inline void interpolateExtended( std::function< ValueType( const Point3D&, const std::vector< ValueType >& ) >& expr,
-                                    const std::vector< VertexDoFFunction* >                                        srcFunctions,
-                                    uint_t                                                                         level,
-                                    DoFType                                                                        flag = All );
+   inline void interpolate( const std::function< ValueType( const Point3D& ) >& expr, uint_t level, DoFType flag = All );
+
+   inline void interpolateExtended( const std::function< ValueType( const Point3D&, const std::vector< ValueType >& ) >& expr,
+                                    const std::vector< VertexDoFFunction* >                                              srcFunctions,
+                                    uint_t                                                                               level,
+                                    DoFType                                                                              flag = All );
 
    // TODO: write more general version(s)
    inline real_t getMaxValue( uint_t level, DoFType flag = All );
    inline real_t getMinValue( uint_t level, DoFType flag = All );
    inline real_t getMaxMagnitude( uint_t level, DoFType flag = All, bool mpiReduce = true );
 
-   inline uint_t getNumLocalDoFs( const uint_t& level ) const;
-   inline uint_t getNumGlobalDoFs( const uint_t& level ) const;
-
    inline BoundaryCondition getBoundaryCondition() const { return boundaryCondition_; }
 
    template < typename SenderType, typename ReceiverType >
@@ -136,17 +137,13 @@
    PrimitiveDataID< FunctionMemory< ValueType >, Face >   faceDataID_;
    PrimitiveDataID< FunctionMemory< ValueType >, Cell >   cellDataID_;
 
-<<<<<<< HEAD
-  inline void add(const ValueType & scalar, const uint_t & level, DoFType flag = All);
-  inline void add(const std::vector<ValueType> scalars, const std::vector<VertexDoFFunction< ValueType >*> functions, uint_t level, DoFType flag = All);
-=======
    BoundaryCondition boundaryCondition_;
 };
->>>>>>> 57684c4a
+
 
 template < typename ValueType >
 inline void
-    VertexDoFFunction< ValueType >::interpolate( std::function< ValueType( const Point3D& ) >& expr, uint_t level, DoFType flag )
+    VertexDoFFunction< ValueType >::interpolate( const std::function< ValueType( const Point3D& ) >& expr, uint_t level, DoFType flag )
 {
    std::function< ValueType( const Point3D&, const std::vector< ValueType >& ) > exprExtended =
        [&expr]( const hhg::Point3D& x, const std::vector< ValueType >& ) { return expr( x ); };
@@ -155,7 +152,7 @@
 
 template < typename ValueType >
 inline void VertexDoFFunction< ValueType >::interpolateExtended(
-    std::function< ValueType( const Point3D&, const std::vector< ValueType >& ) >& expr,
+    const std::function< ValueType( const Point3D&, const std::vector< ValueType >& ) >& expr,
     const std::vector< VertexDoFFunction* >                                        srcFunctions,
     uint_t                                                                         level,
     DoFType                                                                        flag )
@@ -175,15 +172,6 @@
       srcCellIDs.push_back( function->cellDataID_ );
    }
 
-<<<<<<< HEAD
-  /// Interpolates a given expression to a VertexDoFFunction
-  inline void interpolate( const std::function< ValueType( const Point3D & ) >& expr,
-                          uint_t level, DoFType flag = All);
-
-  inline void interpolateExtended( const std::function< ValueType( const Point3D&, const std::vector<ValueType>& ) >& expr,
-                                  const std::vector<VertexDoFFunction*> srcFunctions,
-                                  uint_t level, DoFType flag = All);
-=======
    for( const auto& it : this->getStorage()->getVertices() )
    {
       Vertex& vertex = *it.second;
@@ -193,15 +181,11 @@
          vertexdof::macrovertex::interpolate( vertex, vertexDataID_, srcVertexIDs, expr, level );
       }
    }
->>>>>>> 57684c4a
 
    for( const auto& it : this->getStorage()->getEdges() )
    {
       Edge& edge = *it.second;
 
-<<<<<<< HEAD
-  inline BoundaryCondition getBoundaryCondition() const { return boundaryCondition_; }
-=======
       if( testFlag( boundaryCondition_.getBoundaryType( edge.getMeshBoundaryFlag() ), flag ) )
       {
          vertexdof::macroedge::interpolate< ValueType >( level, edge, edgeDataID_, srcEdgeIDs, expr );
@@ -211,7 +195,6 @@
    for( auto& it : this->getStorage()->getFaces() )
    {
       Face& face = *it.second;
->>>>>>> 57684c4a
 
       if( testFlag( boundaryCondition_.getBoundaryType( face.getMeshBoundaryFlag() ), flag ) )
       {
@@ -276,86 +259,6 @@
    {
       Face& face = *it.second;
 
-<<<<<<< HEAD
-template< typename ValueType >
-inline void VertexDoFFunction< ValueType >::interpolate( const std::function< ValueType( const Point3D& ) >& expr,
-                                                        uint_t level, DoFType flag)
-{
-  std::function< ValueType(const Point3D&,const std::vector<ValueType>&)> exprExtended = [&expr](const hhg::Point3D& x, const std::vector<ValueType>&) {
-      return expr(x);
-  };
-  interpolateExtended( exprExtended, {}, level, flag );
-}
-
-template< typename ValueType >
-inline void VertexDoFFunction< ValueType >::interpolateExtended( const std::function< ValueType( const Point3D&, const std::vector<ValueType>& ) >& expr,
-                                                                const std::vector<VertexDoFFunction*> srcFunctions,
-                                                                uint_t level, DoFType flag)
-{
-  this->startTiming( "Interpolate" );
-  // Collect all source IDs in a vector
-  std::vector< PrimitiveDataID< FunctionMemory< ValueType >, Vertex > > srcVertexIDs;
-  std::vector< PrimitiveDataID< FunctionMemory< ValueType >, Edge > >   srcEdgeIDs;
-  std::vector< PrimitiveDataID< FunctionMemory< ValueType >, Face > >   srcFaceIDs;
-  std::vector< PrimitiveDataID< FunctionMemory< ValueType >, Cell > >   srcCellIDs;
-
-  for ( const auto & function : srcFunctions )
-  {
-    srcVertexIDs.push_back(function->vertexDataID_);
-    srcEdgeIDs.push_back(function->edgeDataID_);
-    srcFaceIDs.push_back(function->faceDataID_);
-    srcCellIDs.push_back(function->cellDataID_);
-  }
-
-  for ( const auto & it : this->getStorage()->getVertices() )
-  {
-    Vertex & vertex = *it.second;
-
-    if ( testFlag( boundaryCondition_.getBoundaryType( vertex.getMeshBoundaryFlag() ), flag ) )
-    {
-      vertexdof::macrovertex::interpolate( vertex, vertexDataID_, srcVertexIDs, expr, level );
-    }
-  }
-
-  communicators_[level]->template startCommunication<Vertex, Edge>();
-
-  for ( const auto & it : this->getStorage()->getEdges() )
-  {
-    Edge & edge = *it.second;
-
-    if ( testFlag( boundaryCondition_.getBoundaryType( edge.getMeshBoundaryFlag() ), flag ) )
-    {
-      vertexdof::macroedge::interpolate< ValueType >( level, edge, edgeDataID_, srcEdgeIDs, expr );
-    }
-  }
-
-  communicators_[level]->template endCommunication<Vertex, Edge>();
-  communicators_[level]->template startCommunication<Edge, Face>();
-
-  for ( auto& it : this->getStorage()->getFaces() )
-  {
-    Face & face = *it.second;
-
-    if ( testFlag( boundaryCondition_.getBoundaryType( face.getMeshBoundaryFlag() ), flag ) )
-    {
-      vertexdof::macroface::interpolate< ValueType >( level, face, faceDataID_, srcFaceIDs, expr );
-    }
-  }
-
-  communicators_[level]->template endCommunication<Edge, Face>();
-
-  for ( const auto & it : this->getStorage()->getCells() )
-  {
-    Cell & cell = *it.second;
-
-    if ( testFlag(  boundaryCondition_.getBoundaryType( cell.getMeshBoundaryFlag() ), flag  ) )
-    {
-      vertexdof::macrocell::interpolate< ValueType >( level, cell, cellDataID_, srcCellIDs, expr );
-    }
-
-  }
-  this->stopTiming( "Interpolate" );
-=======
       if( testFlag( boundaryCondition_.getBoundaryType( face.getMeshBoundaryFlag() ), flag ) )
       {
          vertexdof::macroface::assign< ValueType >( level, face, scalars, srcFaceIDs, faceDataID_ );
@@ -371,98 +274,8 @@
       }
    }
    this->stopTiming( "Assign" );
->>>>>>> 57684c4a
-}
-
-template < typename ValueType >
-inline void VertexDoFFunction< ValueType >::add( const std::vector< ValueType >                       scalars,
-                                                 const std::vector< VertexDoFFunction< ValueType >* > functions,
-                                                 size_t                                               level,
-                                                 DoFType                                              flag )
-{
-   this->startTiming( "Add" );
-   // Collect all source IDs in a vector
-   std::vector< PrimitiveDataID< FunctionMemory< ValueType >, Vertex > > srcVertexIDs;
-   std::vector< PrimitiveDataID< FunctionMemory< ValueType >, Edge > >   srcEdgeIDs;
-   std::vector< PrimitiveDataID< FunctionMemory< ValueType >, Face > >   srcFaceIDs;
-   std::vector< PrimitiveDataID< FunctionMemory< ValueType >, Cell > >   srcCellIDs;
-
-   for( auto& function : functions )
-   {
-      srcVertexIDs.push_back( function->vertexDataID_ );
-      srcEdgeIDs.push_back( function->edgeDataID_ );
-      srcFaceIDs.push_back( function->faceDataID_ );
-      srcCellIDs.push_back( function->cellDataID_ );
-   }
-
-   for( const auto& it : this->getStorage()->getVertices() )
-   {
-      Vertex& vertex = *it.second;
-
-      if( testFlag( boundaryCondition_.getBoundaryType( vertex.getMeshBoundaryFlag() ), flag ) )
-      {
-         vertexdof::macrovertex::add( vertex, scalars, srcVertexIDs, vertexDataID_, level );
-      }
-   }
-
-   for( const auto& it : this->getStorage()->getEdges() )
-   {
-      Edge& edge = *it.second;
-
-      if( testFlag( boundaryCondition_.getBoundaryType( edge.getMeshBoundaryFlag() ), flag ) )
-      {
-         vertexdof::macroedge::add< ValueType >( level, edge, scalars, srcEdgeIDs, edgeDataID_ );
-      }
-   }
-
-   for( const auto& it : this->getStorage()->getFaces() )
-   {
-      Face& face = *it.second;
-
-      if( testFlag( boundaryCondition_.getBoundaryType( face.getMeshBoundaryFlag() ), flag ) )
-      {
-         vertexdof::macroface::add< ValueType >( level, face, scalars, srcFaceIDs, faceDataID_ );
-      }
-   }
-
-   for( const auto& it : this->getStorage()->getCells() )
-   {
-      Cell& cell = *it.second;
-      if( testFlag( boundaryCondition_.getBoundaryType( cell.getMeshBoundaryFlag() ), flag ) )
-      {
-         vertexdof::macrocell::add< ValueType >( level, cell, scalars, srcCellIDs, cellDataID_ );
-      }
-   }
-   this->stopTiming( "Add" );
-}
-
-template < typename ValueType >
-inline real_t VertexDoFFunction< ValueType >::dot( VertexDoFFunction< ValueType >& rhs, size_t level, DoFType flag )
-{
-   this->startTiming( "Dot" );
-   real_t scalarProduct = 0.0;
-
-   for( const auto& it : this->getStorage()->getVertices() )
-   {
-      Vertex& vertex = *it.second;
-
-      if( testFlag( boundaryCondition_.getBoundaryType( vertex.getMeshBoundaryFlag() ), flag ) )
-      {
-         scalarProduct += vertexdof::macrovertex::dot( vertex, vertexDataID_, rhs.vertexDataID_, level );
-      }
-   }
-
-   for( const auto& it : this->getStorage()->getEdges() )
-   {
-      Edge& edge = *it.second;
-
-      if( testFlag( boundaryCondition_.getBoundaryType( edge.getMeshBoundaryFlag() ), flag ) )
-      {
-         scalarProduct += vertexdof::macroedge::dot< ValueType >( level, edge, edgeDataID_, rhs.edgeDataID_ );
-      }
-   }
-
-<<<<<<< HEAD
+}
+
 template< typename ValueType >
 inline void VertexDoFFunction< ValueType >::add(const ValueType & scalar, const uint_t & level, DoFType flag)
 {
@@ -478,8 +291,6 @@
     }
   }
 
-  communicators_[level]->template startCommunication< Vertex, Edge >();
-
   for ( const auto & it : this->getStorage()->getEdges() )
   {
     Edge & edge = *it.second;
@@ -490,9 +301,6 @@
     }
   }
 
-  communicators_[level]->template endCommunication< Vertex, Edge >();
-  communicators_[level]->template startCommunication< Edge, Face >();
-
   for ( const auto & it : this->getStorage()->getFaces() )
   {
     Face & face = *it.second;
@@ -502,8 +310,6 @@
       vertexdof::macroface::add< ValueType >( level, face, scalar, faceDataID_ );
     }
   }
-
-  communicators_[level]->template endCommunication< Edge, Face >();
 
   for ( const auto & it : this->getStorage()->getCells() )
   {
@@ -517,76 +323,97 @@
   this->stopTiming( "Add" );
 }
 
-template< typename ValueType >
-inline void VertexDoFFunction< ValueType >::add(const std::vector<ValueType> scalars, const std::vector<VertexDoFFunction< ValueType >*> functions, size_t level, DoFType flag)
-{
-  this->startTiming( "Add" );
-  // Collect all source IDs in a vector
-  std::vector<PrimitiveDataID< FunctionMemory< ValueType >, Vertex > > srcVertexIDs;
-  std::vector<PrimitiveDataID< FunctionMemory< ValueType >, Edge > >     srcEdgeIDs;
-  std::vector<PrimitiveDataID< FunctionMemory< ValueType >, Face > >     srcFaceIDs;
-  std::vector<PrimitiveDataID< FunctionMemory< ValueType >, Cell > >     srcCellIDs;
-
-  for ( auto& function : functions )
-  {
-    srcVertexIDs.push_back( function->vertexDataID_ );
-    srcEdgeIDs.push_back( function->edgeDataID_ );
-    srcFaceIDs.push_back( function->faceDataID_ );
-    srcCellIDs.push_back( function->cellDataID_ );
-  }
-
-  for ( const auto & it : this->getStorage()->getVertices() )
-  {
-    Vertex & vertex = *it.second;
-
-    if ( testFlag( boundaryCondition_.getBoundaryType( vertex.getMeshBoundaryFlag() ), flag ) )
-    {
-      vertexdof::macrovertex::add( vertex, scalars, srcVertexIDs, vertexDataID_, level );
-    }
-  }
-
-  communicators_[level]->template startCommunication< Vertex, Edge >();
-
-  for ( const auto & it : this->getStorage()->getEdges() )
-  {
-    Edge & edge = *it.second;
-
-    if ( testFlag( boundaryCondition_.getBoundaryType( edge.getMeshBoundaryFlag() ), flag ) )
-    {
-      vertexdof::macroedge::add< ValueType >( level, edge, scalars, srcEdgeIDs, edgeDataID_ );
-    }
-  }
-
-  communicators_[level]->template endCommunication< Vertex, Edge >();
-  communicators_[level]->template startCommunication< Edge, Face >();
-
-  for ( const auto & it : this->getStorage()->getFaces() )
-  {
-    Face & face = *it.second;
-
-    if ( testFlag( boundaryCondition_.getBoundaryType( face.getMeshBoundaryFlag() ), flag ) )
-    {
-      vertexdof::macroface::add< ValueType >( level, face, scalars, srcFaceIDs, faceDataID_ );
-    }
-  }
-
-  communicators_[level]->template endCommunication< Edge, Face >();
-
-  for ( const auto & it : this->getStorage()->getCells() )
-  {
-    Cell & cell = *it.second;
-    if ( testFlag(  boundaryCondition_.getBoundaryType( cell.getMeshBoundaryFlag() ), flag  ) )
-    {
-      vertexdof::macrocell::add< ValueType >( level, cell, scalars, srcCellIDs, cellDataID_ );
-    }
-  }
-  this->stopTiming( "Add" );
-}
-=======
+template < typename ValueType >
+inline void VertexDoFFunction< ValueType >::add( const std::vector< ValueType >                       scalars,
+                                                 const std::vector< VertexDoFFunction< ValueType >* > functions,
+                                                 size_t                                               level,
+                                                 DoFType                                              flag )
+{
+   this->startTiming( "Add" );
+   // Collect all source IDs in a vector
+   std::vector< PrimitiveDataID< FunctionMemory< ValueType >, Vertex > > srcVertexIDs;
+   std::vector< PrimitiveDataID< FunctionMemory< ValueType >, Edge > >   srcEdgeIDs;
+   std::vector< PrimitiveDataID< FunctionMemory< ValueType >, Face > >   srcFaceIDs;
+   std::vector< PrimitiveDataID< FunctionMemory< ValueType >, Cell > >   srcCellIDs;
+
+   for( auto& function : functions )
+   {
+      srcVertexIDs.push_back( function->vertexDataID_ );
+      srcEdgeIDs.push_back( function->edgeDataID_ );
+      srcFaceIDs.push_back( function->faceDataID_ );
+      srcCellIDs.push_back( function->cellDataID_ );
+   }
+
+   for( const auto& it : this->getStorage()->getVertices() )
+   {
+      Vertex& vertex = *it.second;
+
+      if( testFlag( boundaryCondition_.getBoundaryType( vertex.getMeshBoundaryFlag() ), flag ) )
+      {
+         vertexdof::macrovertex::add( vertex, scalars, srcVertexIDs, vertexDataID_, level );
+      }
+   }
+
+   for( const auto& it : this->getStorage()->getEdges() )
+   {
+      Edge& edge = *it.second;
+
+      if( testFlag( boundaryCondition_.getBoundaryType( edge.getMeshBoundaryFlag() ), flag ) )
+      {
+         vertexdof::macroedge::add< ValueType >( level, edge, scalars, srcEdgeIDs, edgeDataID_ );
+      }
+   }
+
    for( const auto& it : this->getStorage()->getFaces() )
    {
       Face& face = *it.second;
->>>>>>> 57684c4a
+
+      if( testFlag( boundaryCondition_.getBoundaryType( face.getMeshBoundaryFlag() ), flag ) )
+      {
+         vertexdof::macroface::add< ValueType >( level, face, scalars, srcFaceIDs, faceDataID_ );
+      }
+   }
+
+   for( const auto& it : this->getStorage()->getCells() )
+   {
+      Cell& cell = *it.second;
+      if( testFlag( boundaryCondition_.getBoundaryType( cell.getMeshBoundaryFlag() ), flag ) )
+      {
+         vertexdof::macrocell::add< ValueType >( level, cell, scalars, srcCellIDs, cellDataID_ );
+      }
+   }
+   this->stopTiming( "Add" );
+}
+
+template < typename ValueType >
+inline real_t VertexDoFFunction< ValueType >::dot( VertexDoFFunction< ValueType >& rhs, size_t level, DoFType flag )
+{
+   this->startTiming( "Dot" );
+   real_t scalarProduct = 0.0;
+
+   for( const auto& it : this->getStorage()->getVertices() )
+   {
+      Vertex& vertex = *it.second;
+
+      if( testFlag( boundaryCondition_.getBoundaryType( vertex.getMeshBoundaryFlag() ), flag ) )
+      {
+         scalarProduct += vertexdof::macrovertex::dot( vertex, vertexDataID_, rhs.vertexDataID_, level );
+      }
+   }
+
+   for( const auto& it : this->getStorage()->getEdges() )
+   {
+      Edge& edge = *it.second;
+
+      if( testFlag( boundaryCondition_.getBoundaryType( edge.getMeshBoundaryFlag() ), flag ) )
+      {
+         scalarProduct += vertexdof::macroedge::dot< ValueType >( level, edge, edgeDataID_, rhs.edgeDataID_ );
+      }
+   }
+
+   for( const auto& it : this->getStorage()->getFaces() )
+   {
+      Face& face = *it.second;
 
       if( testFlag( boundaryCondition_.getBoundaryType( face.getMeshBoundaryFlag() ), flag ) )
       {
@@ -844,29 +671,6 @@
    return globalMin;
 }
 
-<<<<<<< HEAD
-=======
-template < typename ValueType >
-inline uint_t VertexDoFFunction< ValueType >::getNumLocalDoFs( const uint_t& level ) const
-{
-   const uint_t numDoFsOnSingleVertex = 1;
-   const uint_t numDoFsOnSingleEdge   = levelinfo::num_microvertices_per_edge( level ) - 2;
-   const uint_t numDoFsOnSingleFace =
-       levelinfo::num_microvertices_per_face_from_width( levelinfo::num_microvertices_per_edge( level ) - 3 );
-   const uint_t numDoFsOnSingleCell =
-       levelinfo::num_microvertices_per_cell_from_width( levelinfo::num_microvertices_per_edge( level ) - 4 );
-   return numDoFsOnSingleVertex * this->getStorage()->getNumberOfLocalVertices() +
-          numDoFsOnSingleEdge * this->getStorage()->getNumberOfLocalEdges() +
-          numDoFsOnSingleFace * this->getStorage()->getNumberOfLocalFaces() +
-          numDoFsOnSingleCell * this->getStorage()->getNumberOfLocalCells();
-}
-
-template < typename ValueType >
-inline uint_t VertexDoFFunction< ValueType >::getNumGlobalDoFs( const uint_t& level ) const
-{
-   return walberla::mpi::allReduce( getNumLocalDoFs( level ), walberla::mpi::SUM, walberla::mpi::MPIManager::instance()->comm() );
-}
-
->>>>>>> 57684c4a
+
 } // namespace vertexdof
 } // namespace hhg