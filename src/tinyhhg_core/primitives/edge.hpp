#ifndef EDGE_HPP
#define EDGE_HPP

<<<<<<< HEAD
#include "tinyhhg_core/types/pointnd.hpp"
#include "tinyhhg_core/types/flags.hpp"

#include <vector>
#include <map>
=======
>>>>>>> af16882f
#include <fmt/ostream.h>
#include <vector>

#include <tinyhhg_core/types/pointnd.hpp>
#include <tinyhhg_core/types/flags.hpp>

#include <core/DataTypes.h>

namespace hhg
{

class Vertex;
class Face;

class EdgeMemory;

class Edge
{
public:

  Edge(size_t id, DoFType type, Vertex* v0, Vertex* v1);
  void addFace(Face* face);

  size_t vertex_index(const Vertex& vertex) const;
  size_t face_index(const Face& face) const;

  Vertex* get_opposite_vertex(const Vertex& vertex) const;

  size_t id;
  walberla::uint_t rank;
  DoFType type;
  Vertex* v0;
  Vertex* v1;

  Point3D direction;
  double length;
  Point3D tangent;
  Point3D normal_2d;

  std::vector<Face*> faces;

	std::vector<EdgeMemory*> memory;

  friend std::ostream &operator<<(std::ostream &os, const Edge &edge);
};



class EdgeMemory
{
public:

	const MemoryType type;

	virtual void free() = 0;

protected:
	EdgeMemory(MemoryType t) : type(t) { ; }
};
}

#endif /* EDGE_HPP */<|MERGE_RESOLUTION|>--- conflicted
+++ resolved
@@ -1,15 +1,8 @@
 #ifndef EDGE_HPP
 #define EDGE_HPP
 
-<<<<<<< HEAD
 #include "tinyhhg_core/types/pointnd.hpp"
-#include "tinyhhg_core/types/flags.hpp"
 
-#include <vector>
-#include <map>
-=======
->>>>>>> af16882f
-#include <fmt/ostream.h>
 #include <vector>
 
 #include <tinyhhg_core/types/pointnd.hpp>
@@ -50,7 +43,7 @@
 
   std::vector<Face*> faces;
 
-	std::vector<EdgeMemory*> memory;
+  std::vector<EdgeMemory*> memory;
 
   friend std::ostream &operator<<(std::ostream &os, const Edge &edge);
 };
