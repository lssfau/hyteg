#ifndef VERTEX_HPP
#define VERTEX_HPP

#include <fmt/ostream.h>
#include "tinyhhg_core/types/pointnd.hpp"
<<<<<<< HEAD
#include "tinyhhg_core/types/flags.hpp"

#include <vector>
#include <map>
#include <fmt/ostream.h>
=======
#include <core/DataTypes.h>
#include <tinyhhg_core/types/flags.hpp>

#include <vector>

>>>>>>> af16882f

namespace hhg
{

class Edge;
class Face;

class VertexMemory;

/// \brief  Macro-Vertex primitive
/// \author Daniel Drzisga (drzisga@ma.tum.de)
/// \date   March, 2017
///
/// The Vertex class represents a Macro-Vertex primitve. It saves geometrical and topological information
/// as well as pointers to memory reserved for \ref Function and \ref Operator.
class Vertex
{
public:
  /// Constructs a vertex with given id and coordinates
  /// \param id Id of vertex
  /// \param coords Spatial coordinates of vertex
  Vertex(size_t id, const Point3D& coords);

  /// Adds given edge to \ref edges
  /// \param edge Pointer to edge which will be added
  void addEdge(Edge* edge);

  /// Adds given face to \ref faces
  /// \param face Pointer to face which will be added
  void addFace(Face* face);

  /// Returns the index of \p edge within \ref edges
  /// \param edge Edge
  /// \returns Index of \p edge within \ref edges
  size_t edge_index(const Edge& edge) const;

  /// Id of vertex
  size_t id;

  /// Processor rank this vertex belongs to
  walberla::uint_t rank;

  /// DoF type of vertex
  DoFType type;

  /// Spatial coordinates of vertex
  Point3D coords;

  /// Pointers to edges adjacent to vertex
  std::vector<Edge*> edges;

  /// Pointers to faces adjacent to vertex
  std::vector<Face*> faces;


	/// Vector containing pointers to memory used by \ref Function and \ref Operator
	/// The std::vector corresponds to the memory id of a \ref Function or an \Operator
	/// This replaces the old data and opr_data vectors
	std::vector<VertexMemory*> memory;

  
  /// Method overload for string formatting
  friend std::ostream &operator<<(std::ostream &os, const Vertex &vertex);
};


class VertexMemory
{
public:

	const MemoryType type;

	virtual void free() = 0;

  

protected:
	VertexMemory(MemoryType t) : type(t) { ; }
};



}

#endif /* VERTEX_HPP */<|MERGE_RESOLUTION|>--- conflicted
+++ resolved
@@ -3,19 +3,11 @@
 
 #include <fmt/ostream.h>
 #include "tinyhhg_core/types/pointnd.hpp"
-<<<<<<< HEAD
-#include "tinyhhg_core/types/flags.hpp"
-
-#include <vector>
-#include <map>
-#include <fmt/ostream.h>
-=======
 #include <core/DataTypes.h>
 #include <tinyhhg_core/types/flags.hpp>
 
 #include <vector>
 
->>>>>>> af16882f
 
 namespace hhg
 {
@@ -71,12 +63,12 @@
   std::vector<Face*> faces;
 
 
-	/// Vector containing pointers to memory used by \ref Function and \ref Operator
-	/// The std::vector corresponds to the memory id of a \ref Function or an \Operator
-	/// This replaces the old data and opr_data vectors
-	std::vector<VertexMemory*> memory;
+  /// Vector containing pointers to memory used by \ref Function and \ref Operator
+  /// The std::vector corresponds to the memory id of a \ref Function or an \Operator
+  /// This replaces the old data and opr_data vectors
+  std::vector<VertexMemory*> memory;
 
-  
+
   /// Method overload for string formatting
   friend std::ostream &operator<<(std::ostream &os, const Vertex &vertex);
 };
