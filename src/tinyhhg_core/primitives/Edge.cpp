--- conflicted
+++ resolved
@@ -98,17 +98,6 @@
   WALBERLA_ABORT("Edge::get_opposite_face: Face does not belong to edge");
 }
 
-<<<<<<< HEAD
-void Edge::setBlendingMap(const std::shared_ptr<FaceMap>& newMap) {
-  blendingMap_ = newMap;
-}
-
-const std::shared_ptr<FaceMap>& Edge::getBlendingMap() const {
-  return blendingMap_;
-}
-
-=======
->>>>>>> 997720af
 bool Edge::onBoundary() const {
   return testFlag(dofType_, hhg::Boundary);
 }
@@ -130,7 +119,6 @@
   sendBuffer << length_;
   sendBuffer << tangent_;
   sendBuffer << normal2D_;
-  blendingMap_->serialize(sendBuffer);
 }
 
 void Edge::deserializeSubclass ( walberla::mpi::RecvBuffer & recvBuffer )
@@ -142,7 +130,6 @@
   recvBuffer >> length_;
   recvBuffer >> tangent_;
   recvBuffer >> normal2D_;
-  blendingMap_ = FaceMap::deserialize(recvBuffer);
 }
 
 }