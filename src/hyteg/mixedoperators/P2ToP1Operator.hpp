--- conflicted
+++ resolved
@@ -26,9 +26,9 @@
 #pragma warning( push, 0 )
 #endif
 
+#include "hyteg/forms/P1WrapperForm.hpp"
 #include "hyteg/forms/form_fenics_base/P2FenicsForm.hpp"
 #include "hyteg/forms/form_fenics_base/P2ToP1FenicsForm.hpp"
-#include "hyteg/forms/P1WrapperForm.hpp"
 
 #ifdef _MSC_VER
 #pragma warning( pop )
@@ -51,19 +51,9 @@
    , edgeToVertex( storage, minLevel, maxLevel )
    {}
 
-   P1ConstantOperator< P2ToP1Form > const& getVertexToVertexOpr() const { return vertexToVertex; }
+   P1ConstantOperator< P1WrapperForm< P2ToP1Form > > const& getVertexToVertexOpr() const { return vertexToVertex; }
 
-<<<<<<< HEAD
-  P1ConstantOperator< P1WrapperForm<P2ToP1Form> > const & getVertexToVertexOpr() const {
-    return vertexToVertex;
-  }
-
-  EdgeDoFToVertexDoFOperator< P2ToP1Form > const & getEdgeToVertexOpr() const {
-    return edgeToVertex;
-  }
-=======
    EdgeDoFToVertexDoFOperator< P2ToP1Form > const& getEdgeToVertexOpr() const { return edgeToVertex; }
->>>>>>> 7f615a6f
 
    void apply( const P2Function< real_t >& src,
                const P1Function< real_t >& dst,
@@ -85,19 +75,14 @@
       edgeToVertex.toMatrix( mat, src.getEdgeDoFFunction(), dst, level, flag );
    }
 
-<<<<<<< HEAD
-  P1ConstantOperator< P1WrapperForm<P2ToP1Form> > vertexToVertex;
-  EdgeDoFToVertexDoFOperator< P2ToP1Form > edgeToVertex;
-=======
    void smooth_gs( P2Function< real_t >& dst, P1Function< real_t >& rhs, size_t level, DoFType flag )
    {
       WALBERLA_ABORT( "not implemented" );
    }
->>>>>>> 7f615a6f
 
  private:
-   P1ConstantOperator< P2ToP1Form >         vertexToVertex;
-   EdgeDoFToVertexDoFOperator< P2ToP1Form > edgeToVertex;
+   P1ConstantOperator< P1WrapperForm< P2ToP1Form > > vertexToVertex;
+   EdgeDoFToVertexDoFOperator< P2ToP1Form >          edgeToVertex;
 };
 
 typedef P2ToP1ConstantOperator<
