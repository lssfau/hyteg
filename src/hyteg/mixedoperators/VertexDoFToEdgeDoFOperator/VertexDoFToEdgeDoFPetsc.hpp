/*
 * Copyright (c) 2017-2019 Daniel Drzisga, Dominik Thoennes, Nils Kohl.
 *
 * This file is part of HyTeG
 * (see https://i10git.cs.fau.de/hyteg/hyteg).
 *
 * This program is free software: you can redistribute it and/or modify
 * it under the terms of the GNU General Public License as published by
 * the Free Software Foundation, either version 3 of the License, or
 * (at your option) any later version.
 *
 * This program is distributed in the hope that it will be useful,
 * but WITHOUT ANY WARRANTY; without even the implied warranty of
 * MERCHANTABILITY or FITNESS FOR A PARTICULAR PURPOSE.  See the
 * GNU General Public License for more details.
 *
 * You should have received a copy of the GNU General Public License
 * along with this program. If not, see <http://www.gnu.org/licenses/>.
 */

#pragma once

#include "core/DataTypes.h"

#include "hyteg/mixedoperators/VertexDoFToEdgeDoFOperator/VertexDoFToEdgeDoFApply.hpp"
#include "hyteg/sparseassembly/SparseMatrixProxy.hpp"

namespace hyteg {
namespace VertexDoFToEdgeDoF {

using walberla::real_t;
using walberla::uint_t;

<<<<<<< HEAD
inline void saveEdgeOperator( const uint_t&                                              Level,
                              const Edge&                                                edge,
                              const PrimitiveDataID< StencilMemory< real_t >, Edge >&    operatorId,
                              const PrimitiveDataID< FunctionMemory< PetscInt >, Edge >& srcId,
                              const PrimitiveDataID< FunctionMemory< PetscInt >, Edge >& dstId,
                              const std::shared_ptr< SparseMatrixProxy >&                mat )
=======
#ifdef HYTEG_BUILD_WITH_PETSC

inline void saveEdgeOperator( const uint_t&                                           Level,
                              const Edge&                                             edge,
                              const PrimitiveDataID< StencilMemory< real_t >, Edge >& operatorId,
                              const PrimitiveDataID< FunctionMemory< idx_t >, Edge >& srcId,
                              const PrimitiveDataID< FunctionMemory< idx_t >, Edge >& dstId,
                              const std::shared_ptr< SparseMatrixProxy >&             mat )
>>>>>>> 48d53aef
{
   const real_t*   opr_data = edge.getData( operatorId )->getPointer( Level );
   const idx_t*    src      = edge.getData( srcId )->getPointer( Level );
   const idx_t*    dst      = edge.getData( dstId )->getPointer( Level );

   idx_t srcInt;
   idx_t dstInt;

   for ( const auto it : edgedof::macroedge::Iterator( Level, 0 ) )
   {
      dstInt = dst[edgedof::macroedge::indexFromHorizontalEdge( Level, it.col(), stencilDirection::EDGE_HO_C )];

      for ( const auto& neighbor : vertexdof::macroedge::neighborsOnEdgeFromHorizontalEdgeDoF )
      {
         srcInt = src[vertexdof::macroedge::indexFromHorizontalEdge( Level, it.col(), neighbor )];
         mat->addValue( uint_c( dstInt ), uint_c( srcInt ), opr_data[vertexdof::stencilIndexFromHorizontalEdge( neighbor )] );
      }

      for ( const auto& neighbor : vertexdof::macroedge::neighborsOnSouthFaceFromHorizontalEdgeDoF )
      {
         srcInt = src[vertexdof::macroedge::indexFromHorizontalEdge( Level, it.col(), neighbor )];
         mat->addValue( uint_c( dstInt ), uint_c( srcInt ), opr_data[vertexdof::stencilIndexFromHorizontalEdge( neighbor )] );
      }

      if ( edge.getNumNeighborFaces() == 2 )
      {
         for ( const auto& neighbor : vertexdof::macroedge::neighborsOnNorthFaceFromHorizontalEdgeDoF )
         {
            srcInt = src[vertexdof::macroedge::indexFromHorizontalEdge( Level, it.col(), neighbor )];
            mat->addValue( uint_c( dstInt ), uint_c( srcInt ), opr_data[vertexdof::stencilIndexFromHorizontalEdge( neighbor )] );
         }
      }
   }
}

inline void saveEdgeOperator3D( const uint_t&                                                            level,
                                const Edge&                                                              edge,
                                const PrimitiveStorage&                                                  storage,
                                const PrimitiveDataID< LevelWiseMemory< MacroEdgeStencilMap_T >, Edge >& operatorId,
                                const PrimitiveDataID< FunctionMemory< idx_t >, Edge >&                  srcId,
                                const PrimitiveDataID< FunctionMemory< idx_t >, Edge >&                  dstId,
                                const std::shared_ptr< SparseMatrixProxy >&                              mat )
{
   auto opr_data = edge.getData( operatorId )->getData( level );
   auto src      = edge.getData( srcId )->getPointer( level );
   auto dst      = edge.getData( dstId )->getPointer( level );

   for ( const auto& centerIndexOnEdge : hyteg::edgedof::macroedge::Iterator( level, 0 ) )
   {
      const edgedof::EdgeDoFOrientation edgeCenterOrientation = edgedof::EdgeDoFOrientation::X;

      const auto dstInt = dst[edgedof::macroedge::index( level, centerIndexOnEdge.x() )];

      for ( uint_t neighborCellID = 0; neighborCellID < edge.getNumNeighborCells(); neighborCellID++ )
      {
         const Cell& neighborCell    = *( storage.getCell( edge.neighborCells().at( neighborCellID ) ) );
         auto        cellLocalEdgeID = neighborCell.getLocalEdgeID( edge.getID() );

         const auto basisInCell = algorithms::getMissingIntegersAscending< 2, 4 >(
             {neighborCell.getEdgeLocalVertexToCellLocalVertexMaps().at( cellLocalEdgeID ).at( 0 ),
              neighborCell.getEdgeLocalVertexToCellLocalVertexMaps().at( cellLocalEdgeID ).at( 1 )} );

         const auto centerIndexInCell = indexing::basisConversion(
             centerIndexOnEdge, basisInCell, {0, 1, 2, 3}, levelinfo::num_microedges_per_edge( level ) );
         const auto cellCenterOrientation = edgedof::convertEdgeDoFOrientationFaceToCell(
             edgeCenterOrientation, basisInCell.at( 0 ), basisInCell.at( 1 ), basisInCell.at( 2 ) );

         for ( const auto& stencilIt : opr_data[neighborCellID][cellCenterOrientation] )
         {
            const auto stencilOffset = stencilIt.first;
            const auto stencilWeight = stencilIt.second;

            const auto leafIndexInCell = centerIndexInCell + stencilOffset;
            const auto leafIndexOnEdge = indexing::basisConversion(
                leafIndexInCell, {0, 1, 2, 3}, basisInCell, levelinfo::num_microvertices_per_edge( level ) );

            const auto onCellFacesSet       = vertexdof::macrocell::isOnCellFace( leafIndexInCell, level );
            const auto onCellFacesSetOnEdge = vertexdof::macrocell::isOnCellFace( leafIndexOnEdge, level );

            WALBERLA_ASSERT_EQUAL( onCellFacesSet.size(), onCellFacesSetOnEdge.size() );

            const auto cellLocalIDsOfNeighborFaces = indexing::cellLocalEdgeIDsToCellLocalNeighborFaceIDs.at( cellLocalEdgeID );
            std::vector< uint_t > cellLocalIDsOfNeighborFacesWithLeafOnThem;
            std::set_intersection( cellLocalIDsOfNeighborFaces.begin(),
                                   cellLocalIDsOfNeighborFaces.end(),
                                   onCellFacesSet.begin(),
                                   onCellFacesSet.end(),
                                   std::back_inserter( cellLocalIDsOfNeighborFacesWithLeafOnThem ) );

            uint_t leafArrayIndexOnEdge = std::numeric_limits< uint_t >::max();

            if ( cellLocalIDsOfNeighborFacesWithLeafOnThem.size() == 0 )
            {
               // leaf in macro-cell
               leafArrayIndexOnEdge = vertexdof::macroedge::indexOnNeighborCell(
                   level, leafIndexOnEdge.x(), neighborCellID, edge.getNumNeighborFaces() );
            }
            else if ( cellLocalIDsOfNeighborFacesWithLeafOnThem.size() == 1 )
            {
               // leaf on macro-face

               const auto faceID = neighborCell.neighborFaces().at( *cellLocalIDsOfNeighborFacesWithLeafOnThem.begin() );
               WALBERLA_ASSERT( std::find( edge.neighborFaces().begin(), edge.neighborFaces().end(), faceID ) !=
                                edge.neighborFaces().end() );

               const auto localFaceIDOnEdge = edge.face_index( faceID );
               leafArrayIndexOnEdge = vertexdof::macroedge::indexOnNeighborFace( level, leafIndexOnEdge.x(), localFaceIDOnEdge );
            }
            else
            {
               // leaf on macro-edge
               WALBERLA_ASSERT_EQUAL( cellLocalIDsOfNeighborFacesWithLeafOnThem.size(), 2 );
               leafArrayIndexOnEdge = vertexdof::macroedge::index( level, leafIndexOnEdge.x() );
            }

            const auto srcInt = src[leafArrayIndexOnEdge];
            mat->addValue( uint_c( dstInt ), uint_c( srcInt ), stencilWeight );
         }
      }
   }
}

inline void saveFaceOperator( const uint_t&                                           Level,
                              const Face&                                             face,
                              const PrimitiveDataID< StencilMemory< real_t >, Face >& operatorId,
                              const PrimitiveDataID< FunctionMemory< idx_t >, Face >& srcId,
                              const PrimitiveDataID< FunctionMemory< idx_t >, Face >& dstId,
                              const std::shared_ptr< SparseMatrixProxy >&             mat )
{
   const real_t*   opr_data = face.getData( operatorId )->getPointer( Level );
   const idx_t*    src      = face.getData( srcId )->getPointer( Level );
   const idx_t*    dst      = face.getData( dstId )->getPointer( Level );

   idx_t srcInt;
   idx_t dstInt;

   for ( const auto& it : edgedof::macroface::Iterator( Level, 0 ) )
   {
      if ( it.row() != 0 )
      {
         dstInt = dst[edgedof::macroface::indexFromHorizontalEdge( Level, it.col(), it.row(), stencilDirection::EDGE_HO_C )];
         for ( const auto& neighbor : vertexdof::macroface::neighborsFromHorizontalEdge )
         {
            srcInt = src[vertexdof::macroface::indexFromHorizontalEdge( Level, it.col(), it.row(), neighbor )];
            mat->addValue( uint_c( dstInt ), uint_c( srcInt ), opr_data[vertexdof::stencilIndexFromHorizontalEdge( neighbor )] );
         }
      }

      if ( it.col() != 0 )
      {
         dstInt = dst[edgedof::macroface::indexFromVerticalEdge( Level, it.col(), it.row(), stencilDirection::EDGE_VE_C )];
         for ( const auto& neighbor : vertexdof::macroface::neighborsFromVerticalEdge )
         {
            srcInt = src[vertexdof::macroface::indexFromVerticalEdge( Level, it.col(), it.row(), neighbor )];
            mat->addValue( uint_c( dstInt ), uint_c( srcInt ), opr_data[vertexdof::stencilIndexFromVerticalEdge( neighbor )] );
         }
      }

      if ( it.col() + it.row() != ( hyteg::levelinfo::num_microedges_per_edge( Level ) - 1 ) )
      {
         dstInt = dst[edgedof::macroface::indexFromDiagonalEdge( Level, it.col(), it.row(), stencilDirection::EDGE_DI_C )];
         for ( const auto& neighbor : vertexdof::macroface::neighborsFromDiagonalEdge )
         {
            srcInt = src[vertexdof::macroface::indexFromDiagonalEdge( Level, it.col(), it.row(), neighbor )];
            mat->addValue( uint_c( dstInt ), uint_c( srcInt ), opr_data[vertexdof::stencilIndexFromDiagonalEdge( neighbor )] );
         }
      }
   }
}

inline void saveFaceOperator3D( const uint_t&                                                            level,
                                const Face&                                                              face,
                                const PrimitiveStorage&                                                  storage,
                                const PrimitiveDataID< LevelWiseMemory< MacroFaceStencilMap_T >, Face >& operatorId,
                                const PrimitiveDataID< FunctionMemory< idx_t >, Face >&                  srcId,
                                const PrimitiveDataID< FunctionMemory< idx_t >, Face >&                  dstId,
                                const std::shared_ptr< SparseMatrixProxy >&                              mat )
{
   auto opr_data = face.getData( operatorId )->getData( level );
   auto src      = face.getData( srcId )->getPointer( level );
   auto dst      = face.getData( dstId )->getPointer( level );

   for ( const auto& centerIndexInFace : hyteg::edgedof::macroface::Iterator( level, 0 ) )
   {
      for ( const auto& faceCenterOrientation : edgedof::faceLocalEdgeDoFOrientations )
      {
         if ( faceCenterOrientation == edgedof::EdgeDoFOrientation::X &&
              edgedof::macroface::isHorizontalEdgeOnBoundary( level, centerIndexInFace ) )
            continue;
         if ( faceCenterOrientation == edgedof::EdgeDoFOrientation::Y &&
              edgedof::macroface::isVerticalEdgeOnBoundary( level, centerIndexInFace ) )
            continue;
         if ( faceCenterOrientation == edgedof::EdgeDoFOrientation::XY &&
              edgedof::macroface::isDiagonalEdgeOnBoundary( level, centerIndexInFace ) )
            continue;

         const auto dstIdx =
             edgedof::macroface::index( level, centerIndexInFace.x(), centerIndexInFace.y(), faceCenterOrientation );
         const auto dstInt = dst[dstIdx];

         for ( uint_t neighborCellID = 0; neighborCellID < face.getNumNeighborCells(); neighborCellID++ )
         {
            const Cell&  neighborCell = *( storage.getCell( face.neighborCells().at( neighborCellID ) ) );
            const uint_t localFaceID  = neighborCell.getLocalFaceID( face.getID() );

            const auto centerIndexInCell =
                edgedof::macroface::getIndexInNeighboringMacroCell( centerIndexInFace, face, neighborCellID, storage, level );
            const auto cellCenterOrientation =
                edgedof::macroface::getOrientattionInNeighboringMacroCell( faceCenterOrientation, face, neighborCellID, storage );

            for ( const auto& stencilIt : opr_data[neighborCellID][cellCenterOrientation] )
            {
               const auto stencilOffset = stencilIt.first;
               const auto stencilWeight = stencilIt.second;

               const auto leafIndexInCell = centerIndexInCell + stencilOffset;
               const auto leafIndexInFace = vertexdof::macrocell::getIndexInNeighboringMacroFace(
                   leafIndexInCell, neighborCell, localFaceID, storage, level );

               WALBERLA_ASSERT_LESS_EQUAL( leafIndexInFace.z(), 1 );

               uint_t leafArrayIndexInFace;
               if ( leafIndexInFace.z() == 0 )
               {
                  leafArrayIndexInFace = vertexdof::macroface::index( level, leafIndexInFace.x(), leafIndexInFace.y() );
               }
               else
               {
                  leafArrayIndexInFace =
                      vertexdof::macroface::index( level, leafIndexInFace.x(), leafIndexInFace.y(), neighborCellID );
               }

               const auto srcInt = src[leafArrayIndexInFace];
               mat->addValue( uint_c( dstInt ), uint_c( srcInt ), stencilWeight );
            }
         }
      }
   }
}

inline void saveCellOperator( const uint_t&                                                            Level,
                              const Cell&                                                              cell,
                              const PrimitiveDataID< LevelWiseMemory< MacroCellStencilMap_T >, Cell >& operatorId,
                              const PrimitiveDataID< FunctionMemory< idx_t >, Cell >&                  srcId,
                              const PrimitiveDataID< FunctionMemory< idx_t >, Cell >&                  dstId,
                              const std::shared_ptr< SparseMatrixProxy >&                              mat )
{
   auto            opr_data = cell.getData( operatorId )->getData( Level );
   const idx_t*    src      = cell.getData( srcId )->getPointer( Level );
   const idx_t*    dst      = cell.getData( dstId )->getPointer( Level );

   for ( const auto& it : hyteg::edgedof::macrocell::Iterator( Level, 0 ) )
   {
      std::vector< edgedof::EdgeDoFOrientation > innerOrientations;

      if ( edgedof::macrocell::isInnerXEdgeDoF( Level, it ) )
         innerOrientations.push_back( edgedof::EdgeDoFOrientation::X );
      if ( edgedof::macrocell::isInnerYEdgeDoF( Level, it ) )
         innerOrientations.push_back( edgedof::EdgeDoFOrientation::Y );
      if ( edgedof::macrocell::isInnerZEdgeDoF( Level, it ) )
         innerOrientations.push_back( edgedof::EdgeDoFOrientation::Z );
      if ( edgedof::macrocell::isInnerXYEdgeDoF( Level, it ) )
         innerOrientations.push_back( edgedof::EdgeDoFOrientation::XY );
      if ( edgedof::macrocell::isInnerXZEdgeDoF( Level, it ) )
         innerOrientations.push_back( edgedof::EdgeDoFOrientation::XZ );
      if ( edgedof::macrocell::isInnerYZEdgeDoF( Level, it ) )
         innerOrientations.push_back( edgedof::EdgeDoFOrientation::YZ );

      for ( const auto& centerOrientation : innerOrientations )
      {
         const auto dstArrayIdx = edgedof::macrocell::index( Level, it.x(), it.y(), it.z(), centerOrientation );
         const auto dstInt      = dst[dstArrayIdx];

         const auto vertexDoFNeighbors =
             P2Elements::P2Elements3D::getAllVertexDoFNeighborsFromEdgeDoFInMacroCell( centerOrientation );

         for ( const auto& neighbor : vertexDoFNeighbors )
         {
            const auto srcIdx      = it + neighbor;
            const auto srcArrayIdx = vertexdof::macrocell::index( Level, srcIdx.x(), srcIdx.y(), srcIdx.z() );
            const auto srcInt      = src[srcArrayIdx];
            mat->addValue( uint_c( dstInt ), uint_c( srcInt ), opr_data[centerOrientation][neighbor] );
         }
      }
   }

   for ( const auto& it : edgedof::macrocell::IteratorXYZ( Level, 0 ) )
   {
      const auto centerOrientation = edgedof::EdgeDoFOrientation::XYZ;

      const auto dstArrayIdx = edgedof::macrocell::index( Level, it.x(), it.y(), it.z(), centerOrientation );
      const auto dstInt      = dst[dstArrayIdx];

      const auto vertexDoFNeighbors =
          P2Elements::P2Elements3D::getAllVertexDoFNeighborsFromEdgeDoFInMacroCell( centerOrientation );

      for ( const auto& neighbor : vertexDoFNeighbors )
      {
         const auto srcIdx      = it + neighbor;
         const auto srcArrayIdx = vertexdof::macrocell::index( Level, srcIdx.x(), srcIdx.y(), srcIdx.z() );
         const auto srcInt      = src[srcArrayIdx];
         mat->addValue( uint_c( dstInt ), uint_c( srcInt ), opr_data[centerOrientation][neighbor] );
      }
   }
}

} // namespace VertexDoFToEdgeDoF
<<<<<<< HEAD
=======

namespace petsc {

template < class OperatorType >
inline void createMatrix( const OperatorType&                         opr,
                          const P1Function< idx_t >&                  src,
                          const EdgeDoFFunction< idx_t >&             dst,
                          const std::shared_ptr< SparseMatrixProxy >& mat,
                          size_t                                      level,
                          DoFType                                     flag )
{
   const auto storage = src.getStorage();

   for ( auto& it : opr.getStorage()->getEdges() )
   {
      Edge& edge = *it.second;

      const DoFType edgeBC = dst.getBoundaryCondition().getBoundaryType( edge.getMeshBoundaryFlag() );
      if ( testFlag( edgeBC, flag ) )
      {
         if ( storage->hasGlobalCells() )
         {
            VertexDoFToEdgeDoF::saveEdgeOperator3D( level, edge, *storage, opr.getEdgeStencil3DID(), src.getEdgeDataID(), dst.getEdgeDataID(), mat );
         }
         else
         {
            VertexDoFToEdgeDoF::saveEdgeOperator( level, edge, opr.getEdgeStencilID(), src.getEdgeDataID(), dst.getEdgeDataID(), mat );
         }
      }
   }

   if ( level >= 1 )
   {
      for ( auto& it : opr.getStorage()->getFaces() )
      {
         Face& face = *it.second;

         const DoFType faceBC = dst.getBoundaryCondition().getBoundaryType( face.getMeshBoundaryFlag() );
         if ( testFlag( faceBC, flag ) )
         {
            if ( storage->hasGlobalCells() )
            {
               VertexDoFToEdgeDoF::saveFaceOperator3D(
                   level, face, *storage, opr.getFaceStencil3DID(), src.getFaceDataID(), dst.getFaceDataID(), mat );
            }
            else
            {
               VertexDoFToEdgeDoF::saveFaceOperator( level, face, opr.getFaceStencilID(), src.getFaceDataID(), dst.getFaceDataID(), mat );
            }
         }
      }

      for ( auto& it : opr.getStorage()->getCells() )
      {
         Cell& cell = *it.second;

         const DoFType cellBC = dst.getBoundaryCondition().getBoundaryType( cell.getMeshBoundaryFlag() );
         if ( testFlag( cellBC, flag ) )
         {
            VertexDoFToEdgeDoF::saveCellOperator( level, cell, opr.getCellStencilID(), src.getCellDataID(), dst.getCellDataID(), mat );
         }
      }
   }
}

#endif

} // namespace VertexDoFToEdgeDoF
>>>>>>> 48d53aef
} // namespace hyteg<|MERGE_RESOLUTION|>--- conflicted
+++ resolved
@@ -31,27 +31,16 @@
 using walberla::real_t;
 using walberla::uint_t;
 
-<<<<<<< HEAD
-inline void saveEdgeOperator( const uint_t&                                              Level,
-                              const Edge&                                                edge,
-                              const PrimitiveDataID< StencilMemory< real_t >, Edge >&    operatorId,
-                              const PrimitiveDataID< FunctionMemory< PetscInt >, Edge >& srcId,
-                              const PrimitiveDataID< FunctionMemory< PetscInt >, Edge >& dstId,
-                              const std::shared_ptr< SparseMatrixProxy >&                mat )
-=======
-#ifdef HYTEG_BUILD_WITH_PETSC
-
 inline void saveEdgeOperator( const uint_t&                                           Level,
                               const Edge&                                             edge,
                               const PrimitiveDataID< StencilMemory< real_t >, Edge >& operatorId,
                               const PrimitiveDataID< FunctionMemory< idx_t >, Edge >& srcId,
                               const PrimitiveDataID< FunctionMemory< idx_t >, Edge >& dstId,
                               const std::shared_ptr< SparseMatrixProxy >&             mat )
->>>>>>> 48d53aef
-{
-   const real_t*   opr_data = edge.getData( operatorId )->getPointer( Level );
-   const idx_t*    src      = edge.getData( srcId )->getPointer( Level );
-   const idx_t*    dst      = edge.getData( dstId )->getPointer( Level );
+{
+   const real_t* opr_data = edge.getData( operatorId )->getPointer( Level );
+   const idx_t*  src      = edge.getData( srcId )->getPointer( Level );
+   const idx_t*  dst      = edge.getData( dstId )->getPointer( Level );
 
    idx_t srcInt;
    idx_t dstInt;
@@ -177,9 +166,9 @@
                               const PrimitiveDataID< FunctionMemory< idx_t >, Face >& dstId,
                               const std::shared_ptr< SparseMatrixProxy >&             mat )
 {
-   const real_t*   opr_data = face.getData( operatorId )->getPointer( Level );
-   const idx_t*    src      = face.getData( srcId )->getPointer( Level );
-   const idx_t*    dst      = face.getData( dstId )->getPointer( Level );
+   const real_t* opr_data = face.getData( operatorId )->getPointer( Level );
+   const idx_t*  src      = face.getData( srcId )->getPointer( Level );
+   const idx_t*  dst      = face.getData( dstId )->getPointer( Level );
 
    idx_t srcInt;
    idx_t dstInt;
@@ -295,9 +284,9 @@
                               const PrimitiveDataID< FunctionMemory< idx_t >, Cell >&                  dstId,
                               const std::shared_ptr< SparseMatrixProxy >&                              mat )
 {
-   auto            opr_data = cell.getData( operatorId )->getData( Level );
-   const idx_t*    src      = cell.getData( srcId )->getPointer( Level );
-   const idx_t*    dst      = cell.getData( dstId )->getPointer( Level );
+   auto         opr_data = cell.getData( operatorId )->getData( Level );
+   const idx_t* src      = cell.getData( srcId )->getPointer( Level );
+   const idx_t* dst      = cell.getData( dstId )->getPointer( Level );
 
    for ( const auto& it : hyteg::edgedof::macrocell::Iterator( Level, 0 ) )
    {
@@ -355,75 +344,5 @@
 }
 
 } // namespace VertexDoFToEdgeDoF
-<<<<<<< HEAD
-=======
-
-namespace petsc {
-
-template < class OperatorType >
-inline void createMatrix( const OperatorType&                         opr,
-                          const P1Function< idx_t >&                  src,
-                          const EdgeDoFFunction< idx_t >&             dst,
-                          const std::shared_ptr< SparseMatrixProxy >& mat,
-                          size_t                                      level,
-                          DoFType                                     flag )
-{
-   const auto storage = src.getStorage();
-
-   for ( auto& it : opr.getStorage()->getEdges() )
-   {
-      Edge& edge = *it.second;
-
-      const DoFType edgeBC = dst.getBoundaryCondition().getBoundaryType( edge.getMeshBoundaryFlag() );
-      if ( testFlag( edgeBC, flag ) )
-      {
-         if ( storage->hasGlobalCells() )
-         {
-            VertexDoFToEdgeDoF::saveEdgeOperator3D( level, edge, *storage, opr.getEdgeStencil3DID(), src.getEdgeDataID(), dst.getEdgeDataID(), mat );
-         }
-         else
-         {
-            VertexDoFToEdgeDoF::saveEdgeOperator( level, edge, opr.getEdgeStencilID(), src.getEdgeDataID(), dst.getEdgeDataID(), mat );
-         }
-      }
-   }
-
-   if ( level >= 1 )
-   {
-      for ( auto& it : opr.getStorage()->getFaces() )
-      {
-         Face& face = *it.second;
-
-         const DoFType faceBC = dst.getBoundaryCondition().getBoundaryType( face.getMeshBoundaryFlag() );
-         if ( testFlag( faceBC, flag ) )
-         {
-            if ( storage->hasGlobalCells() )
-            {
-               VertexDoFToEdgeDoF::saveFaceOperator3D(
-                   level, face, *storage, opr.getFaceStencil3DID(), src.getFaceDataID(), dst.getFaceDataID(), mat );
-            }
-            else
-            {
-               VertexDoFToEdgeDoF::saveFaceOperator( level, face, opr.getFaceStencilID(), src.getFaceDataID(), dst.getFaceDataID(), mat );
-            }
-         }
-      }
-
-      for ( auto& it : opr.getStorage()->getCells() )
-      {
-         Cell& cell = *it.second;
-
-         const DoFType cellBC = dst.getBoundaryCondition().getBoundaryType( cell.getMeshBoundaryFlag() );
-         if ( testFlag( cellBC, flag ) )
-         {
-            VertexDoFToEdgeDoF::saveCellOperator( level, cell, opr.getCellStencilID(), src.getCellDataID(), dst.getCellDataID(), mat );
-         }
-      }
-   }
-}
-
-#endif
-
-} // namespace VertexDoFToEdgeDoF
->>>>>>> 48d53aef
+
 } // namespace hyteg