/*
 * Copyright (c) 2017-2019 Daniel Drzisga, Dominik Thoennes, Marcus Mohr, Nils Kohl.
 *
 * This file is part of HyTeG
 * (see https://i10git.cs.fau.de/hyteg/hyteg).
 *
 * This program is free software: you can redistribute it and/or modify
 * it under the terms of the GNU General Public License as published by
 * the Free Software Foundation, either version 3 of the License, or
 * (at your option) any later version.
 *
 * This program is distributed in the hope that it will be useful,
 * but WITHOUT ANY WARRANTY; without even the implied warranty of
 * MERCHANTABILITY or FITNESS FOR A PARTICULAR PURPOSE.  See the
 * GNU General Public License for more details.
 *
 * You should have received a copy of the GNU General Public License
 * along with this program. If not, see <http://www.gnu.org/licenses/>.
 */
#pragma once

#include "core/mpi/all.h"

#include "hyteg/Function.hpp"
#include "hyteg/boundary/BoundaryConditions.hpp"

namespace hyteg {

using walberla::real_c;

template < typename ValueType >
class FunctionMemory;
template < typename DataType, typename PrimitiveType >
class PrimitiveDataID;

class PrimitiveStorage;
class Vertex;
class Edge;
class Face;
class Cell;

namespace edgedof {
///@name Size Functions
///@{

uint_t edgeDoFMacroVertexFunctionMemorySize( const uint_t& level, const Primitive& primitive );

uint_t edgeDoFMacroEdgeFunctionMemorySize( const uint_t& level, const Primitive& primitive );

uint_t edgeDoFMacroFaceFunctionMemorySize( const uint_t& level, const Primitive& primitive );

uint_t edgeDoFMacroCellFunctionMemorySize( const uint_t& level, const Primitive& primitive );

///@}

} // namespace edgedof

template < typename ValueType >
class EdgeDoFFunction : public Function< EdgeDoFFunction< ValueType > >
{
 public:
   EdgeDoFFunction( const std::string& name, const std::shared_ptr< PrimitiveStorage >& storage );

   EdgeDoFFunction( const std::string&                         name,
                    const std::shared_ptr< PrimitiveStorage >& storage,
                    const uint_t&                              minLevel,
                    const uint_t&                              maxLevel );

   EdgeDoFFunction( const std::string&                         name,
                    const std::shared_ptr< PrimitiveStorage >& storage,
                    const uint_t&                              minLevel,
                    const uint_t&                              maxLevel,
<<<<<<< HEAD
                    const BoundaryCondition&                   boundaryCondition,
                    const DoFType& boundaryTypeToSkipDuringAdditiveCommunication = DoFType::DirichletBoundary );

   void swap( const EdgeDoFFunction< ValueType >& other, const uint_t& level, const DoFType& flag = All ) const;

   /// \brief Copies all values function data from other to this.
   ///
   /// This method can be used safely if the other function is located on a different PrimitiveStorage.
   void copyFrom( const EdgeDoFFunction< ValueType >& other, const uint_t& level ) const;

=======
                    const BoundaryCondition&                   boundaryCondition );

   void swap( const EdgeDoFFunction< ValueType >& other, const uint_t& level, const DoFType& flag = All ) const;

>>>>>>> eb5b6aa6
   void assign( const std::vector< ValueType >&                                                    scalars,
                const std::vector< std::reference_wrapper< const EdgeDoFFunction< ValueType > > >& functions,
                uint_t                                                                             level,
                DoFType                                                                            flag = All ) const;

   void add( const ValueType& scalar, uint_t level, DoFType flag = All ) const;

   void add( const std::vector< ValueType >&                                                    scalars,
             const std::vector< std::reference_wrapper< const EdgeDoFFunction< ValueType > > >& functions,
             uint_t                                                                             level,
             DoFType                                                                            flag = All ) const;

   /// Interpolates a given expression to a EdgeDoFFunction

   void interpolate( const ValueType& constant, uint_t level, DoFType flag = All ) const;

   void interpolate( const std::function< ValueType( const Point3D& ) >& expr, uint_t level, DoFType flag = All ) const;

   void interpolate( const std::function< ValueType( const Point3D& ) >& expr, uint_t level, BoundaryUID boundaryUID ) const;

   void interpolateExtended( const std::function< ValueType( const Point3D&, const std::vector< ValueType >& ) >& expr,
<<<<<<< HEAD
                             const std::vector< EdgeDoFFunction< ValueType >* >                                   srcFunctions,
=======
                             const std::vector< std::reference_wrapper< const EdgeDoFFunction< ValueType > > >&   srcFunctions,
>>>>>>> eb5b6aa6
                             uint_t                                                                               level,
                             DoFType flag = All ) const;

   void interpolateExtended( const std::function< ValueType( const Point3D&, const std::vector< ValueType >& ) >& expr,
<<<<<<< HEAD
                             const std::vector< EdgeDoFFunction< ValueType >* >                                   srcFunctions,
                             uint_t                                                                               level,
                             BoundaryUID boundaryUID ) const;

   /// Compute the product of several functions in an elementwise fashion
   ///
   /// The method takes as input a collection of functions. These are multiplied together in an elementwise fashion.
   /// The latter is to be understood not in a FE context, but in the sense of element-wise operators in matrix/array
   /// oriented languages, i.e. the product is a function of the same type as the inputs and its DoFs are formed as
   /// product of the corresponding DoFs of the input functions. The result is stored in the function object on which
   /// the method is invoked, overwritting its contents. It is safe, if the destination function is part of the product.
   ///
   /// \param functions  the functions forming the product
   /// \param level      level on which the multiplication should be computed
   /// \param flag       marks those primitives which are partaking in the computation of the product
   void multElementwise( const std::vector< std::reference_wrapper< const EdgeDoFFunction< ValueType > > >& functions,
                         uint_t                                                                             level,
                         DoFType                                                                            flag = All ) const;

=======
                             const std::vector< std::reference_wrapper< const EdgeDoFFunction< ValueType > > >&   srcFunctions,
                             uint_t                                                                               level,
                             BoundaryUID boundaryUID ) const;

>>>>>>> eb5b6aa6
   ValueType dotLocal( const EdgeDoFFunction< ValueType >& rhs, const uint_t level, const DoFType flag = All ) const;

   ValueType sumLocal( const uint_t& level, const DoFType& flag = All, const bool& absolute = false ) const;
   ValueType sumGlobal( const uint_t& level, const DoFType& flag = All, const bool& absolute = false ) const;

   void enumerate( uint_t level ) const;

   const PrimitiveDataID< FunctionMemory< ValueType >, Vertex >& getVertexDataID() const { return vertexDataID_; }
   const PrimitiveDataID< FunctionMemory< ValueType >, Edge >&   getEdgeDataID() const { return edgeDataID_; }
   const PrimitiveDataID< FunctionMemory< ValueType >, Face >&   getFaceDataID() const { return faceDataID_; }
   const PrimitiveDataID< FunctionMemory< ValueType >, Cell >&   getCellDataID() const { return cellDataID_; }

   ValueType getMaxValue( uint_t level, DoFType flag = All, bool mpiReduce = true ) const;
   ValueType getMinValue( uint_t level, DoFType flag = All, bool mpiReduce = true ) const;
   ValueType getMaxMagnitude( uint_t level, DoFType flag = All, bool mpiReduce = true ) const;

   inline BoundaryCondition getBoundaryCondition() const { return boundaryCondition_; }
<<<<<<< HEAD
   inline DoFType           getBoundaryTypeToSkipDuringAdditiveCommunication() const
   {
      return boundaryTypeToSkipDuringAdditiveCommunication_;
   }
=======
>>>>>>> eb5b6aa6

   template < typename SenderType, typename ReceiverType >
   inline void startCommunication( const uint_t& level ) const
   {
      if ( isDummy() )
      {
         return;
      }
      communicators_.at( level )->template startCommunication< SenderType, ReceiverType >();
   }

   template < typename SenderType, typename ReceiverType >
   inline void endCommunication( const uint_t& level ) const
   {
      if ( isDummy() )
      {
         return;
      }
      communicators_.at( level )->template endCommunication< SenderType, ReceiverType >();
   }

   template < typename SenderType, typename ReceiverType >
   inline void communicate( const uint_t& level ) const
   {
<<<<<<< HEAD
=======
      startCommunication< SenderType, ReceiverType >( level );
      endCommunication< SenderType, ReceiverType >( level );
   }

   /// Starts additive communication and will return before the communication is finished such that it can be used for
   /// asynchronous tasks. endAdditiveCommunication has to be called manually!
   /// See communicateAdditively( const uint_t& ) const for more details
   template < typename SenderType, typename ReceiverType >
   inline void startAdditiveCommunication( const uint_t& level ) const
   {
>>>>>>> eb5b6aa6
      if ( isDummy() )
      {
         return;
      }
<<<<<<< HEAD
      communicators_.at( level )->template communicate< SenderType, ReceiverType >();
   }

   template < typename SenderType, typename ReceiverType >
   inline void startAdditiveCommunication( const uint_t& level ) const
=======
      interpolateByPrimitiveType< ReceiverType >( real_c( 0 ), level, DoFType::All );
      additiveCommunicators_.at( level )->template startCommunication< SenderType, ReceiverType >();
   }

   /// Starts additive communication that excludes primitives with a certain boundary flag from \b receiving.
   /// Will return before the communication is finished such that it can be used for
   /// asynchronous tasks. endAdditiveCommunication has to be called manually!
   /// See communicateAdditively( const uint_t&, const DoFType, const PrimitiveStorage& ) const for more details
   template < typename SenderType, typename ReceiverType >
   inline void startAdditiveCommunication( const uint_t&           level,
                                           const DoFType           boundaryTypeToSkipDuringAdditiveCommunication,
                                           const PrimitiveStorage& primitiveStorage ) const
>>>>>>> eb5b6aa6
   {
      if ( isDummy() )
      {
         return;
      }
<<<<<<< HEAD
      interpolateByPrimitiveType< ReceiverType >(
          real_c( 0 ), level, DoFType::All ^ boundaryTypeToSkipDuringAdditiveCommunication_ );
      additiveCommunicators_.at( level )->template startCommunication< SenderType, ReceiverType >();
   }

=======
      std::vector< PrimitiveID > receiverIDs;
      std::vector< PrimitiveID > receiverNeighborIDs;
      std::vector< PrimitiveID > excludeFromReceiving;
      primitiveStorage.getPrimitiveIDsGenerically< ReceiverType >( receiverIDs );
      primitiveStorage.getNeighboringPrimitiveIDsGenerically< ReceiverType >( receiverNeighborIDs );
      for ( const PrimitiveID& id : receiverIDs )
      {
         if ( testFlag( boundaryCondition_.getBoundaryType( primitiveStorage.getPrimitive( id )->getMeshBoundaryFlag() ),
                        boundaryTypeToSkipDuringAdditiveCommunication ) )
         {
            excludeFromReceiving.push_back( id );
         }
      }
      for ( const PrimitiveID& id : receiverNeighborIDs )
      {
         if ( testFlag( boundaryCondition_.getBoundaryType( primitiveStorage.getPrimitive( id )->getMeshBoundaryFlag() ),
                        boundaryTypeToSkipDuringAdditiveCommunication ) )
         {
            excludeFromReceiving.push_back( id );
         }
      }
      interpolateByPrimitiveType< ReceiverType >(
          real_c( 0 ), level, DoFType::All ^ boundaryTypeToSkipDuringAdditiveCommunication );
      additiveCommunicators_.at( level )->template startCommunication< SenderType, ReceiverType >( excludeFromReceiving );
   }

   /// Waits for the additive communication to finish. Requires that startAdditiveCommunication() was called before.
>>>>>>> eb5b6aa6
   template < typename SenderType, typename ReceiverType >
   inline void endAdditiveCommunication( const uint_t& level ) const
   {
      if ( isDummy() )
      {
         return;
      }
      additiveCommunicators_.at( level )->template endCommunication< SenderType, ReceiverType >();
   }

<<<<<<< HEAD
   template < typename SenderType, typename ReceiverType >
   inline void communicateAdditively( const uint_t& level ) const
   {
      if ( isDummy() )
      {
         return;
      }
      interpolateByPrimitiveType< ReceiverType >(
          real_c( 0 ), level, DoFType::All ^ boundaryTypeToSkipDuringAdditiveCommunication_ );
      additiveCommunicators_.at( level )->template communicate< SenderType, ReceiverType >();
   }

   inline void
       setLocalCommunicationMode( const communication::BufferedCommunicator::LocalCommunicationMode& localCommunicationMode )
   {
      if ( isDummy() )
      {
         return;
      }
      for ( auto& communicator : communicators_ )
      {
         communicator.second->setLocalCommunicationMode( localCommunicationMode );
      }
      for ( auto& communicator : additiveCommunicators_ )
      {
         communicator.second->setLocalCommunicationMode( localCommunicationMode );
      }
   }
=======
   /// Additive communication sends the ghost layers of a primitive with dimension N and reduces (adds) them during the
   /// communication on the receiving primitive with dimension N-1. This is for example used for the prolongation and restriction
   /// where e.g. in 2D all the work is done on the faces and the result is additively communicated onto the edges and vertices
   /// \tparam SenderType type of the sending primitive (e.g. Face)
   /// \tparam ReceiverType type of the receiving primitive (e.g. Face)
   /// \param level the refinement level which is communicated
   template < typename SenderType, typename ReceiverType >
   inline void communicateAdditively( const uint_t& level ) const
   {
      startAdditiveCommunication< SenderType, ReceiverType >( level );
      endAdditiveCommunication< SenderType, ReceiverType >( level );
   }

   /// Similar to communicateAdditively() but excludes all primitives with the boundary type
   /// /p boundaryTypeToSkipDuringAdditiveCommunication from receiving any data. These primitives are still sending their data
   /// however!
   /// \tparam SenderType type of the sending primitive (e.g. Face)
   /// \tparam ReceiverType type of the receiving primitive (e.g. Face)
   /// \param level the refinement level which is communicated
   /// \param boundaryTypeToSkipDuringAdditiveCommunication primitives will this boundary type will no \b receive any data
   /// \param primitiveStorage
   template < typename SenderType, typename ReceiverType >
   inline void communicateAdditively( const uint_t&           level,
                                      const DoFType           boundaryTypeToSkipDuringAdditiveCommunication,
                                      const PrimitiveStorage& primitiveStorage ) const
   {
      startAdditiveCommunication< SenderType, ReceiverType >(
          level, boundaryTypeToSkipDuringAdditiveCommunication, primitiveStorage );
      endAdditiveCommunication< SenderType, ReceiverType >( level );
   }

   /// Sets the communication mode that is used between primitives that belong to the same process. Normally this is only needed
   /// for debugging. See communication::BufferedCommunicator::LocalCommunicationMode for the available options
   /// \param localCommunicationMode
   void setLocalCommunicationMode( const communication::BufferedCommunicator::LocalCommunicationMode& localCommunicationMode );
>>>>>>> eb5b6aa6

   using Function< EdgeDoFFunction< ValueType > >::isDummy;

 private:
   template < typename PrimitiveType >
   void interpolateByPrimitiveType( const ValueType& constant, uint_t level, DoFType flag = All ) const;

   void enumerate( uint_t level, ValueType& offset ) const;

   using Function< EdgeDoFFunction< ValueType > >::communicators_;
   using Function< EdgeDoFFunction< ValueType > >::additiveCommunicators_;

   PrimitiveDataID< FunctionMemory< ValueType >, Vertex > vertexDataID_;
   PrimitiveDataID< FunctionMemory< ValueType >, Edge >   edgeDataID_;
   PrimitiveDataID< FunctionMemory< ValueType >, Face >   faceDataID_;
   PrimitiveDataID< FunctionMemory< ValueType >, Cell >   cellDataID_;

   BoundaryCondition boundaryCondition_;

   /// friend P2Function for usage of enumerate
   friend class P2Function< ValueType >;
};

} // namespace hyteg<|MERGE_RESOLUTION|>--- conflicted
+++ resolved
@@ -70,9 +70,7 @@
                     const std::shared_ptr< PrimitiveStorage >& storage,
                     const uint_t&                              minLevel,
                     const uint_t&                              maxLevel,
-<<<<<<< HEAD
-                    const BoundaryCondition&                   boundaryCondition,
-                    const DoFType& boundaryTypeToSkipDuringAdditiveCommunication = DoFType::DirichletBoundary );
+                    const BoundaryCondition&                   boundaryCondition );
 
    void swap( const EdgeDoFFunction< ValueType >& other, const uint_t& level, const DoFType& flag = All ) const;
 
@@ -81,12 +79,6 @@
    /// This method can be used safely if the other function is located on a different PrimitiveStorage.
    void copyFrom( const EdgeDoFFunction< ValueType >& other, const uint_t& level ) const;
 
-=======
-                    const BoundaryCondition&                   boundaryCondition );
-
-   void swap( const EdgeDoFFunction< ValueType >& other, const uint_t& level, const DoFType& flag = All ) const;
-
->>>>>>> eb5b6aa6
    void assign( const std::vector< ValueType >&                                                    scalars,
                 const std::vector< std::reference_wrapper< const EdgeDoFFunction< ValueType > > >& functions,
                 uint_t                                                                             level,
@@ -108,17 +100,12 @@
    void interpolate( const std::function< ValueType( const Point3D& ) >& expr, uint_t level, BoundaryUID boundaryUID ) const;
 
    void interpolateExtended( const std::function< ValueType( const Point3D&, const std::vector< ValueType >& ) >& expr,
-<<<<<<< HEAD
-                             const std::vector< EdgeDoFFunction< ValueType >* >                                   srcFunctions,
-=======
                              const std::vector< std::reference_wrapper< const EdgeDoFFunction< ValueType > > >&   srcFunctions,
->>>>>>> eb5b6aa6
                              uint_t                                                                               level,
                              DoFType flag = All ) const;
 
    void interpolateExtended( const std::function< ValueType( const Point3D&, const std::vector< ValueType >& ) >& expr,
-<<<<<<< HEAD
-                             const std::vector< EdgeDoFFunction< ValueType >* >                                   srcFunctions,
+                             const std::vector< std::reference_wrapper< const EdgeDoFFunction< ValueType > > >&   srcFunctions,
                              uint_t                                                                               level,
                              BoundaryUID boundaryUID ) const;
 
@@ -137,12 +124,6 @@
                          uint_t                                                                             level,
                          DoFType                                                                            flag = All ) const;
 
-=======
-                             const std::vector< std::reference_wrapper< const EdgeDoFFunction< ValueType > > >&   srcFunctions,
-                             uint_t                                                                               level,
-                             BoundaryUID boundaryUID ) const;
-
->>>>>>> eb5b6aa6
    ValueType dotLocal( const EdgeDoFFunction< ValueType >& rhs, const uint_t level, const DoFType flag = All ) const;
 
    ValueType sumLocal( const uint_t& level, const DoFType& flag = All, const bool& absolute = false ) const;
@@ -160,13 +141,6 @@
    ValueType getMaxMagnitude( uint_t level, DoFType flag = All, bool mpiReduce = true ) const;
 
    inline BoundaryCondition getBoundaryCondition() const { return boundaryCondition_; }
-<<<<<<< HEAD
-   inline DoFType           getBoundaryTypeToSkipDuringAdditiveCommunication() const
-   {
-      return boundaryTypeToSkipDuringAdditiveCommunication_;
-   }
-=======
->>>>>>> eb5b6aa6
 
    template < typename SenderType, typename ReceiverType >
    inline void startCommunication( const uint_t& level ) const
@@ -191,8 +165,6 @@
    template < typename SenderType, typename ReceiverType >
    inline void communicate( const uint_t& level ) const
    {
-<<<<<<< HEAD
-=======
       startCommunication< SenderType, ReceiverType >( level );
       endCommunication< SenderType, ReceiverType >( level );
    }
@@ -203,18 +175,10 @@
    template < typename SenderType, typename ReceiverType >
    inline void startAdditiveCommunication( const uint_t& level ) const
    {
->>>>>>> eb5b6aa6
-      if ( isDummy() )
-      {
-         return;
-      }
-<<<<<<< HEAD
-      communicators_.at( level )->template communicate< SenderType, ReceiverType >();
-   }
-
-   template < typename SenderType, typename ReceiverType >
-   inline void startAdditiveCommunication( const uint_t& level ) const
-=======
+      if ( isDummy() )
+      {
+         return;
+      }
       interpolateByPrimitiveType< ReceiverType >( real_c( 0 ), level, DoFType::All );
       additiveCommunicators_.at( level )->template startCommunication< SenderType, ReceiverType >();
    }
@@ -227,19 +191,11 @@
    inline void startAdditiveCommunication( const uint_t&           level,
                                            const DoFType           boundaryTypeToSkipDuringAdditiveCommunication,
                                            const PrimitiveStorage& primitiveStorage ) const
->>>>>>> eb5b6aa6
-   {
-      if ( isDummy() )
-      {
-         return;
-      }
-<<<<<<< HEAD
-      interpolateByPrimitiveType< ReceiverType >(
-          real_c( 0 ), level, DoFType::All ^ boundaryTypeToSkipDuringAdditiveCommunication_ );
-      additiveCommunicators_.at( level )->template startCommunication< SenderType, ReceiverType >();
-   }
-
-=======
+   {
+      if ( isDummy() )
+      {
+         return;
+      }
       std::vector< PrimitiveID > receiverIDs;
       std::vector< PrimitiveID > receiverNeighborIDs;
       std::vector< PrimitiveID > excludeFromReceiving;
@@ -267,7 +223,6 @@
    }
 
    /// Waits for the additive communication to finish. Requires that startAdditiveCommunication() was called before.
->>>>>>> eb5b6aa6
    template < typename SenderType, typename ReceiverType >
    inline void endAdditiveCommunication( const uint_t& level ) const
    {
@@ -278,36 +233,6 @@
       additiveCommunicators_.at( level )->template endCommunication< SenderType, ReceiverType >();
    }
 
-<<<<<<< HEAD
-   template < typename SenderType, typename ReceiverType >
-   inline void communicateAdditively( const uint_t& level ) const
-   {
-      if ( isDummy() )
-      {
-         return;
-      }
-      interpolateByPrimitiveType< ReceiverType >(
-          real_c( 0 ), level, DoFType::All ^ boundaryTypeToSkipDuringAdditiveCommunication_ );
-      additiveCommunicators_.at( level )->template communicate< SenderType, ReceiverType >();
-   }
-
-   inline void
-       setLocalCommunicationMode( const communication::BufferedCommunicator::LocalCommunicationMode& localCommunicationMode )
-   {
-      if ( isDummy() )
-      {
-         return;
-      }
-      for ( auto& communicator : communicators_ )
-      {
-         communicator.second->setLocalCommunicationMode( localCommunicationMode );
-      }
-      for ( auto& communicator : additiveCommunicators_ )
-      {
-         communicator.second->setLocalCommunicationMode( localCommunicationMode );
-      }
-   }
-=======
    /// Additive communication sends the ghost layers of a primitive with dimension N and reduces (adds) them during the
    /// communication on the receiving primitive with dimension N-1. This is for example used for the prolongation and restriction
    /// where e.g. in 2D all the work is done on the faces and the result is additively communicated onto the edges and vertices
@@ -343,7 +268,6 @@
    /// for debugging. See communication::BufferedCommunicator::LocalCommunicationMode for the available options
    /// \param localCommunicationMode
    void setLocalCommunicationMode( const communication::BufferedCommunicator::LocalCommunicationMode& localCommunicationMode );
->>>>>>> eb5b6aa6
 
    using Function< EdgeDoFFunction< ValueType > >::isDummy;
 
