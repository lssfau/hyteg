--- conflicted
+++ resolved
@@ -365,7 +365,6 @@
       {
          const auto cellId = cellIt.first;
          const auto cell   = *cellIt.second;
-<<<<<<< HEAD
 
          std::vector< ValueType* >                      srcPtrs( functions.size() );
          std::vector< indexing::VolumeDoFMemoryLayout > srcLayouts( functions.size() );
@@ -425,25 +424,6 @@
          for ( auto faceType : facedof::allFaceTypes )
          {
             for ( auto elementIdx : facedof::macroface::Iterator( level, faceType ) )
-=======
-
-         std::vector< ValueType* >                      srcPtrs( functions.size() );
-         std::vector< indexing::VolumeDoFMemoryLayout > srcLayouts( functions.size() );
-         for ( uint_t i = 0; i < functions.size(); i++ )
-         {
-            const auto f  = functions.at( i );
-            srcPtrs[i]    = f.get().dofMemory( cellId, level );
-            srcLayouts[i] = f.get().memoryLayout();
-         }
-
-         auto dstMem    = dofMemory( cellId, level );
-         auto dstLayout = memoryLayout_;
-         auto numDofs   = this->numScalarsPerPrimitive_.at( cellId );
-
-         for ( auto cellType : celldof::allCellTypes )
-         {
-            for ( auto elementIdx : celldof::macrocell::Iterator( level, cellType ) )
->>>>>>> f351a82b
             {
                for ( uint_t dof = 0; dof < numDofs; dof++ )
                {
@@ -452,144 +432,10 @@
                   {
                      const auto s = scalars.at( i );
 
-<<<<<<< HEAD
                      sum += s * srcPtrs[i][indexing::index(
                                     elementIdx.x(), elementIdx.y(), faceType, dof, numDofs, level, srcLayouts[i] )];
                   }
                   dstMem[indexing::index( elementIdx.x(), elementIdx.y(), faceType, dof, numDofs, level, dstLayout )] = sum;
-=======
-                     sum +=
-                         s * srcPtrs[i][indexing::index(
-                                 elementIdx.x(), elementIdx.y(), elementIdx.z(), cellType, dof, numDofs, level, srcLayouts[i] )];
-                  }
-                  dstMem[indexing::index(
-                      elementIdx.x(), elementIdx.y(), elementIdx.z(), cellType, dof, numDofs, level, dstLayout )] = sum;
->>>>>>> f351a82b
-               }
-            }
-         }
-      }
-   }
-}
-
-/// \brief Adds a scalar to this VolumeDoFFunction.
-template < typename ValueType >
-void VolumeDoFFunction< ValueType >::add( const ValueType scalar, uint_t level, DoFType flag )
-{
-   WALBERLA_UNUSED( flag );
-   if ( storage_->hasGlobalCells() )
-   {
-<<<<<<< HEAD
-      for ( const auto& cellIt : this->getStorage()->getCells() )
-      {
-         const auto cellId = cellIt.first;
-         const auto cell   = *cellIt.second;
-
-         const auto mem     = dofMemory( cellId, level );
-         const auto layout  = memoryLayout_;
-         const auto numDofs = this->numScalarsPerPrimitive_.at( cellId );
-
-         for ( auto cellType : celldof::allCellTypes )
-         {
-            for ( auto elementIdx : celldof::macrocell::Iterator( level, cellType ) )
-            {
-               for ( uint_t dof = 0; dof < numDofs; dof++ )
-               {
-                  const auto idx =
-                      indexing::index( elementIdx.x(), elementIdx.y(), elementIdx.z(), cellType, dof, numDofs, level, layout );
-                  mem[idx] +=scalar;
-               }
-            }
-         }
-      }
-   }
-   else
-   {
-      for ( const auto& faceIt : this->getStorage()->getFaces() )
-      {
-         const auto faceId = faceIt.first;
-         const auto face   = *faceIt.second;
-
-         auto       mem     = dofMemory( faceId, level );
-         const auto layout  = memoryLayout_;
-         const auto numDofs = this->numScalarsPerPrimitive_.at( faceId );
-
-         for ( auto faceType : facedof::allFaceTypes )
-         {
-            for ( auto elementIdx : facedof::macroface::Iterator( level, faceType ) )
-            {
-               for ( uint_t dof = 0; dof < numDofs; dof++ )
-               {
-                  const auto idx = indexing::index( elementIdx.x(), elementIdx.y(), faceType, dof, numDofs, level, layout );
-                  mem[idx] += scalar;
-               }
-            }
-         }
-      }
-   }
-}
-
-/// \brief Adds a linear combination of multiple VolumeDoFFunctions to this.
-template < typename ValueType >
-void VolumeDoFFunction< ValueType >::add(
-    const std::vector< ValueType >&                                                      scalars,
-    const std::vector< std::reference_wrapper< const VolumeDoFFunction< ValueType > > >& functions,
-    uint_t                                                                               level )
-{
-   WALBERLA_CHECK_EQUAL( scalars.size(),
-                         functions.size(),
-                         "VolumeDoFFunction< ValueType >::add(): must pass same number of scalars and functions." )
-
-   if ( storage_->hasGlobalCells() )
-   {
-      WALBERLA_ABORT( "Not implemented" );
-   }
-   else
-   {
-      for ( const auto& faceIt : this->getStorage()->getFaces() )
-      {
-         const auto faceId = faceIt.first;
-         const auto face   = *faceIt.second;
-
-=======
-      for ( const auto& faceIt : this->getStorage()->getFaces() )
-      {
-         const auto faceId = faceIt.first;
-         const auto face   = *faceIt.second;
-
->>>>>>> f351a82b
-         std::vector< ValueType* >                      srcPtrs( functions.size() );
-         std::vector< indexing::VolumeDoFMemoryLayout > srcLayouts( functions.size() );
-         for ( uint_t i = 0; i < functions.size(); i++ )
-         {
-            const auto f  = functions.at( i );
-            srcPtrs[i]    = f.get().dofMemory( faceId, level );
-            srcLayouts[i] = f.get().memoryLayout();
-         }
-
-         auto dstMem    = dofMemory( faceId, level );
-         auto dstLayout = memoryLayout_;
-         auto numDofs   = this->numScalarsPerPrimitive_.at( faceId );
-
-         for ( auto faceType : facedof::allFaceTypes )
-         {
-            for ( auto elementIdx : facedof::macroface::Iterator( level, faceType ) )
-            {
-               for ( uint_t dof = 0; dof < numDofs; dof++ )
-               {
-                  ValueType sum = 0;
-                  for ( uint_t i = 0; i < functions.size(); i++ )
-                  {
-                     const auto s = scalars.at( i );
-
-                     sum += s * srcPtrs[i][indexing::index(
-                                    elementIdx.x(), elementIdx.y(), faceType, dof, numDofs, level, srcLayouts[i] )];
-                  }
-<<<<<<< HEAD
-                  dstMem[indexing::index( elementIdx.x(), elementIdx.y(), faceType, dof, numDofs, level, dstLayout )] += sum;
-=======
-                  dstMem[indexing::index( elementIdx.x(), elementIdx.y(), faceType, dof, numDofs, level, dstLayout )] = sum;
->>>>>>> f351a82b
                }
             }
          }
