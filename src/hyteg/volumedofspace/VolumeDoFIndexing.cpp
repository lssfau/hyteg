/*
* Copyright (c) 2017-2022 Nils Kohl.
*
* This file is part of HyTeG
* (see https://i10git.cs.fau.de/hyteg/hyteg).
*
* This program is free software: you can redistribute it and/or modify
* it under the terms of the GNU General Public License as published by
* the Free Software Foundation, either version 3 of the License, or
* (at your option) any later version.
*
* This program is distributed in the hope that it will be useful,
* but WITHOUT ANY WARRANTY; without even the implied warranty of
* MERCHANTABILITY or FITNESS FOR A PARTICULAR PURPOSE.  See the
* GNU General Public License for more details.
*
* You should have received a copy of the GNU General Public License
* along with this program. If not, see <http://www.gnu.org/licenses/>.
*/

#include "hyteg/volumedofspace/VolumeDoFIndexing.hpp"

namespace hyteg {
namespace volumedofspace {
namespace indexing {

const uint_t ElementNeighborInfo::NOT_AT_BOUNDARY = std::numeric_limits< uint_t >::max();

ElementNeighborInfo::ElementNeighborInfo( Index                                      elementIdx,
                                          FaceType                                   faceType,
                                          uint_t                                     level,
                                          BoundaryCondition                          boundaryCondition,
                                          PrimitiveID                                faceID,
                                          const std::shared_ptr< PrimitiveStorage >& storage )
: dim_( 2 )
, elementIdx_( elementIdx )
, volumeID_( faceID )
, storage_( storage )
, faceType_( faceType )
, level_( level )
{
   WALBERLA_ASSERT( storage->faceExistsLocally( faceID ) );
   const auto face = storage->getFace( faceID );

   vertexCoordsVolume_.resize( 3 );
   neighborElementIndices_.resize( 3 );

   neighborElementVertexCoords_.resize( 3 );
   for ( uint_t i = 0; i < 3; i++ )
   {
      neighborElementVertexCoords_[i].resize( 3 );
   }

   neighborFaceElementTypes_.resize( 3 );

   interfaceVertexIndices_.resize( 3 );
   for ( uint_t i = 0; i < 3; i++ )
   {
      interfaceVertexIndices_[i].resize( 2 );
   }

   interfaceVertexCoords_.resize( 3 );
   for ( uint_t i = 0; i < 3; i++ )
   {
      interfaceVertexCoords_[i].resize( 2 );
   }

   oppositeVertexIndex_.resize( 3 );
   oppositeVertexCoords_.resize( 3 );
   neighborOppositeVertexIndex_.resize( 3 );
   neighborOppositeVertexCoords_.resize( 3 );

   macroBoundary_.resize( 3 );
   std::fill( macroBoundary_.begin(), macroBoundary_.end(), NOT_AT_BOUNDARY );

   neighborBoundaryType_.resize( 3 );

   outwardNormal_.resize( 3 );

   const auto vertexIndicesVolume = facedof::macroface::getMicroVerticesFromMicroFace( elementIdx, faceType );

   for ( uint_t i = 0; i < 3; i++ )
   {
      const auto coord            = vertexdof::macroface::coordinateFromIndex( level, *face, vertexIndicesVolume[i] );
      vertexCoordsVolume_[i]( 0 ) = coord[0];
      vertexCoordsVolume_[i]( 1 ) = coord[1];
      vertexCoordsVolume_[i]( 2 ) = 0;
   }

   if ( faceType == FaceType::GRAY )
   {
      neighborElementIndices_[0] = Index( elementIdx.x(), elementIdx.y() - 1, 0 );
      neighborElementIndices_[1] = Index( elementIdx.x() - 1, elementIdx.y(), 0 );
      neighborElementIndices_[2] = Index( elementIdx.x(), elementIdx.y(), 0 );

      std::fill( neighborFaceElementTypes_.begin(), neighborFaceElementTypes_.end(), FaceType::BLUE );

      // bottom neighbor
      interfaceVertexIndices_[0][0]   = Index( elementIdx.x(), elementIdx.y(), 0 );
      interfaceVertexIndices_[0][1]   = Index( elementIdx.x() + 1, elementIdx.y(), 0 );
      oppositeVertexIndex_[0]         = Index( elementIdx.x(), elementIdx.y() + 1, 0 );
      neighborOppositeVertexIndex_[0] = Index( elementIdx.x() + 1, elementIdx.y() - 1, 0 );
      if ( elementIdx.y() == 0 )
      {
         macroBoundary_[0] = 0;
      }

      // left neighbor
      interfaceVertexIndices_[1][0]   = Index( elementIdx.x(), elementIdx.y(), 0 );
      interfaceVertexIndices_[1][1]   = Index( elementIdx.x(), elementIdx.y() + 1, 0 );
      oppositeVertexIndex_[1]         = Index( elementIdx.x() + 1, elementIdx.y(), 0 );
      neighborOppositeVertexIndex_[1] = Index( elementIdx.x() - 1, elementIdx.y() + 1, 0 );
      if ( elementIdx.x() == 0 )
      {
         macroBoundary_[1] = 1;
      }

      // diagonal neighbor
      interfaceVertexIndices_[2][0]   = Index( elementIdx.x() + 1, elementIdx.y(), 0 );
      interfaceVertexIndices_[2][1]   = Index( elementIdx.x(), elementIdx.y() + 1, 0 );
      oppositeVertexIndex_[2]         = Index( elementIdx.x(), elementIdx.y(), 0 );
      neighborOppositeVertexIndex_[2] = Index( elementIdx.x() + 1, elementIdx.y() + 1, 0 );
      if ( elementIdx.x() + elementIdx.y() == idx_t( levelinfo::num_microedges_per_edge( level ) ) - 1 )
      {
         macroBoundary_[2] = 2;
      }
   }
   else
   {
      neighborElementIndices_[0] = Index( elementIdx.x() + 1, elementIdx.y(), 0 );
      neighborElementIndices_[1] = Index( elementIdx.x(), elementIdx.y() + 1, 0 );
      neighborElementIndices_[2] = Index( elementIdx.x(), elementIdx.y(), 0 );

      std::fill( neighborFaceElementTypes_.begin(), neighborFaceElementTypes_.end(), FaceType::GRAY );

      // right neighbor
      interfaceVertexIndices_[0][0]   = Index( elementIdx.x() + 1, elementIdx.y(), 0 );
      interfaceVertexIndices_[0][1]   = Index( elementIdx.x() + 1, elementIdx.y() + 1, 0 );
      oppositeVertexIndex_[0]         = Index( elementIdx.x(), elementIdx.y() + 1, 0 );
      neighborOppositeVertexIndex_[0] = Index( elementIdx.x() + 2, elementIdx.y(), 0 );

      // top neighbor
      interfaceVertexIndices_[1][0]   = Index( elementIdx.x(), elementIdx.y() + 1, 0 );
      interfaceVertexIndices_[1][1]   = Index( elementIdx.x() + 1, elementIdx.y() + 1, 0 );
      oppositeVertexIndex_[1]         = Index( elementIdx.x() + 1, elementIdx.y(), 0 );
      neighborOppositeVertexIndex_[1] = Index( elementIdx.x(), elementIdx.y() + 2, 0 );

      // diagonal neighbor
      interfaceVertexIndices_[2][0]   = Index( elementIdx.x() + 1, elementIdx.y(), 0 );
      interfaceVertexIndices_[2][1]   = Index( elementIdx.x(), elementIdx.y() + 1, 0 );
      oppositeVertexIndex_[2]         = Index( elementIdx.x() + 1, elementIdx.y() + 1, 0 );
      neighborOppositeVertexIndex_[2] = Index( elementIdx.x(), elementIdx.y(), 0 );
   }

   for ( uint_t n = 0; n < 3; n++ )
   {
      if ( atMacroBoundary( n ) )
      {
         neighborBoundaryType_[n] = boundaryCondition.getBoundaryType(
             storage->getEdge( face->neighborEdges()[macroBoundary_[n]] )->getMeshBoundaryFlag() );
      }
   }

   // Looping over neighbor elements.
   for ( uint_t n = 0; n < 3; n++ )
   {
      if ( !atMacroBoundary( n ) )
      {
         // Certain properties are only meaningful if we are not at a macro-boundary.
         // Neighbor in local macro.
         const auto vertexIndices =
             facedof::macroface::getMicroVerticesFromMicroFace( neighborElementIndices_[n], neighborFaceElementTypes_[n] );

         for ( uint_t i = 0; i < 3; i++ )
         {
            const auto coord                        = vertexdof::macroface::coordinateFromIndex( level, *face, vertexIndices[i] );
            neighborElementVertexCoords_[n][i]( 0 ) = coord[0];
            neighborElementVertexCoords_[n][i]( 1 ) = coord[1];
            neighborElementVertexCoords_[n][i]( 2 ) = 0;
         }

         const auto nOppCoord = vertexdof::macroface::coordinateFromIndex( level, *face, neighborOppositeVertexIndex_[n] );
         neighborOppositeVertexCoords_[n]( 0 ) = nOppCoord[0];
         neighborOppositeVertexCoords_[n]( 1 ) = nOppCoord[1];
         neighborOppositeVertexCoords_[n]( 2 ) = 0;
      }

      for ( uint_t i = 0; i < 2; i++ )
      {
         const auto coord = vertexdof::macroface::coordinateFromIndex( level, *face, interfaceVertexIndices_[n][i] );
         interfaceVertexCoords_[n][i]( 0 ) = coord[0];
         interfaceVertexCoords_[n][i]( 1 ) = coord[1];
         interfaceVertexCoords_[n][i]( 2 ) = 0;
      }

      const auto oppCoord           = vertexdof::macroface::coordinateFromIndex( level, *face, oppositeVertexIndex_[n] );
      oppositeVertexCoords_[n]( 0 ) = oppCoord[0];
      oppositeVertexCoords_[n]( 1 ) = oppCoord[1];
      oppositeVertexCoords_[n]( 2 ) = 0;

      // TODO: improve normal computation!
      Point      innerPoint = ( 1 / 3. ) * ( elementVertexCoords()[0] + elementVertexCoords()[1] + elementVertexCoords()[2] );
      const auto s =
          ( innerPoint - interfaceVertexCoords_[n][0] ).dot( interfaceVertexCoords_[n][1] - interfaceVertexCoords_[n][0] ) /
          ( interfaceVertexCoords_[n][1] - interfaceVertexCoords_[n][0] )
              .dot( interfaceVertexCoords_[n][1] - interfaceVertexCoords_[n][0] );
      const Point proj  = interfaceVertexCoords_[n][0] + s * ( interfaceVertexCoords_[n][1] - interfaceVertexCoords_[n][0] );
      outwardNormal_[n] = ( innerPoint - proj );
      outwardNormal_[n].normalize();
      outwardNormal_[n] = -outwardNormal_[n];
   }
}

ElementNeighborInfo::ElementNeighborInfo( Index                                      elementIdx,
                                          CellType                                   cellType,
                                          uint_t                                     level,
                                          BoundaryCondition                          boundaryCondition,
                                          PrimitiveID                                cellID,
                                          const std::shared_ptr< PrimitiveStorage >& storage )
: dim_( 3 )
, elementIdx_( elementIdx )
, volumeID_( cellID )
, storage_( storage )
, cellType_( cellType )
, level_( level )
{
   WALBERLA_ASSERT( storage->cellExistsLocally( cellID ) );
   const auto cell = storage->getCell( cellID );

   vertexCoordsVolume_.resize( 4 );
   neighborElementIndices_.resize( 4 );

   neighborElementVertexCoords_.resize( 4 );
   for ( uint_t i = 0; i < 4; i++ )
   {
      neighborElementVertexCoords_[i].resize( 4 );
   }

   neighborCellElementTypes_.resize( 4 );

   interfaceVertexIndices_.resize( 4 );
   for ( uint_t i = 0; i < 4; i++ )
   {
      interfaceVertexIndices_[i].resize( 3 );
   }

   interfaceVertexCoords_.resize( 4 );
   for ( uint_t i = 0; i < 4; i++ )
   {
      interfaceVertexCoords_[i].resize( 3 );
   }

   oppositeVertexIndex_.resize( 4 );
   oppositeVertexCoords_.resize( 4 );
   neighborOppositeVertexIndex_.resize( 4 );
   neighborOppositeVertexCoords_.resize( 4 );

   macroBoundary_.resize( 4 );
   std::fill( macroBoundary_.begin(), macroBoundary_.end(), NOT_AT_BOUNDARY );

   neighborBoundaryType_.resize( 4 );
   std::fill( neighborBoundaryType_.begin(), neighborBoundaryType_.end(), Inner );

   outwardNormal_.resize( 4 );

   const auto vertexIndicesVolume = celldof::macrocell::getMicroVerticesFromMicroCell( elementIdx, cellType );

   for ( uint_t i = 0; i < 4; i++ )
   {
      const auto coord            = vertexdof::macrocell::coordinateFromIndex( level, *cell, vertexIndicesVolume[i] );
      vertexCoordsVolume_[i]( 0 ) = coord[0];
      vertexCoordsVolume_[i]( 1 ) = coord[1];
      vertexCoordsVolume_[i]( 2 ) = coord[2];
   }

   if ( cellType == CellType::WHITE_UP )
   {
      neighborCellElementTypes_[0]    = CellType::BLUE_UP;
      neighborElementIndices_[0]      = Index( elementIdx.x() + ( -1 ), elementIdx.y() + ( 0 ), elementIdx.z() + ( 0 ) );
      interfaceVertexIndices_[0][0]   = Index( elementIdx.x() + ( 0 ), elementIdx.y() + ( 0 ), elementIdx.z() + ( 0 ) );
      interfaceVertexIndices_[0][1]   = Index( elementIdx.x() + ( 0 ), elementIdx.y() + ( 0 ), elementIdx.z() + ( 1 ) );
      interfaceVertexIndices_[0][2]   = Index( elementIdx.x() + ( 0 ), elementIdx.y() + ( 1 ), elementIdx.z() + ( 0 ) );
      oppositeVertexIndex_[0]         = Index( elementIdx.x() + ( 1 ), elementIdx.y() + ( 0 ), elementIdx.z() + ( 0 ) );
      neighborOppositeVertexIndex_[0] = Index( elementIdx.x() + ( -1 ), elementIdx.y() + ( 1 ), elementIdx.z() + ( 0 ) );

      neighborCellElementTypes_[1]    = CellType::BLUE_DOWN;
      neighborElementIndices_[1]      = Index( elementIdx.x() + ( 0 ), elementIdx.y() + ( 0 ), elementIdx.z() + ( -1 ) );
      interfaceVertexIndices_[1][0]   = Index( elementIdx.x() + ( 1 ), elementIdx.y() + ( 0 ), elementIdx.z() + ( 0 ) );
      interfaceVertexIndices_[1][1]   = Index( elementIdx.x() + ( 0 ), elementIdx.y() + ( 0 ), elementIdx.z() + ( 0 ) );
      interfaceVertexIndices_[1][2]   = Index( elementIdx.x() + ( 0 ), elementIdx.y() + ( 1 ), elementIdx.z() + ( 0 ) );
      oppositeVertexIndex_[1]         = Index( elementIdx.x() + ( 0 ), elementIdx.y() + ( 0 ), elementIdx.z() + ( 1 ) );
      neighborOppositeVertexIndex_[1] = Index( elementIdx.x() + ( 0 ), elementIdx.y() + ( 1 ), elementIdx.z() + ( -1 ) );

      neighborCellElementTypes_[2]    = CellType::GREEN_DOWN;
      neighborElementIndices_[2]      = Index( elementIdx.x() + ( 0 ), elementIdx.y() + ( -1 ), elementIdx.z() + ( 0 ) );
      interfaceVertexIndices_[2][0]   = Index( elementIdx.x() + ( 1 ), elementIdx.y() + ( 0 ), elementIdx.z() + ( 0 ) );
      interfaceVertexIndices_[2][1]   = Index( elementIdx.x() + ( 0 ), elementIdx.y() + ( 0 ), elementIdx.z() + ( 0 ) );
      interfaceVertexIndices_[2][2]   = Index( elementIdx.x() + ( 0 ), elementIdx.y() + ( 0 ), elementIdx.z() + ( 1 ) );
      oppositeVertexIndex_[2]         = Index( elementIdx.x() + ( 0 ), elementIdx.y() + ( 1 ), elementIdx.z() + ( 0 ) );
      neighborOppositeVertexIndex_[2] = Index( elementIdx.x() + ( 1 ), elementIdx.y() + ( -1 ), elementIdx.z() + ( 1 ) );

      neighborCellElementTypes_[3]    = CellType::GREEN_UP;
      neighborElementIndices_[3]      = Index( elementIdx.x() + ( 0 ), elementIdx.y() + ( 0 ), elementIdx.z() + ( 0 ) );
      interfaceVertexIndices_[3][0]   = Index( elementIdx.x() + ( 1 ), elementIdx.y() + ( 0 ), elementIdx.z() + ( 0 ) );
      interfaceVertexIndices_[3][1]   = Index( elementIdx.x() + ( 0 ), elementIdx.y() + ( 0 ), elementIdx.z() + ( 1 ) );
      interfaceVertexIndices_[3][2]   = Index( elementIdx.x() + ( 0 ), elementIdx.y() + ( 1 ), elementIdx.z() + ( 0 ) );
      oppositeVertexIndex_[3]         = Index( elementIdx.x() + ( 0 ), elementIdx.y() + ( 0 ), elementIdx.z() + ( 0 ) );
      neighborOppositeVertexIndex_[3] = Index( elementIdx.x() + ( 1 ), elementIdx.y() + ( 0 ), elementIdx.z() + ( 1 ) );
   }

   if ( cellType == CellType::WHITE_DOWN )
   {
      neighborCellElementTypes_[0]    = CellType::BLUE_UP;
      neighborElementIndices_[0]      = Index( elementIdx.x() + ( 0 ), elementIdx.y() + ( 0 ), elementIdx.z() + ( 1 ) );
      interfaceVertexIndices_[0][0]   = Index( elementIdx.x() + ( 1 ), elementIdx.y() + ( 0 ), elementIdx.z() + ( 1 ) );
      interfaceVertexIndices_[0][1]   = Index( elementIdx.x() + ( 1 ), elementIdx.y() + ( 1 ), elementIdx.z() + ( 1 ) );
      interfaceVertexIndices_[0][2]   = Index( elementIdx.x() + ( 0 ), elementIdx.y() + ( 1 ), elementIdx.z() + ( 1 ) );
      oppositeVertexIndex_[0]         = Index( elementIdx.x() + ( 1 ), elementIdx.y() + ( 1 ), elementIdx.z() + ( 0 ) );
      neighborOppositeVertexIndex_[0] = Index( elementIdx.x() + ( 1 ), elementIdx.y() + ( 0 ), elementIdx.z() + ( 2 ) );

      neighborCellElementTypes_[1]    = CellType::GREEN_UP;
      neighborElementIndices_[1]      = Index( elementIdx.x() + ( 0 ), elementIdx.y() + ( 1 ), elementIdx.z() + ( 0 ) );
      interfaceVertexIndices_[1][0]   = Index( elementIdx.x() + ( 1 ), elementIdx.y() + ( 1 ), elementIdx.z() + ( 0 ) );
      interfaceVertexIndices_[1][1]   = Index( elementIdx.x() + ( 1 ), elementIdx.y() + ( 1 ), elementIdx.z() + ( 1 ) );
      interfaceVertexIndices_[1][2]   = Index( elementIdx.x() + ( 0 ), elementIdx.y() + ( 1 ), elementIdx.z() + ( 1 ) );
      oppositeVertexIndex_[1]         = Index( elementIdx.x() + ( 1 ), elementIdx.y() + ( 0 ), elementIdx.z() + ( 1 ) );
      neighborOppositeVertexIndex_[1] = Index( elementIdx.x() + ( 0 ), elementIdx.y() + ( 2 ), elementIdx.z() + ( 0 ) );

      neighborCellElementTypes_[2]    = CellType::GREEN_DOWN;
      neighborElementIndices_[2]      = Index( elementIdx.x() + ( 0 ), elementIdx.y() + ( 0 ), elementIdx.z() + ( 0 ) );
      interfaceVertexIndices_[2][0]   = Index( elementIdx.x() + ( 1 ), elementIdx.y() + ( 0 ), elementIdx.z() + ( 1 ) );
      interfaceVertexIndices_[2][1]   = Index( elementIdx.x() + ( 1 ), elementIdx.y() + ( 1 ), elementIdx.z() + ( 0 ) );
      interfaceVertexIndices_[2][2]   = Index( elementIdx.x() + ( 0 ), elementIdx.y() + ( 1 ), elementIdx.z() + ( 1 ) );
      oppositeVertexIndex_[2]         = Index( elementIdx.x() + ( 1 ), elementIdx.y() + ( 1 ), elementIdx.z() + ( 1 ) );
      neighborOppositeVertexIndex_[2] = Index( elementIdx.x() + ( 0 ), elementIdx.y() + ( 1 ), elementIdx.z() + ( 0 ) );

      neighborCellElementTypes_[3]    = CellType::BLUE_DOWN;
      neighborElementIndices_[3]      = Index( elementIdx.x() + ( 1 ), elementIdx.y() + ( 0 ), elementIdx.z() + ( 0 ) );
      interfaceVertexIndices_[3][0]   = Index( elementIdx.x() + ( 1 ), elementIdx.y() + ( 0 ), elementIdx.z() + ( 1 ) );
      interfaceVertexIndices_[3][1]   = Index( elementIdx.x() + ( 1 ), elementIdx.y() + ( 1 ), elementIdx.z() + ( 0 ) );
      interfaceVertexIndices_[3][2]   = Index( elementIdx.x() + ( 1 ), elementIdx.y() + ( 1 ), elementIdx.z() + ( 1 ) );
      oppositeVertexIndex_[3]         = Index( elementIdx.x() + ( 0 ), elementIdx.y() + ( 1 ), elementIdx.z() + ( 1 ) );
      neighborOppositeVertexIndex_[3] = Index( elementIdx.x() + ( 2 ), elementIdx.y() + ( 0 ), elementIdx.z() + ( 1 ) );
   }

   if ( cellType == CellType::BLUE_UP )
   {
      neighborCellElementTypes_[0]    = CellType::WHITE_UP;
      neighborElementIndices_[0]      = Index( elementIdx.x() + ( 1 ), elementIdx.y() + ( 0 ), elementIdx.z() + ( 0 ) );
      interfaceVertexIndices_[0][0]   = Index( elementIdx.x() + ( 1 ), elementIdx.y() + ( 0 ), elementIdx.z() + ( 0 ) );
      interfaceVertexIndices_[0][1]   = Index( elementIdx.x() + ( 1 ), elementIdx.y() + ( 0 ), elementIdx.z() + ( 1 ) );
      interfaceVertexIndices_[0][2]   = Index( elementIdx.x() + ( 1 ), elementIdx.y() + ( 1 ), elementIdx.z() + ( 0 ) );
      oppositeVertexIndex_[0]         = Index( elementIdx.x() + ( 0 ), elementIdx.y() + ( 1 ), elementIdx.z() + ( 0 ) );
      neighborOppositeVertexIndex_[0] = Index( elementIdx.x() + ( 2 ), elementIdx.y() + ( 0 ), elementIdx.z() + ( 0 ) );

      neighborCellElementTypes_[1]    = CellType::WHITE_DOWN;
      neighborElementIndices_[1]      = Index( elementIdx.x() + ( 0 ), elementIdx.y() + ( 0 ), elementIdx.z() + ( -1 ) );
      interfaceVertexIndices_[1][0]   = Index( elementIdx.x() + ( 1 ), elementIdx.y() + ( 0 ), elementIdx.z() + ( 0 ) );
      interfaceVertexIndices_[1][1]   = Index( elementIdx.x() + ( 1 ), elementIdx.y() + ( 1 ), elementIdx.z() + ( 0 ) );
      interfaceVertexIndices_[1][2]   = Index( elementIdx.x() + ( 0 ), elementIdx.y() + ( 1 ), elementIdx.z() + ( 0 ) );
      oppositeVertexIndex_[1]         = Index( elementIdx.x() + ( 1 ), elementIdx.y() + ( 0 ), elementIdx.z() + ( 1 ) );
      neighborOppositeVertexIndex_[1] = Index( elementIdx.x() + ( 1 ), elementIdx.y() + ( 1 ), elementIdx.z() + ( -1 ) );

      neighborCellElementTypes_[2]    = CellType::GREEN_UP;
      neighborElementIndices_[2]      = Index( elementIdx.x() + ( 0 ), elementIdx.y() + ( 0 ), elementIdx.z() + ( 0 ) );
      interfaceVertexIndices_[2][0]   = Index( elementIdx.x() + ( 1 ), elementIdx.y() + ( 0 ), elementIdx.z() + ( 0 ) );
      interfaceVertexIndices_[2][1]   = Index( elementIdx.x() + ( 1 ), elementIdx.y() + ( 0 ), elementIdx.z() + ( 1 ) );
      interfaceVertexIndices_[2][2]   = Index( elementIdx.x() + ( 0 ), elementIdx.y() + ( 1 ), elementIdx.z() + ( 0 ) );
      oppositeVertexIndex_[2]         = Index( elementIdx.x() + ( 1 ), elementIdx.y() + ( 1 ), elementIdx.z() + ( 0 ) );
      neighborOppositeVertexIndex_[2] = Index( elementIdx.x() + ( 0 ), elementIdx.y() + ( 0 ), elementIdx.z() + ( 1 ) );

      neighborCellElementTypes_[3]    = CellType::GREEN_DOWN;
      neighborElementIndices_[3]      = Index( elementIdx.x() + ( 0 ), elementIdx.y() + ( 0 ), elementIdx.z() + ( 0 ) );
      interfaceVertexIndices_[3][0]   = Index( elementIdx.x() + ( 1 ), elementIdx.y() + ( 0 ), elementIdx.z() + ( 1 ) );
      interfaceVertexIndices_[3][1]   = Index( elementIdx.x() + ( 1 ), elementIdx.y() + ( 1 ), elementIdx.z() + ( 0 ) );
      interfaceVertexIndices_[3][2]   = Index( elementIdx.x() + ( 0 ), elementIdx.y() + ( 1 ), elementIdx.z() + ( 0 ) );
      oppositeVertexIndex_[3]         = Index( elementIdx.x() + ( 1 ), elementIdx.y() + ( 0 ), elementIdx.z() + ( 0 ) );
      neighborOppositeVertexIndex_[3] = Index( elementIdx.x() + ( 0 ), elementIdx.y() + ( 1 ), elementIdx.z() + ( 1 ) );
   }

   if ( cellType == CellType::BLUE_DOWN )
   {
      neighborCellElementTypes_[0]    = CellType::WHITE_DOWN;
      neighborElementIndices_[0]      = Index( elementIdx.x() + ( -1 ), elementIdx.y() + ( 0 ), elementIdx.z() + ( 0 ) );
      interfaceVertexIndices_[0][0]   = Index( elementIdx.x() + ( 0 ), elementIdx.y() + ( 0 ), elementIdx.z() + ( 1 ) );
      interfaceVertexIndices_[0][1]   = Index( elementIdx.x() + ( 0 ), elementIdx.y() + ( 1 ), elementIdx.z() + ( 0 ) );
      interfaceVertexIndices_[0][2]   = Index( elementIdx.x() + ( 0 ), elementIdx.y() + ( 1 ), elementIdx.z() + ( 1 ) );
      oppositeVertexIndex_[0]         = Index( elementIdx.x() + ( 1 ), elementIdx.y() + ( 0 ), elementIdx.z() + ( 1 ) );
      neighborOppositeVertexIndex_[0] = Index( elementIdx.x() + ( -1 ), elementIdx.y() + ( 1 ), elementIdx.z() + ( 1 ) );

      neighborCellElementTypes_[1]    = CellType::GREEN_UP;
      neighborElementIndices_[1]      = Index( elementIdx.x() + ( 0 ), elementIdx.y() + ( 0 ), elementIdx.z() + ( 0 ) );
      interfaceVertexIndices_[1][0]   = Index( elementIdx.x() + ( 1 ), elementIdx.y() + ( 0 ), elementIdx.z() + ( 1 ) );
      interfaceVertexIndices_[1][1]   = Index( elementIdx.x() + ( 0 ), elementIdx.y() + ( 0 ), elementIdx.z() + ( 1 ) );
      interfaceVertexIndices_[1][2]   = Index( elementIdx.x() + ( 0 ), elementIdx.y() + ( 1 ), elementIdx.z() + ( 0 ) );
      oppositeVertexIndex_[1]         = Index( elementIdx.x() + ( 0 ), elementIdx.y() + ( 1 ), elementIdx.z() + ( 1 ) );
      neighborOppositeVertexIndex_[1] = Index( elementIdx.x() + ( 1 ), elementIdx.y() + ( 0 ), elementIdx.z() + ( 0 ) );

      neighborCellElementTypes_[2]    = CellType::GREEN_DOWN;
      neighborElementIndices_[2]      = Index( elementIdx.x() + ( 0 ), elementIdx.y() + ( 0 ), elementIdx.z() + ( 0 ) );
      interfaceVertexIndices_[2][0]   = Index( elementIdx.x() + ( 1 ), elementIdx.y() + ( 0 ), elementIdx.z() + ( 1 ) );
      interfaceVertexIndices_[2][1]   = Index( elementIdx.x() + ( 0 ), elementIdx.y() + ( 1 ), elementIdx.z() + ( 0 ) );
      interfaceVertexIndices_[2][2]   = Index( elementIdx.x() + ( 0 ), elementIdx.y() + ( 1 ), elementIdx.z() + ( 1 ) );
      oppositeVertexIndex_[2]         = Index( elementIdx.x() + ( 0 ), elementIdx.y() + ( 0 ), elementIdx.z() + ( 1 ) );
      neighborOppositeVertexIndex_[2] = Index( elementIdx.x() + ( 1 ), elementIdx.y() + ( 1 ), elementIdx.z() + ( 0 ) );

      neighborCellElementTypes_[3]    = CellType::WHITE_UP;
      neighborElementIndices_[3]      = Index( elementIdx.x() + ( 0 ), elementIdx.y() + ( 0 ), elementIdx.z() + ( 1 ) );
      interfaceVertexIndices_[3][0]   = Index( elementIdx.x() + ( 1 ), elementIdx.y() + ( 0 ), elementIdx.z() + ( 1 ) );
      interfaceVertexIndices_[3][1]   = Index( elementIdx.x() + ( 0 ), elementIdx.y() + ( 0 ), elementIdx.z() + ( 1 ) );
      interfaceVertexIndices_[3][2]   = Index( elementIdx.x() + ( 0 ), elementIdx.y() + ( 1 ), elementIdx.z() + ( 1 ) );
      oppositeVertexIndex_[3]         = Index( elementIdx.x() + ( 0 ), elementIdx.y() + ( 1 ), elementIdx.z() + ( 0 ) );
      neighborOppositeVertexIndex_[3] = Index( elementIdx.x() + ( 0 ), elementIdx.y() + ( 0 ), elementIdx.z() + ( 2 ) );
   }

   if ( cellType == CellType::GREEN_UP )
   {
      neighborCellElementTypes_[0]    = CellType::WHITE_UP;
      neighborElementIndices_[0]      = Index( elementIdx.x() + ( 0 ), elementIdx.y() + ( 0 ), elementIdx.z() + ( 0 ) );
      interfaceVertexIndices_[0][0]   = Index( elementIdx.x() + ( 1 ), elementIdx.y() + ( 0 ), elementIdx.z() + ( 0 ) );
      interfaceVertexIndices_[0][1]   = Index( elementIdx.x() + ( 0 ), elementIdx.y() + ( 0 ), elementIdx.z() + ( 1 ) );
      interfaceVertexIndices_[0][2]   = Index( elementIdx.x() + ( 0 ), elementIdx.y() + ( 1 ), elementIdx.z() + ( 0 ) );
      oppositeVertexIndex_[0]         = Index( elementIdx.x() + ( 1 ), elementIdx.y() + ( 0 ), elementIdx.z() + ( 1 ) );
      neighborOppositeVertexIndex_[0] = Index( elementIdx.x() + ( 0 ), elementIdx.y() + ( 0 ), elementIdx.z() + ( 0 ) );

      neighborCellElementTypes_[1]    = CellType::WHITE_DOWN;
      neighborElementIndices_[1]      = Index( elementIdx.x() + ( 0 ), elementIdx.y() + ( -1 ), elementIdx.z() + ( 0 ) );
      interfaceVertexIndices_[1][0]   = Index( elementIdx.x() + ( 1 ), elementIdx.y() + ( 0 ), elementIdx.z() + ( 0 ) );
      interfaceVertexIndices_[1][1]   = Index( elementIdx.x() + ( 1 ), elementIdx.y() + ( 0 ), elementIdx.z() + ( 1 ) );
      interfaceVertexIndices_[1][2]   = Index( elementIdx.x() + ( 0 ), elementIdx.y() + ( 0 ), elementIdx.z() + ( 1 ) );
      oppositeVertexIndex_[1]         = Index( elementIdx.x() + ( 0 ), elementIdx.y() + ( 1 ), elementIdx.z() + ( 0 ) );
      neighborOppositeVertexIndex_[1] = Index( elementIdx.x() + ( 1 ), elementIdx.y() + ( -1 ), elementIdx.z() + ( 1 ) );

      neighborCellElementTypes_[2]    = CellType::BLUE_UP;
      neighborElementIndices_[2]      = Index( elementIdx.x() + ( 0 ), elementIdx.y() + ( 0 ), elementIdx.z() + ( 0 ) );
      interfaceVertexIndices_[2][0]   = Index( elementIdx.x() + ( 1 ), elementIdx.y() + ( 0 ), elementIdx.z() + ( 0 ) );
      interfaceVertexIndices_[2][1]   = Index( elementIdx.x() + ( 1 ), elementIdx.y() + ( 0 ), elementIdx.z() + ( 1 ) );
      interfaceVertexIndices_[2][2]   = Index( elementIdx.x() + ( 0 ), elementIdx.y() + ( 1 ), elementIdx.z() + ( 0 ) );
      oppositeVertexIndex_[2]         = Index( elementIdx.x() + ( 0 ), elementIdx.y() + ( 0 ), elementIdx.z() + ( 1 ) );
      neighborOppositeVertexIndex_[2] = Index( elementIdx.x() + ( 1 ), elementIdx.y() + ( 1 ), elementIdx.z() + ( 0 ) );

      neighborCellElementTypes_[3]    = CellType::BLUE_DOWN;
      neighborElementIndices_[3]      = Index( elementIdx.x() + ( 0 ), elementIdx.y() + ( 0 ), elementIdx.z() + ( 0 ) );
      interfaceVertexIndices_[3][0]   = Index( elementIdx.x() + ( 1 ), elementIdx.y() + ( 0 ), elementIdx.z() + ( 1 ) );
      interfaceVertexIndices_[3][1]   = Index( elementIdx.x() + ( 0 ), elementIdx.y() + ( 0 ), elementIdx.z() + ( 1 ) );
      interfaceVertexIndices_[3][2]   = Index( elementIdx.x() + ( 0 ), elementIdx.y() + ( 1 ), elementIdx.z() + ( 0 ) );
      oppositeVertexIndex_[3]         = Index( elementIdx.x() + ( 1 ), elementIdx.y() + ( 0 ), elementIdx.z() + ( 0 ) );
      neighborOppositeVertexIndex_[3] = Index( elementIdx.x() + ( 0 ), elementIdx.y() + ( 1 ), elementIdx.z() + ( 1 ) );
   }

   if ( cellType == CellType::GREEN_DOWN )
   {
      neighborCellElementTypes_[0]    = CellType::WHITE_UP;
      neighborElementIndices_[0]      = Index( elementIdx.x() + ( 0 ), elementIdx.y() + ( 1 ), elementIdx.z() + ( 0 ) );
      interfaceVertexIndices_[0][0]   = Index( elementIdx.x() + ( 1 ), elementIdx.y() + ( 1 ), elementIdx.z() + ( 0 ) );
      interfaceVertexIndices_[0][1]   = Index( elementIdx.x() + ( 0 ), elementIdx.y() + ( 1 ), elementIdx.z() + ( 0 ) );
      interfaceVertexIndices_[0][2]   = Index( elementIdx.x() + ( 0 ), elementIdx.y() + ( 1 ), elementIdx.z() + ( 1 ) );
      oppositeVertexIndex_[0]         = Index( elementIdx.x() + ( 1 ), elementIdx.y() + ( 0 ), elementIdx.z() + ( 1 ) );
      neighborOppositeVertexIndex_[0] = Index( elementIdx.x() + ( 0 ), elementIdx.y() + ( 2 ), elementIdx.z() + ( 0 ) );

      neighborCellElementTypes_[1]    = CellType::BLUE_UP;
      neighborElementIndices_[1]      = Index( elementIdx.x() + ( 0 ), elementIdx.y() + ( 0 ), elementIdx.z() + ( 0 ) );
      interfaceVertexIndices_[1][0]   = Index( elementIdx.x() + ( 1 ), elementIdx.y() + ( 0 ), elementIdx.z() + ( 1 ) );
      interfaceVertexIndices_[1][1]   = Index( elementIdx.x() + ( 1 ), elementIdx.y() + ( 1 ), elementIdx.z() + ( 0 ) );
      interfaceVertexIndices_[1][2]   = Index( elementIdx.x() + ( 0 ), elementIdx.y() + ( 1 ), elementIdx.z() + ( 0 ) );
      oppositeVertexIndex_[1]         = Index( elementIdx.x() + ( 0 ), elementIdx.y() + ( 1 ), elementIdx.z() + ( 1 ) );
      neighborOppositeVertexIndex_[1] = Index( elementIdx.x() + ( 1 ), elementIdx.y() + ( 0 ), elementIdx.z() + ( 0 ) );

      neighborCellElementTypes_[2]    = CellType::BLUE_DOWN;
      neighborElementIndices_[2]      = Index( elementIdx.x() + ( 0 ), elementIdx.y() + ( 0 ), elementIdx.z() + ( 0 ) );
      interfaceVertexIndices_[2][0]   = Index( elementIdx.x() + ( 1 ), elementIdx.y() + ( 0 ), elementIdx.z() + ( 1 ) );
      interfaceVertexIndices_[2][1]   = Index( elementIdx.x() + ( 0 ), elementIdx.y() + ( 1 ), elementIdx.z() + ( 0 ) );
      interfaceVertexIndices_[2][2]   = Index( elementIdx.x() + ( 0 ), elementIdx.y() + ( 1 ), elementIdx.z() + ( 1 ) );
      oppositeVertexIndex_[2]         = Index( elementIdx.x() + ( 1 ), elementIdx.y() + ( 1 ), elementIdx.z() + ( 0 ) );
      neighborOppositeVertexIndex_[2] = Index( elementIdx.x() + ( 0 ), elementIdx.y() + ( 0 ), elementIdx.z() + ( 1 ) );

      neighborCellElementTypes_[3]    = CellType::WHITE_DOWN;
      neighborElementIndices_[3]      = Index( elementIdx.x() + ( 0 ), elementIdx.y() + ( 0 ), elementIdx.z() + ( 0 ) );
      interfaceVertexIndices_[3][0]   = Index( elementIdx.x() + ( 1 ), elementIdx.y() + ( 0 ), elementIdx.z() + ( 1 ) );
      interfaceVertexIndices_[3][1]   = Index( elementIdx.x() + ( 1 ), elementIdx.y() + ( 1 ), elementIdx.z() + ( 0 ) );
      interfaceVertexIndices_[3][2]   = Index( elementIdx.x() + ( 0 ), elementIdx.y() + ( 1 ), elementIdx.z() + ( 1 ) );
      oppositeVertexIndex_[3]         = Index( elementIdx.x() + ( 0 ), elementIdx.y() + ( 1 ), elementIdx.z() + ( 0 ) );
      neighborOppositeVertexIndex_[3] = Index( elementIdx.x() + ( 1 ), elementIdx.y() + ( 1 ), elementIdx.z() + ( 1 ) );
   }

   // Checking which macro-boundary interfaces the micro-element touches.
   for ( uint_t n = 0; n < 4; n++ )
   {
      auto interface = interfaceVertexIndices_[n];

      // These vertex indices better be contained in the macro-volume ...
      WALBERLA_ASSERT_GREATER_EQUAL( interface[0][0], 0 );
      WALBERLA_ASSERT_GREATER_EQUAL( interface[0][1], 0 );
      WALBERLA_ASSERT_GREATER_EQUAL( interface[0][2], 0 );
      WALBERLA_ASSERT_GREATER_EQUAL( interface[1][0], 0 );
      WALBERLA_ASSERT_GREATER_EQUAL( interface[1][1], 0 );
      WALBERLA_ASSERT_GREATER_EQUAL( interface[1][2], 0 );
      WALBERLA_ASSERT_GREATER_EQUAL( interface[2][0], 0 );
      WALBERLA_ASSERT_GREATER_EQUAL( interface[2][1], 0 );
      WALBERLA_ASSERT_GREATER_EQUAL( interface[2][2], 0 );

      std::vector< bool > onFace( 4 );

      onFace[0] = interface[0][2] + interface[1][2] + interface[2][2] == 0;
      onFace[1] = interface[0][1] + interface[1][1] + interface[2][1] == 0;
      onFace[2] = interface[0][0] + interface[1][0] + interface[2][0] == 0;
      onFace[3] =
          ( interface[0][0] + interface[0][1] + interface[0][2] == idx_t( levelinfo::num_microvertices_per_edge( level ) ) - 1 &&
            interface[1][0] + interface[1][1] + interface[1][2] == idx_t( levelinfo::num_microvertices_per_edge( level ) ) - 1 &&
            interface[2][0] + interface[2][1] + interface[2][2] == idx_t( levelinfo::num_microvertices_per_edge( level ) ) - 1 );

      WALBERLA_ASSERT_LESS_EQUAL( (int) onFace[0] + (int) onFace[1] + (int) onFace[2] + (int) onFace[3],
                                  1,
                                  "Each micro-interface should only be located at a single (or no) macro-boundary." );

      uint_t mBound = NOT_AT_BOUNDARY;
      for ( uint_t i = 0; i < 4; i++ )
      {
         if ( onFace[i] )
         {
            mBound = i;
            break;
         }
      }

      // Most cell types can only be inner or at a certain boundary.
      WALBERLA_ASSERT( !( cellType == celldof::CellType::WHITE_DOWN && mBound != NOT_AT_BOUNDARY ) );
      WALBERLA_ASSERT( !( cellType == celldof::CellType::BLUE_UP && !( mBound == NOT_AT_BOUNDARY || mBound == 0 ) ) );
      WALBERLA_ASSERT( !( cellType == celldof::CellType::GREEN_UP && !( mBound == NOT_AT_BOUNDARY || mBound == 1 ) ) );
      WALBERLA_ASSERT( !( cellType == celldof::CellType::BLUE_DOWN && !( mBound == NOT_AT_BOUNDARY || mBound == 2 ) ) );
      WALBERLA_ASSERT( !( cellType == celldof::CellType::GREEN_DOWN && !( mBound == NOT_AT_BOUNDARY || mBound == 3 ) ) );

      macroBoundary_[n] = mBound;
   }

   for ( uint_t n = 0; n < 4; n++ )
   {
      if ( atMacroBoundary( n ) )
      {
         neighborBoundaryType_[n] = boundaryCondition.getBoundaryType(
             storage->getFace( cell->neighborFaces()[macroBoundary_[n]] )->getMeshBoundaryFlag() );
      }
   }

   // Looping over neighbor elements.
   for ( uint_t n = 0; n < 4; n++ )
   {
      if ( !atMacroBoundary( n ) )
      {
         const auto vertexIndices =
             celldof::macrocell::getMicroVerticesFromMicroCell( neighborElementIndices_[n], neighborCellElementTypes_[n] );

         for ( uint_t i = 0; i < 4; i++ )
         {
            const auto coord                        = vertexdof::macrocell::coordinateFromIndex( level, *cell, vertexIndices[i] );
            neighborElementVertexCoords_[n][i]( 0 ) = coord[0];
            neighborElementVertexCoords_[n][i]( 1 ) = coord[1];
            neighborElementVertexCoords_[n][i]( 2 ) = coord[2];
         }

         const auto nOppCoord = vertexdof::macrocell::coordinateFromIndex( level, *cell, neighborOppositeVertexIndex_[n] );
         neighborOppositeVertexCoords_[n]( 0 ) = nOppCoord[0];
         neighborOppositeVertexCoords_[n]( 1 ) = nOppCoord[1];
         neighborOppositeVertexCoords_[n]( 2 ) = nOppCoord[2];
      }

      for ( uint_t i = 0; i < 3; i++ )
      {
         const auto coord = vertexdof::macrocell::coordinateFromIndex( level, *cell, interfaceVertexIndices_[n][i] );
         interfaceVertexCoords_[n][i]( 0 ) = coord[0];
         interfaceVertexCoords_[n][i]( 1 ) = coord[1];
         interfaceVertexCoords_[n][i]( 2 ) = coord[2];
      }

      const auto oppCoord           = vertexdof::macrocell::coordinateFromIndex( level, *cell, oppositeVertexIndex_[n] );
      oppositeVertexCoords_[n]( 0 ) = oppCoord[0];
      oppositeVertexCoords_[n]( 1 ) = oppCoord[1];
      oppositeVertexCoords_[n]( 2 ) = oppCoord[2];

      // TODO: improve normal computation!
      Point innerPoint = ( 1 / 4. ) * ( elementVertexCoords()[0] + elementVertexCoords()[1] + elementVertexCoords()[2] +
                                        elementVertexCoords()[3] );

      auto x = innerPoint( 0 );
      auto y = innerPoint( 1 );
      auto z = innerPoint( 2 );

      auto normal = ( interfaceVertexCoords_[n][1] - interfaceVertexCoords_[n][0] )
                        .cross( interfaceVertexCoords_[n][2] - interfaceVertexCoords_[n][0] )
                        .normalized();

      auto a = normal( 0 );
      auto b = normal( 1 );
      auto c = normal( 2 );

      auto d = interfaceVertexCoords_[n][0]( 0 );
      auto e = interfaceVertexCoords_[n][0]( 1 );
      auto f = interfaceVertexCoords_[n][0]( 2 );

      auto t = ( a * d - a * x + b * e - b * y + c * f - c * z ) / ( a * a + b * b + c * c );

      auto proj = innerPoint + t * normal;

      outwardNormal_[n] = ( innerPoint - proj );
      outwardNormal_[n].normalize();
      outwardNormal_[n] = -outwardNormal_[n];
   }
}

<<<<<<< HEAD
void ElementNeighborInfo::macroBoundaryNeighborElementVertexCoords( uint_t                neighbor,
                                                                    std::vector< Index >& neighborElementVertexIndices,
                                                                    std::vector< Point >& neighborElementVertexCoords,
                                                                    Point&                neighborOppositeVertexCoords ) const
=======
ElementNeighborInfo ElementNeighborInfo::updateForMacroBoundary( uint_t neighbor ) const
>>>>>>> f351a82b
{
   ElementNeighborInfo newInfo( *this );

   // Overwriting some stuff before computing the element matrix.

   // TODO: some of what follows can be precomputed

   // The only complicated thing we have to do here is to compute the micro-vertex coordinates
   // of the micro-vertex that is inside the neighboring macro-volume. Then we must insert the
   // micro-element coordinates in the _same_ order as this is done locally.

   // The idea is to perform a "trafo" of the index space to obtain the local logical micro-element
   // index in the neighboring macro-volume.

   WALBERLA_CHECK( atMacroBoundary( neighbor ), "Element is not located at boundary." );

   if ( storage_->hasGlobalCells() )
   {
      //////////
      /// 3D ///
      //////////

      newInfo.neighborElementVertexCoords_[neighbor].clear();
      newInfo.neighborElementVertexCoords_[neighbor].resize( 4 );

      WALBERLA_ASSERT( storage_->cellExistsLocally( volumeID_ ) );
      const auto cell = storage_->getCell( volumeID_ );

      WALBERLA_ASSERT_GREATER( cell->getIndirectNeighborCellIDsOverFaces().count( macroBoundaryID( neighbor ) ),
                               0,
                               "Neighbor cell should exist but doesn't ..." );
      const auto neighborCell =
          storage_->getCell( cell->getIndirectNeighborCellIDsOverFaces().at( macroBoundaryID( neighbor ) ) );

      // PID of the opposite macro-vertex.
      const auto oppositeMacroVertexID = neighborCell->getOppositeVertexID( cell->neighborFaces()[macroBoundaryID( neighbor )] );

      Index                   pseudoLocalIndex;
      std::array< uint_t, 4 > srcBasis;

      switch ( macroBoundaryID( neighbor ) )
      {
      case 0:
         pseudoLocalIndex = Index( elementIdx_.x(), elementIdx_.y(), 0 );
         srcBasis[0]      = neighborCell->getLocalVertexID( cell->neighborVertices()[0] );
         srcBasis[1]      = neighborCell->getLocalVertexID( cell->neighborVertices()[1] );
         srcBasis[2]      = neighborCell->getLocalVertexID( cell->neighborVertices()[2] );
         srcBasis[3]      = neighborCell->getLocalVertexID( oppositeMacroVertexID );
         break;
      case 1:
         pseudoLocalIndex = Index( elementIdx_.x(), elementIdx_.z(), 0 );
         srcBasis[0]      = neighborCell->getLocalVertexID( cell->neighborVertices()[0] );
         srcBasis[1]      = neighborCell->getLocalVertexID( cell->neighborVertices()[1] );
         srcBasis[2]      = neighborCell->getLocalVertexID( cell->neighborVertices()[3] );
         srcBasis[3]      = neighborCell->getLocalVertexID( oppositeMacroVertexID );
         break;
      case 2:
         pseudoLocalIndex = Index( elementIdx_.y(), elementIdx_.z(), 0 );
         srcBasis[0]      = neighborCell->getLocalVertexID( cell->neighborVertices()[0] );
         srcBasis[1]      = neighborCell->getLocalVertexID( cell->neighborVertices()[2] );
         srcBasis[2]      = neighborCell->getLocalVertexID( cell->neighborVertices()[3] );
         srcBasis[3]      = neighborCell->getLocalVertexID( oppositeMacroVertexID );
         break;
      case 3:
         pseudoLocalIndex = Index( elementIdx_.y(), elementIdx_.z(), 0 );
         srcBasis[0]      = neighborCell->getLocalVertexID( cell->neighborVertices()[1] );
         srcBasis[1]      = neighborCell->getLocalVertexID( cell->neighborVertices()[2] );
         srcBasis[2]      = neighborCell->getLocalVertexID( cell->neighborVertices()[3] );
         srcBasis[3]      = neighborCell->getLocalVertexID( oppositeMacroVertexID );
         break;
      default:
         WALBERLA_ABORT( "Invalid neighbor ID." );
      }

      auto cellWidth = levelinfo::num_microedges_per_edge( level_ );
      if ( cellType_ != celldof::CellType::WHITE_UP )
      {
         cellWidth -= 1;
      }
      const auto elementIdxNeighborMicro =
          hyteg::indexing::basisConversion( pseudoLocalIndex, srcBasis, { 0, 1, 2, 3 }, cellWidth );

      // We need to find out the neighboring micro-cell type local to the neighboring macro-cell.
      auto nCellTypeLocalToNeighbor = celldof::CellType::WHITE_UP;
      // It's WHITE_UP if the local micro-cell is WHITE_UP.
      WALBERLA_ASSERT_UNEQUAL( cellType_, celldof::CellType::WHITE_DOWN, "Invalid cell type." );
      // For the remaining four types it remains to find out the local macro-face ID of the interface from the view of the
      // neighboring macro-cell.
      const auto neighborMacroLocalFaceID =
          neighborCell->getLocalFaceID( cell->neighborFaces().at( macroBoundaryID( neighbor ) ) );
      if ( cellType_ != celldof::CellType::WHITE_UP )
      {
         switch ( neighborMacroLocalFaceID )
         {
         case 0:
            nCellTypeLocalToNeighbor = celldof::CellType::BLUE_UP;
            break;
         case 1:
            nCellTypeLocalToNeighbor = celldof::CellType::GREEN_UP;
            break;
         case 2:
            nCellTypeLocalToNeighbor = celldof::CellType::BLUE_DOWN;
            break;
         case 3:
            nCellTypeLocalToNeighbor = celldof::CellType::GREEN_DOWN;
            break;
         }
      }

      const auto neighborElementVertexIndicesArr =
          celldof::macrocell::getMicroVerticesFromMicroCell( elementIdxNeighborMicro, nCellTypeLocalToNeighbor );
      neighborElementVertexIndices.insert(
          neighborElementVertexIndices.begin(), neighborElementVertexIndicesArr.begin(), neighborElementVertexIndicesArr.end() );

      // Find the idx of the opposing micro-vertex. It should not be located on the interface macro.
      Index opposingMicroVertexIdx;
      for ( const auto& nev : neighborElementVertexIndices )
      {
         const auto localInterfaceIDs = isOnCellFace( nev, level_ );
         if ( !algorithms::contains( localInterfaceIDs, neighborMacroLocalFaceID ) )
         {
            opposingMicroVertexIdx = nev;
            break;
         }
      }

      for ( uint_t i = 0; i < 4; i++ )
      {
         const auto coord = vertexdof::macrocell::coordinateFromIndex( level_, *neighborCell, neighborElementVertexIndices[i] );
         newInfo.neighborElementVertexCoords_[neighbor][i]( 0 ) = coord[0];
         newInfo.neighborElementVertexCoords_[neighbor][i]( 1 ) = coord[1];
         newInfo.neighborElementVertexCoords_[neighbor][i]( 2 ) = coord[2];
      }

      const auto coord = vertexdof::macrocell::coordinateFromIndex( level_, *neighborCell, opposingMicroVertexIdx );

      newInfo.neighborOppositeVertexIndex_[neighbor] = opposingMicroVertexIdx;

      newInfo.neighborOppositeVertexCoords_[neighbor][0] = coord[0];
      newInfo.neighborOppositeVertexCoords_[neighbor][1] = coord[1];
      newInfo.neighborOppositeVertexCoords_[neighbor][2] = coord[2];

      newInfo.neighborCellElementTypes_[neighbor] = nCellTypeLocalToNeighbor;
      newInfo.neighborElementIndices_[neighbor]   = elementIdxNeighborMicro;
   }
   else
   {
      //////////
      /// 2D ///
      //////////

      newInfo.neighborElementVertexCoords_[neighbor].clear();
      newInfo.neighborElementVertexCoords_[neighbor].resize( 3 );

      WALBERLA_ASSERT( storage_->faceExistsLocally( volumeID_ ) );
      const auto face = storage_->getFace( volumeID_ );

      WALBERLA_ASSERT_GREATER( face->getIndirectNeighborFaceIDsOverEdges().count( macroBoundaryID( neighbor ) ),
                               0,
                               "Neighbor face should exist but doesn't ..." );

      const auto neighborFaceID = face->getIndirectNeighborFaceIDsOverEdges().at( macroBoundaryID( neighbor ) );
      Face*      neighborFace   = storage_->getFace( neighborFaceID );

      std::vector< uint_t > neighborMacroLocalVertexIndices;

      // PID of the opposite macro-vertex.
      const auto oppositeMacroVertexID =
          neighborFace->get_vertex_opposite_to_edge( face->neighborEdges()[macroBoundaryID( neighbor )] );

      Index                   pseudoLocalIndex;
      std::array< uint_t, 4 > srcBasis;

      switch ( macroBoundaryID( neighbor ) )
      {
      case 0:
         pseudoLocalIndex = Index( elementIdx_.x(), 0, 0 );
         srcBasis[0]      = neighborFace->vertex_index( face->neighborVertices()[0] );
         srcBasis[1]      = neighborFace->vertex_index( face->neighborVertices()[1] );
         srcBasis[2]      = neighborFace->vertex_index( oppositeMacroVertexID );
         srcBasis[3]      = 3;
         break;
      case 1:
         pseudoLocalIndex = Index( elementIdx_.y(), 0, 0 );
         srcBasis[0]      = neighborFace->vertex_index( face->neighborVertices()[0] );
         srcBasis[1]      = neighborFace->vertex_index( face->neighborVertices()[2] );
         srcBasis[2]      = neighborFace->vertex_index( oppositeMacroVertexID );
         srcBasis[3]      = 3;
         break;
      case 2:
         pseudoLocalIndex = Index( elementIdx_.y(), 0, 0 );
         srcBasis[0]      = neighborFace->vertex_index( face->neighborVertices()[1] );
         srcBasis[1]      = neighborFace->vertex_index( face->neighborVertices()[2] );
         srcBasis[2]      = neighborFace->vertex_index( oppositeMacroVertexID );
         srcBasis[3]      = 3;
         break;
      default:
         WALBERLA_ABORT( "Invalid neighbor ID." );
      }

      const auto elementIdxNeighborMicro = hyteg::indexing::basisConversion(
          pseudoLocalIndex, srcBasis, { 0, 1, 2, 3 }, levelinfo::num_microedges_per_edge( level_ ) );

      // In 2D the neighboring micro-face is always of type GRAY since only those are on the boundary.
      const auto nFaceTypeLocalToNeighbor = facedof::FaceType::GRAY;

      const auto neighborElementVertexIndicesArr =
          facedof::macroface::getMicroVerticesFromMicroFace( elementIdxNeighborMicro, nFaceTypeLocalToNeighbor );
      neighborElementVertexIndices.insert(
          neighborElementVertexIndices.begin(), neighborElementVertexIndicesArr.begin(), neighborElementVertexIndicesArr.end() );

      // Eventually we need to know the coordinates of the micro-vertex that is opposite to the interface.
      // First find out what the local interface ID of the other macro-volume is.
      const auto neighborMacroLocalEdgeID = neighborFace->edge_index( face->neighborEdges().at( neighbor ) );

      // Then find the idx of the opposing micro-vertex.
      Index opposingMicroVertexIdx;
      for ( const auto& nev : neighborElementVertexIndices )
      {
         const auto localInterfaceIDs = isOnCellEdge( nev, level_ );
         if ( !algorithms::contains( localInterfaceIDs, neighborMacroLocalEdgeID ) )
         {
            opposingMicroVertexIdx = nev;
            break;
         }
      }

      for ( uint_t i = 0; i < 3; i++ )
      {
         const auto coord = vertexdof::macroface::coordinateFromIndex( level_, *neighborFace, neighborElementVertexIndices[i] );
         newInfo.neighborElementVertexCoords_[neighbor][i]( 0 ) = coord[0];
         newInfo.neighborElementVertexCoords_[neighbor][i]( 1 ) = coord[1];
         newInfo.neighborElementVertexCoords_[neighbor][i]( 2 ) = 0;
      }

      const auto coord = vertexdof::macroface::coordinateFromIndex( level_, *neighborFace, opposingMicroVertexIdx );

      newInfo.neighborOppositeVertexIndex_[neighbor] = opposingMicroVertexIdx;

      newInfo.neighborOppositeVertexCoords_[neighbor][0] = coord[0];
      newInfo.neighborOppositeVertexCoords_[neighbor][1] = coord[1];
      newInfo.neighborOppositeVertexCoords_[neighbor][2] = 0;

      newInfo.neighborFaceElementTypes_[neighbor] = nFaceTypeLocalToNeighbor;
      newInfo.neighborElementIndices_[neighbor]   = elementIdxNeighborMicro;
   }

   return newInfo;
}

} // namespace indexing
} // namespace volumedofspace
} // namespace hyteg<|MERGE_RESOLUTION|>--- conflicted
+++ resolved
@@ -607,14 +607,7 @@
    }
 }
 
-<<<<<<< HEAD
-void ElementNeighborInfo::macroBoundaryNeighborElementVertexCoords( uint_t                neighbor,
-                                                                    std::vector< Index >& neighborElementVertexIndices,
-                                                                    std::vector< Point >& neighborElementVertexCoords,
-                                                                    Point&                neighborOppositeVertexCoords ) const
-=======
 ElementNeighborInfo ElementNeighborInfo::updateForMacroBoundary( uint_t neighbor ) const
->>>>>>> f351a82b
 {
    ElementNeighborInfo newInfo( *this );
 
@@ -726,8 +719,6 @@
 
       const auto neighborElementVertexIndicesArr =
           celldof::macrocell::getMicroVerticesFromMicroCell( elementIdxNeighborMicro, nCellTypeLocalToNeighbor );
-      neighborElementVertexIndices.insert(
-          neighborElementVertexIndices.begin(), neighborElementVertexIndicesArr.begin(), neighborElementVertexIndicesArr.end() );
 
       // Find the idx of the opposing micro-vertex. It should not be located on the interface macro.
       Index opposingMicroVertexIdx;
@@ -821,10 +812,8 @@
       // In 2D the neighboring micro-face is always of type GRAY since only those are on the boundary.
       const auto nFaceTypeLocalToNeighbor = facedof::FaceType::GRAY;
 
-      const auto neighborElementVertexIndicesArr =
+      const auto neighborElementVertexIndices =
           facedof::macroface::getMicroVerticesFromMicroFace( elementIdxNeighborMicro, nFaceTypeLocalToNeighbor );
-      neighborElementVertexIndices.insert(
-          neighborElementVertexIndices.begin(), neighborElementVertexIndicesArr.begin(), neighborElementVertexIndicesArr.end() );
 
       // Eventually we need to know the coordinates of the micro-vertex that is opposite to the interface.
       // First find out what the local interface ID of the other macro-volume is.
