
/*
* Copyright (c) 2017-2022 Nils Kohl.
*
* This file is part of HyTeG
* (see https://i10git.cs.fau.de/hyteg/hyteg).
*
* This program is free software: you can redistribute it and/or modify
* it under the terms of the GNU General Public License as published by
* the Free Software Foundation, either version 3 of the License, or
* (at your option) any later version.
*
* This program is distributed in the hope that it will be useful,
* but WITHOUT ANY WARRANTY; without even the implied warranty of
* MERCHANTABILITY or FITNESS FOR A PARTICULAR PURPOSE.  See the
* GNU General Public License for more details.
*
* You should have received a copy of the GNU General Public License
* along with this program. If not, see <http://www.gnu.org/licenses/>.
*/

# pragma once

# include "core/DataTypes.h"

<<<<<<< HEAD
# include "hyteg/dgfunctionspace/DGBasisInfo.hpp"
# include "hyteg/dgfunctionspace/DGForm.hpp"
# include "hyteg/dgfunctionspace/DGForm2D.hpp"
# include "hyteg/types/matrix.hpp"
# include "hyteg/types/pointnd.hpp"
=======
#include "hyteg/dgfunctionspace/DGBasisInfo.hpp"
#include "hyteg/dgfunctionspace/DGForm.hpp"
#include "hyteg/dgfunctionspace/DGForm2D.hpp"
#include "hyteg/types/Matrix.hpp"
#include "hyteg/types/PointND.hpp"
>>>>>>> f351a82b

# include "Eigen/Eigen"

namespace hyteg {
namespace dg{

class DGStokesP1P0PressureStabForm_Example : public hyteg::dg::DGForm
{
 protected:
  void integrateVolume2D( const std::vector< Eigen::Matrix< real_t, 3, 1 > >&      coords,
                           const DGBasisInfo&                                       trialBasis,
                           const DGBasisInfo&                                       testBasis,
                           int                                                      trialDegree,
                           int                                                      testDegree,
                           Eigen::Matrix< real_t, Eigen::Dynamic, Eigen::Dynamic >& elMat ) const override
   {
      elMat.resize( testBasis.numDoFsPerElement( 2, testDegree ),
                   trialBasis.numDoFsPerElement( 2, trialDegree ) );

      const auto p_affine_0_0 = coords[0]( 0 );
      const auto p_affine_0_1 = coords[0]( 1 );

      const auto p_affine_1_0 = coords[1]( 0 );
      const auto p_affine_1_1 = coords[1]( 1 );

      const auto p_affine_2_0 = coords[2]( 0 );
      const auto p_affine_2_1 = coords[2]( 1 );

      elMat( 0, 0) = 0;
   }

   virtual void integrateFacetInner2D( const std::vector< Eigen::Matrix< real_t, 3, 1 > >&      coordsElement,
                                       const std::vector< Eigen::Matrix< real_t, 3, 1 > >&      coordsFacet,
                                       const Eigen::Matrix< real_t, 3, 1 >&                     oppositeVertex,
                                       const Eigen::Matrix< real_t, 3, 1 >&                     outwardNormal,
                                       const DGBasisInfo&                                       trialBasis,
                                       const DGBasisInfo&                                       testBasis,
                                       int                                                      trialDegree,
                                       int                                                      testDegree,
                                       Eigen::Matrix< real_t, Eigen::Dynamic, Eigen::Dynamic >& elMat ) const
   {
      elMat.resize( testBasis.numDoFsPerElement( 2, testDegree ),
                   trialBasis.numDoFsPerElement( 2, trialDegree ) );

      const auto p_affine_0_0 = coordsElement[0]( 0 );
      const auto p_affine_0_1 = coordsElement[0]( 1 );

      const auto p_affine_1_0 = coordsElement[1]( 0 );
      const auto p_affine_1_1 = coordsElement[1]( 1 );

      const auto p_affine_2_0 = coordsElement[2]( 0 );
      const auto p_affine_2_1 = coordsElement[2]( 1 );

      const auto p_affine_6_0 = coordsFacet[0]( 0 );
      const auto p_affine_6_1 = coordsFacet[0]( 1 );

      const auto p_affine_7_0 = coordsFacet[1]( 0 );
      const auto p_affine_7_1 = coordsFacet[1]( 1 );

      const auto p_affine_8_0 = oppositeVertex( 0 );
      const auto p_affine_8_1 = oppositeVertex( 1 );

      const auto p_affine_10_0 = outwardNormal( 0 );
      const auto p_affine_10_1 = outwardNormal( 1 );

      real_t tmp_0 = 0.10000000000000001*(std::abs(std::pow(((-p_affine_6_0 + p_affine_7_0)*(-p_affine_6_0 + p_affine_7_0)) + ((-p_affine_6_1 + p_affine_7_1)*(-p_affine_6_1 + p_affine_7_1)), 1.0/2.0))*std::abs(std::pow(((-p_affine_6_0 + p_affine_7_0)*(-p_affine_6_0 + p_affine_7_0)) + ((-p_affine_6_1 + p_affine_7_1)*(-p_affine_6_1 + p_affine_7_1)), 1.0/2.0)));
      real_t a_0_0 = 1.0*tmp_0;
      elMat( 0, 0) = a_0_0;
   }

   virtual void integrateFacetCoupling2D( const std::vector< Eigen::Matrix< real_t, 3, 1 > >&      coordsElementInner,
                                          const std::vector< Eigen::Matrix< real_t, 3, 1 > >&      coordsElementOuter,
                                          const std::vector< Eigen::Matrix< real_t, 3, 1 > >&      coordsFacet,
                                          const Eigen::Matrix< real_t, 3, 1 >&                     oppositeVertexInnerElement,
                                          const Eigen::Matrix< real_t, 3, 1 >&                     oppositeVertexOuterElement,
                                          const Eigen::Matrix< real_t, 3, 1 >&                     outwardNormal,
                                          const DGBasisInfo&                                       trialBasis,
                                          const DGBasisInfo&                                       testBasis,
                                          int                                                      trialDegree,
                                          int                                                      testDegree,
                                          Eigen::Matrix< real_t, Eigen::Dynamic, Eigen::Dynamic >& elMat ) const
   {
      elMat.resize( testBasis.numDoFsPerElement( 2, testDegree ),
                   trialBasis.numDoFsPerElement( 2, trialDegree ) );

      const auto p_affine_0_0 = coordsElementInner[0]( 0 );
      const auto p_affine_0_1 = coordsElementInner[0]( 1 );

      const auto p_affine_1_0 = coordsElementInner[1]( 0 );
      const auto p_affine_1_1 = coordsElementInner[1]( 1 );

      const auto p_affine_2_0 = coordsElementInner[2]( 0 );
      const auto p_affine_2_1 = coordsElementInner[2]( 1 );

      const auto p_affine_3_0 = coordsElementOuter[0]( 0 );
      const auto p_affine_3_1 = coordsElementOuter[0]( 1 );

      const auto p_affine_4_0 = coordsElementOuter[1]( 0 );
      const auto p_affine_4_1 = coordsElementOuter[1]( 1 );

      const auto p_affine_5_0 = coordsElementOuter[2]( 0 );
      const auto p_affine_5_1 = coordsElementOuter[2]( 1 );

      const auto p_affine_6_0 = coordsFacet[0]( 0 );
      const auto p_affine_6_1 = coordsFacet[0]( 1 );

      const auto p_affine_7_0 = coordsFacet[1]( 0 );
      const auto p_affine_7_1 = coordsFacet[1]( 1 );

      const auto p_affine_8_0 = oppositeVertexInnerElement( 0 );
      const auto p_affine_8_1 = oppositeVertexInnerElement( 1 );

      const auto p_affine_9_0 = oppositeVertexOuterElement( 0 );
      const auto p_affine_9_1 = oppositeVertexOuterElement( 1 );

      const auto p_affine_10_0 = outwardNormal( 0 );
      const auto p_affine_10_1 = outwardNormal( 1 );

      real_t tmp_0 = 0.10000000000000001*(std::abs(std::pow(((-p_affine_6_0 + p_affine_7_0)*(-p_affine_6_0 + p_affine_7_0)) + ((-p_affine_6_1 + p_affine_7_1)*(-p_affine_6_1 + p_affine_7_1)), 1.0/2.0))*std::abs(std::pow(((-p_affine_6_0 + p_affine_7_0)*(-p_affine_6_0 + p_affine_7_0)) + ((-p_affine_6_1 + p_affine_7_1)*(-p_affine_6_1 + p_affine_7_1)), 1.0/2.0)));
      real_t a_0_0 = -1.0*tmp_0;
      elMat( 0, 0) = a_0_0;
   };

   virtual void integrateFacetDirichletBoundary2D( const std::vector< Eigen::Matrix< real_t, 3, 1 > >&      coordsElement,
                                                   const std::vector< Eigen::Matrix< real_t, 3, 1 > >&      coordsFacet,
                                                   const Eigen::Matrix< real_t, 3, 1 >&                     oppositeVertex,
                                                   const Eigen::Matrix< real_t, 3, 1 >&                     outwardNormal,
                                                   const DGBasisInfo&                                       trialBasis,
                                                   const DGBasisInfo&                                       testBasis,
                                                   int                                                      trialDegree,
                                                   int                                                      testDegree,
                                                   Eigen::Matrix< real_t, Eigen::Dynamic, Eigen::Dynamic >& elMat ) const
   {
      elMat.resize( testBasis.numDoFsPerElement( 2, testDegree ),
                   trialBasis.numDoFsPerElement( 2, trialDegree ) );

      const auto p_affine_0_0 = coordsElement[0]( 0 );
      const auto p_affine_0_1 = coordsElement[0]( 1 );

      const auto p_affine_1_0 = coordsElement[1]( 0 );
      const auto p_affine_1_1 = coordsElement[1]( 1 );

      const auto p_affine_2_0 = coordsElement[2]( 0 );
      const auto p_affine_2_1 = coordsElement[2]( 1 );

      const auto p_affine_6_0 = coordsFacet[0]( 0 );
      const auto p_affine_6_1 = coordsFacet[0]( 1 );

      const auto p_affine_7_0 = coordsFacet[1]( 0 );
      const auto p_affine_7_1 = coordsFacet[1]( 1 );

      const auto p_affine_8_0 = oppositeVertex( 0 );
      const auto p_affine_8_1 = oppositeVertex( 1 );

      const auto p_affine_10_0 = outwardNormal( 0 );
      const auto p_affine_10_1 = outwardNormal( 1 );

      elMat( 0, 0) = 0;
   }

   void integrateRHSDirichletBoundary2D( const std::vector< Eigen::Matrix< real_t, 3, 1 > >&      coordsElement,
                                                 const std::vector< Eigen::Matrix< real_t, 3, 1 > >&      coordsFacet,
                                                 const Eigen::Matrix< real_t, 3, 1 >&                     oppositeVertex,
                                                 const Eigen::Matrix< real_t, 3, 1 >&                     outwardNormal,
                                                 const DGBasisInfo&                                       basis,
                                                 int                                                      degree,
                                                 Eigen::Matrix< real_t, Eigen::Dynamic, Eigen::Dynamic >& elMat ) const override
   {
      WALBERLA_UNUSED( coordsElement );
      WALBERLA_UNUSED( coordsFacet );
      WALBERLA_UNUSED( oppositeVertex );
      WALBERLA_UNUSED( outwardNormal );
      WALBERLA_UNUSED( basis );
      WALBERLA_UNUSED( degree );
      WALBERLA_UNUSED( elMat );

      // Does nothing.
   }
   void integrateRHSDirichletBoundary3D( const std::vector< Eigen::Matrix< real_t, 3, 1 > >&      coordsElement,
                                                 const std::vector< Eigen::Matrix< real_t, 3, 1 > >&      coordsFacet,
                                                 const Eigen::Matrix< real_t, 3, 1 >&                     oppositeVertex,
                                                 const Eigen::Matrix< real_t, 3, 1 >&                     outwardNormal,
                                                 const DGBasisInfo&                                       basis,
                                                 int                                                      degree,
                                                 Eigen::Matrix< real_t, Eigen::Dynamic, Eigen::Dynamic >& elMat ) const override
   {
      WALBERLA_UNUSED( coordsElement );
      WALBERLA_UNUSED( coordsFacet );
      WALBERLA_UNUSED( oppositeVertex );
      WALBERLA_UNUSED( outwardNormal );
      WALBERLA_UNUSED( basis );
      WALBERLA_UNUSED( degree );
      WALBERLA_UNUSED( elMat );

      // Does nothing.
   }
   void integrateVolume3D( const std::vector< Eigen::Matrix< real_t, 3, 1 > >&      coords,
                                                 const DGBasisInfo&                                       trialBasis,
                                                 const DGBasisInfo&                                       testBasis,
                                                 int                                                      trialDegree,
                                                 int                                                      testDegree,
                                                 Eigen::Matrix< real_t, Eigen::Dynamic, Eigen::Dynamic >& elMat ) const
{
   elMat.resize( Eigen::Index( testBasis.numDoFsPerElement( 3, uint_c( testDegree ) ) ),
                 Eigen::Index( trialBasis.numDoFsPerElement( 3, uint_c( trialDegree ) ) ) );

   const auto p_affine_0_0 = coords[0]( 0 );
   const auto p_affine_0_1 = coords[0]( 1 );
   const auto p_affine_0_2 = coords[0]( 2 );

   const auto p_affine_1_0 = coords[1]( 0 );
   const auto p_affine_1_1 = coords[1]( 1 );
   const auto p_affine_1_2 = coords[1]( 2 );

   const auto p_affine_2_0 = coords[2]( 0 );
   const auto p_affine_2_1 = coords[2]( 1 );
   const auto p_affine_2_2 = coords[2]( 2 );

   const auto p_affine_3_0 = coords[3]( 0 );
   const auto p_affine_3_1 = coords[3]( 1 );
   const auto p_affine_3_2 = coords[3]( 2 );

      elMat( 0, 0) = 0;
   }



   void integrateFacetInner3D( const std::vector< Eigen::Matrix< real_t, 3, 1 > >& coordsElement,
                                                     const std::vector< Eigen::Matrix< real_t, 3, 1 > >& coordsFacet,
                                                     const Eigen::Matrix< real_t, 3, 1 >&,
                                                     const Eigen::Matrix< real_t, 3, 1 >&                     outwardNormal,
                                                     const DGBasisInfo&                                       trialBasis,
                                                     const DGBasisInfo&                                       testBasis,
                                                     int                                                      trialDegree,
                                                     int                                                      testDegree,
                                                     Eigen::Matrix< real_t, Eigen::Dynamic, Eigen::Dynamic >& elMat ) const
{
   elMat.resize( Eigen::Index( testBasis.numDoFsPerElement( 3, uint_c( testDegree ) ) ),
                 Eigen::Index( trialBasis.numDoFsPerElement( 3, uint_c( trialDegree ) ) ) );

   const auto p_affine_0_0 = coordsElement[0]( 0 );
   const auto p_affine_0_1 = coordsElement[0]( 1 );
   const auto p_affine_0_2 = coordsElement[0]( 2 );

   const auto p_affine_1_0 = coordsElement[1]( 0 );
   const auto p_affine_1_1 = coordsElement[1]( 1 );
   const auto p_affine_1_2 = coordsElement[1]( 2 );

   const auto p_affine_2_0 = coordsElement[2]( 0 );
   const auto p_affine_2_1 = coordsElement[2]( 1 );
   const auto p_affine_2_2 = coordsElement[2]( 2 );

   const auto p_affine_3_0 = coordsElement[3]( 0 );
   const auto p_affine_3_1 = coordsElement[3]( 1 );
   const auto p_affine_3_2 = coordsElement[3]( 2 );

   const auto p_affine_8_0 = coordsFacet[0]( 0 );
   const auto p_affine_8_1 = coordsFacet[0]( 1 );
   const auto p_affine_8_2 = coordsFacet[0]( 2 );

   const auto p_affine_9_0 = coordsFacet[1]( 0 );
   const auto p_affine_9_1 = coordsFacet[1]( 1 );
   const auto p_affine_9_2 = coordsFacet[1]( 2 );

   const auto p_affine_10_0 = coordsFacet[2]( 0 );
   const auto p_affine_10_1 = coordsFacet[2]( 1 );
   const auto p_affine_10_2 = coordsFacet[2]( 2 );

   const auto p_affine_13_0 = outwardNormal( 0 );
   const auto p_affine_13_1 = outwardNormal( 1 );
   const auto p_affine_13_2 = outwardNormal( 2 );

         real_t tmp_0 = p_affine_10_0 - p_affine_8_0;
      real_t tmp_1 = p_affine_8_1 - p_affine_9_1;
      real_t tmp_2 = p_affine_10_1 - p_affine_8_1;
      real_t tmp_3 = p_affine_8_0 - p_affine_9_0;
      real_t tmp_4 = p_affine_8_2 - p_affine_9_2;
      real_t tmp_5 = p_affine_10_2 - p_affine_8_2;
      real_t tmp_6 = 0.10000000000000001*(std::abs(tmp_0*tmp_1 - tmp_2*tmp_3)*std::abs(tmp_0*tmp_1 - tmp_2*tmp_3)) + 0.10000000000000001*(std::abs(tmp_0*tmp_4 - tmp_3*tmp_5)*std::abs(tmp_0*tmp_4 - tmp_3*tmp_5)) + 0.10000000000000001*(std::abs(tmp_1*tmp_5 - tmp_2*tmp_4)*std::abs(tmp_1*tmp_5 - tmp_2*tmp_4));
      real_t a_0_0 = 0.50000000000000022*tmp_6;
      elMat( 0, 0) = a_0_0;
   }




void integrateFacetCoupling3D( const std::vector< Eigen::Matrix< real_t, 3, 1 > >& coordsElementInner,
                                                        const std::vector< Eigen::Matrix< real_t, 3, 1 > >& coordsElementOuter,
                                                        const std::vector< Eigen::Matrix< real_t, 3, 1 > >& coordsFacet,
                                                        const Eigen::Matrix< real_t, 3, 1 >&,
                                                        const Eigen::Matrix< real_t, 3, 1 >&,
                                                        const Eigen::Matrix< real_t, 3, 1 >&                     outwardNormal,
                                                        const DGBasisInfo&                                       trialBasis,
                                                        const DGBasisInfo&                                       testBasis,
                                                        int                                                      trialDegree,
                                                        int                                                      testDegree,
                                                        Eigen::Matrix< real_t, Eigen::Dynamic, Eigen::Dynamic >& elMat ) const
{
   elMat.resize( Eigen::Index( testBasis.numDoFsPerElement( 3, uint_c( testDegree ) ) ),
                 Eigen::Index( trialBasis.numDoFsPerElement( 3, uint_c( trialDegree ) ) ) );

   const auto p_affine_0_0 = coordsElementInner[0]( 0 );
   const auto p_affine_0_1 = coordsElementInner[0]( 1 );
   const auto p_affine_0_2 = coordsElementInner[0]( 2 );

   const auto p_affine_1_0 = coordsElementInner[1]( 0 );
   const auto p_affine_1_1 = coordsElementInner[1]( 1 );
   const auto p_affine_1_2 = coordsElementInner[1]( 2 );

   const auto p_affine_2_0 = coordsElementInner[2]( 0 );
   const auto p_affine_2_1 = coordsElementInner[2]( 1 );
   const auto p_affine_2_2 = coordsElementInner[2]( 2 );

   const auto p_affine_3_0 = coordsElementInner[3]( 0 );
   const auto p_affine_3_1 = coordsElementInner[3]( 1 );
   const auto p_affine_3_2 = coordsElementInner[3]( 2 );

   const auto p_affine_4_0 = coordsElementOuter[0]( 0 );
   const auto p_affine_4_1 = coordsElementOuter[0]( 1 );
   const auto p_affine_4_2 = coordsElementOuter[0]( 2 );

   const auto p_affine_5_0 = coordsElementOuter[1]( 0 );
   const auto p_affine_5_1 = coordsElementOuter[1]( 1 );
   const auto p_affine_5_2 = coordsElementOuter[1]( 2 );

   const auto p_affine_6_0 = coordsElementOuter[2]( 0 );
   const auto p_affine_6_1 = coordsElementOuter[2]( 1 );
   const auto p_affine_6_2 = coordsElementOuter[2]( 2 );

   const auto p_affine_7_0 = coordsElementOuter[3]( 0 );
   const auto p_affine_7_1 = coordsElementOuter[3]( 1 );
   const auto p_affine_7_2 = coordsElementOuter[3]( 2 );

   const auto p_affine_8_0 = coordsFacet[0]( 0 );
   const auto p_affine_8_1 = coordsFacet[0]( 1 );
   const auto p_affine_8_2 = coordsFacet[0]( 2 );

   const auto p_affine_9_0 = coordsFacet[1]( 0 );
   const auto p_affine_9_1 = coordsFacet[1]( 1 );
   const auto p_affine_9_2 = coordsFacet[1]( 2 );

   const auto p_affine_10_0 = coordsFacet[2]( 0 );
   const auto p_affine_10_1 = coordsFacet[2]( 1 );
   const auto p_affine_10_2 = coordsFacet[2]( 2 );

   const auto p_affine_13_0 = outwardNormal( 0 );
   const auto p_affine_13_1 = outwardNormal( 1 );
   const auto p_affine_13_2 = outwardNormal( 2 );


      real_t tmp_0 = p_affine_10_0 - p_affine_8_0;
      real_t tmp_1 = p_affine_8_1 - p_affine_9_1;
      real_t tmp_2 = p_affine_10_1 - p_affine_8_1;
      real_t tmp_3 = p_affine_8_0 - p_affine_9_0;
      real_t tmp_4 = p_affine_8_2 - p_affine_9_2;
      real_t tmp_5 = p_affine_10_2 - p_affine_8_2;
      real_t tmp_6 = -0.10000000000000001*(std::abs(tmp_0*tmp_1 - tmp_2*tmp_3)*std::abs(tmp_0*tmp_1 - tmp_2*tmp_3)) - 0.10000000000000001*(std::abs(tmp_0*tmp_4 - tmp_3*tmp_5)*std::abs(tmp_0*tmp_4 - tmp_3*tmp_5)) - 0.10000000000000001*(std::abs(tmp_1*tmp_5 - tmp_2*tmp_4)*std::abs(tmp_1*tmp_5 - tmp_2*tmp_4));
      real_t a_0_0 = 0.50000000000000022*tmp_6;
      elMat( 0, 0) = a_0_0;
}



void integrateFacetDirichletBoundary3D(
    const std::vector< Eigen::Matrix< real_t, 3, 1 > >& coordsElement,
    const std::vector< Eigen::Matrix< real_t, 3, 1 > >& coordsFacet,
    const Eigen::Matrix< real_t, 3, 1 >&,
    const Eigen::Matrix< real_t, 3, 1 >&                     outwardNormal,
    const DGBasisInfo&                                       trialBasis,
    const DGBasisInfo&                                       testBasis,
    int                                                      trialDegree,
    int                                                      testDegree,
    Eigen::Matrix< real_t, Eigen::Dynamic, Eigen::Dynamic >& elMat ) const
{
   elMat.resize( Eigen::Index( testBasis.numDoFsPerElement( 3, uint_c( testDegree ) ) ),
                 Eigen::Index( trialBasis.numDoFsPerElement( 3, uint_c( trialDegree ) ) ) );

   const auto p_affine_0_0 = coordsElement[0]( 0 );
   const auto p_affine_0_1 = coordsElement[0]( 1 );
   const auto p_affine_0_2 = coordsElement[0]( 2 );

   const auto p_affine_1_0 = coordsElement[1]( 0 );
   const auto p_affine_1_1 = coordsElement[1]( 1 );
   const auto p_affine_1_2 = coordsElement[1]( 2 );

   const auto p_affine_2_0 = coordsElement[2]( 0 );
   const auto p_affine_2_1 = coordsElement[2]( 1 );
   const auto p_affine_2_2 = coordsElement[2]( 2 );

   const auto p_affine_3_0 = coordsElement[3]( 0 );
   const auto p_affine_3_1 = coordsElement[3]( 1 );
   const auto p_affine_3_2 = coordsElement[3]( 2 );

   const auto p_affine_8_0 = coordsFacet[0]( 0 );
   const auto p_affine_8_1 = coordsFacet[0]( 1 );
   const auto p_affine_8_2 = coordsFacet[0]( 2 );

   const auto p_affine_9_0 = coordsFacet[1]( 0 );
   const auto p_affine_9_1 = coordsFacet[1]( 1 );
   const auto p_affine_9_2 = coordsFacet[1]( 2 );

   const auto p_affine_10_0 = coordsFacet[2]( 0 );
   const auto p_affine_10_1 = coordsFacet[2]( 1 );
   const auto p_affine_10_2 = coordsFacet[2]( 2 );

   const auto p_affine_13_0 = outwardNormal( 0 );
   const auto p_affine_13_1 = outwardNormal( 1 );
   const auto p_affine_13_2 = outwardNormal( 2 );


      elMat( 0, 0) = 0;
   }


};


} //dg

} // hyteg<|MERGE_RESOLUTION|>--- conflicted
+++ resolved
@@ -1,4 +1,3 @@
-
 /*
 * Copyright (c) 2017-2022 Nils Kohl.
 *
@@ -19,52 +18,34 @@
 * along with this program. If not, see <http://www.gnu.org/licenses/>.
 */
 
-# pragma once
+#pragma once
 
-# include "core/DataTypes.h"
+#include "core/DataTypes.h"
 
-<<<<<<< HEAD
-# include "hyteg/dgfunctionspace/DGBasisInfo.hpp"
-# include "hyteg/dgfunctionspace/DGForm.hpp"
-# include "hyteg/dgfunctionspace/DGForm2D.hpp"
-# include "hyteg/types/matrix.hpp"
-# include "hyteg/types/pointnd.hpp"
-=======
 #include "hyteg/dgfunctionspace/DGBasisInfo.hpp"
 #include "hyteg/dgfunctionspace/DGForm.hpp"
 #include "hyteg/dgfunctionspace/DGForm2D.hpp"
 #include "hyteg/types/Matrix.hpp"
 #include "hyteg/types/PointND.hpp"
->>>>>>> f351a82b
 
-# include "Eigen/Eigen"
+#include "Eigen/Eigen"
 
 namespace hyteg {
-namespace dg{
+namespace dg {
 
-class DGStokesP1P0PressureStabForm_Example : public hyteg::dg::DGForm
+class DGStokesP1P0PressureStabForm_Example : public DGForm2D
 {
  protected:
-  void integrateVolume2D( const std::vector< Eigen::Matrix< real_t, 3, 1 > >&      coords,
+   void integrateVolume2D( const std::vector< Eigen::Matrix< real_t, 3, 1 > >&      coords,
                            const DGBasisInfo&                                       trialBasis,
                            const DGBasisInfo&                                       testBasis,
                            int                                                      trialDegree,
                            int                                                      testDegree,
                            Eigen::Matrix< real_t, Eigen::Dynamic, Eigen::Dynamic >& elMat ) const override
    {
-      elMat.resize( testBasis.numDoFsPerElement( 2, testDegree ),
-                   trialBasis.numDoFsPerElement( 2, trialDegree ) );
+      elMat.resize( testBasis.numDoFsPerElement( 2, testDegree ), trialBasis.numDoFsPerElement( 2, trialDegree ) );
 
-      const auto p_affine_0_0 = coords[0]( 0 );
-      const auto p_affine_0_1 = coords[0]( 1 );
-
-      const auto p_affine_1_0 = coords[1]( 0 );
-      const auto p_affine_1_1 = coords[1]( 1 );
-
-      const auto p_affine_2_0 = coords[2]( 0 );
-      const auto p_affine_2_1 = coords[2]( 1 );
-
-      elMat( 0, 0) = 0;
+      elMat.setZero();
    }
 
    virtual void integrateFacetInner2D( const std::vector< Eigen::Matrix< real_t, 3, 1 > >&      coordsElement,
@@ -77,9 +58,6 @@
                                        int                                                      testDegree,
                                        Eigen::Matrix< real_t, Eigen::Dynamic, Eigen::Dynamic >& elMat ) const
    {
-      elMat.resize( testBasis.numDoFsPerElement( 2, testDegree ),
-                   trialBasis.numDoFsPerElement( 2, trialDegree ) );
-
       const auto p_affine_0_0 = coordsElement[0]( 0 );
       const auto p_affine_0_1 = coordsElement[0]( 1 );
 
@@ -101,9 +79,10 @@
       const auto p_affine_10_0 = outwardNormal( 0 );
       const auto p_affine_10_1 = outwardNormal( 1 );
 
-      real_t tmp_0 = 0.10000000000000001*(std::abs(std::pow(((-p_affine_6_0 + p_affine_7_0)*(-p_affine_6_0 + p_affine_7_0)) + ((-p_affine_6_1 + p_affine_7_1)*(-p_affine_6_1 + p_affine_7_1)), 1.0/2.0))*std::abs(std::pow(((-p_affine_6_0 + p_affine_7_0)*(-p_affine_6_0 + p_affine_7_0)) + ((-p_affine_6_1 + p_affine_7_1)*(-p_affine_6_1 + p_affine_7_1)), 1.0/2.0)));
-      real_t a_0_0 = 1.0*tmp_0;
-      elMat( 0, 0) = a_0_0;
+      real_t tmp_0 = 0.1*(std::abs(std::pow(((-p_affine_6_0 + p_affine_7_0)*(-p_affine_6_0 + p_affine_7_0)) + ((-p_affine_6_1 + p_affine_7_1)*(-p_affine_6_1 + p_affine_7_1)), 1.0/2.0))*std::abs(std::pow(((-p_affine_6_0 + p_affine_7_0)*(-p_affine_6_0 + p_affine_7_0)) + ((-p_affine_6_1 + p_affine_7_1)*(-p_affine_6_1 + p_affine_7_1)), 1.0/2.0)));
+      real_t a_0_0 = 1.0000000000000002*tmp_0;
+
+      elMat( 0, 0 ) = a_0_0;
    }
 
    virtual void integrateFacetCoupling2D( const std::vector< Eigen::Matrix< real_t, 3, 1 > >&      coordsElementInner,
@@ -118,8 +97,7 @@
                                           int                                                      testDegree,
                                           Eigen::Matrix< real_t, Eigen::Dynamic, Eigen::Dynamic >& elMat ) const
    {
-      elMat.resize( testBasis.numDoFsPerElement( 2, testDegree ),
-                   trialBasis.numDoFsPerElement( 2, trialDegree ) );
+      elMat.resize( testBasis.numDoFsPerElement( 2, testDegree ), trialBasis.numDoFsPerElement( 2, trialDegree ) );
 
       const auto p_affine_0_0 = coordsElementInner[0]( 0 );
       const auto p_affine_0_1 = coordsElementInner[0]( 1 );
@@ -154,9 +132,10 @@
       const auto p_affine_10_0 = outwardNormal( 0 );
       const auto p_affine_10_1 = outwardNormal( 1 );
 
-      real_t tmp_0 = 0.10000000000000001*(std::abs(std::pow(((-p_affine_6_0 + p_affine_7_0)*(-p_affine_6_0 + p_affine_7_0)) + ((-p_affine_6_1 + p_affine_7_1)*(-p_affine_6_1 + p_affine_7_1)), 1.0/2.0))*std::abs(std::pow(((-p_affine_6_0 + p_affine_7_0)*(-p_affine_6_0 + p_affine_7_0)) + ((-p_affine_6_1 + p_affine_7_1)*(-p_affine_6_1 + p_affine_7_1)), 1.0/2.0)));
-      real_t a_0_0 = -1.0*tmp_0;
-      elMat( 0, 0) = a_0_0;
+      real_t tmp_0 = 0.1*(std::abs(std::pow(((-p_affine_6_0 + p_affine_7_0)*(-p_affine_6_0 + p_affine_7_0)) + ((-p_affine_6_1 + p_affine_7_1)*(-p_affine_6_1 + p_affine_7_1)), 1.0/2.0))*std::abs(std::pow(((-p_affine_6_0 + p_affine_7_0)*(-p_affine_6_0 + p_affine_7_0)) + ((-p_affine_6_1 + p_affine_7_1)*(-p_affine_6_1 + p_affine_7_1)), 1.0/2.0)));
+      real_t a_0_0 = -1.0000000000000002*tmp_0;
+
+      elMat( 0, 0 ) = a_0_0;
    };
 
    virtual void integrateFacetDirichletBoundary2D( const std::vector< Eigen::Matrix< real_t, 3, 1 > >&      coordsElement,
@@ -169,290 +148,22 @@
                                                    int                                                      testDegree,
                                                    Eigen::Matrix< real_t, Eigen::Dynamic, Eigen::Dynamic >& elMat ) const
    {
-      elMat.resize( testBasis.numDoFsPerElement( 2, testDegree ),
-                   trialBasis.numDoFsPerElement( 2, trialDegree ) );
-
-      const auto p_affine_0_0 = coordsElement[0]( 0 );
-      const auto p_affine_0_1 = coordsElement[0]( 1 );
-
-      const auto p_affine_1_0 = coordsElement[1]( 0 );
-      const auto p_affine_1_1 = coordsElement[1]( 1 );
-
-      const auto p_affine_2_0 = coordsElement[2]( 0 );
-      const auto p_affine_2_1 = coordsElement[2]( 1 );
-
-      const auto p_affine_6_0 = coordsFacet[0]( 0 );
-      const auto p_affine_6_1 = coordsFacet[0]( 1 );
-
-      const auto p_affine_7_0 = coordsFacet[1]( 0 );
-      const auto p_affine_7_1 = coordsFacet[1]( 1 );
-
-      const auto p_affine_8_0 = oppositeVertex( 0 );
-      const auto p_affine_8_1 = oppositeVertex( 1 );
-
-      const auto p_affine_10_0 = outwardNormal( 0 );
-      const auto p_affine_10_1 = outwardNormal( 1 );
-
-      elMat( 0, 0) = 0;
+      elMat.resize( testBasis.numDoFsPerElement( 2, testDegree ), trialBasis.numDoFsPerElement( 2, trialDegree ) );
+      elMat.setZero();
    }
 
-   void integrateRHSDirichletBoundary2D( const std::vector< Eigen::Matrix< real_t, 3, 1 > >&      coordsElement,
+   virtual void integrateRHSDirichletBoundary2D( const std::vector< Eigen::Matrix< real_t, 3, 1 > >&      coordsElement,
                                                  const std::vector< Eigen::Matrix< real_t, 3, 1 > >&      coordsFacet,
                                                  const Eigen::Matrix< real_t, 3, 1 >&                     oppositeVertex,
                                                  const Eigen::Matrix< real_t, 3, 1 >&                     outwardNormal,
                                                  const DGBasisInfo&                                       basis,
                                                  int                                                      degree,
-                                                 Eigen::Matrix< real_t, Eigen::Dynamic, Eigen::Dynamic >& elMat ) const override
+                                                 Eigen::Matrix< real_t, Eigen::Dynamic, Eigen::Dynamic >& elMat ) const
    {
-      WALBERLA_UNUSED( coordsElement );
-      WALBERLA_UNUSED( coordsFacet );
-      WALBERLA_UNUSED( oppositeVertex );
-      WALBERLA_UNUSED( outwardNormal );
-      WALBERLA_UNUSED( basis );
-      WALBERLA_UNUSED( degree );
-      WALBERLA_UNUSED( elMat );
-
-      // Does nothing.
+      elMat.resize( basis.numDoFsPerElement( 2, degree ), 1 );
+      elMat.setZero();
    }
-   void integrateRHSDirichletBoundary3D( const std::vector< Eigen::Matrix< real_t, 3, 1 > >&      coordsElement,
-                                                 const std::vector< Eigen::Matrix< real_t, 3, 1 > >&      coordsFacet,
-                                                 const Eigen::Matrix< real_t, 3, 1 >&                     oppositeVertex,
-                                                 const Eigen::Matrix< real_t, 3, 1 >&                     outwardNormal,
-                                                 const DGBasisInfo&                                       basis,
-                                                 int                                                      degree,
-                                                 Eigen::Matrix< real_t, Eigen::Dynamic, Eigen::Dynamic >& elMat ) const override
-   {
-      WALBERLA_UNUSED( coordsElement );
-      WALBERLA_UNUSED( coordsFacet );
-      WALBERLA_UNUSED( oppositeVertex );
-      WALBERLA_UNUSED( outwardNormal );
-      WALBERLA_UNUSED( basis );
-      WALBERLA_UNUSED( degree );
-      WALBERLA_UNUSED( elMat );
-
-      // Does nothing.
-   }
-   void integrateVolume3D( const std::vector< Eigen::Matrix< real_t, 3, 1 > >&      coords,
-                                                 const DGBasisInfo&                                       trialBasis,
-                                                 const DGBasisInfo&                                       testBasis,
-                                                 int                                                      trialDegree,
-                                                 int                                                      testDegree,
-                                                 Eigen::Matrix< real_t, Eigen::Dynamic, Eigen::Dynamic >& elMat ) const
-{
-   elMat.resize( Eigen::Index( testBasis.numDoFsPerElement( 3, uint_c( testDegree ) ) ),
-                 Eigen::Index( trialBasis.numDoFsPerElement( 3, uint_c( trialDegree ) ) ) );
-
-   const auto p_affine_0_0 = coords[0]( 0 );
-   const auto p_affine_0_1 = coords[0]( 1 );
-   const auto p_affine_0_2 = coords[0]( 2 );
-
-   const auto p_affine_1_0 = coords[1]( 0 );
-   const auto p_affine_1_1 = coords[1]( 1 );
-   const auto p_affine_1_2 = coords[1]( 2 );
-
-   const auto p_affine_2_0 = coords[2]( 0 );
-   const auto p_affine_2_1 = coords[2]( 1 );
-   const auto p_affine_2_2 = coords[2]( 2 );
-
-   const auto p_affine_3_0 = coords[3]( 0 );
-   const auto p_affine_3_1 = coords[3]( 1 );
-   const auto p_affine_3_2 = coords[3]( 2 );
-
-      elMat( 0, 0) = 0;
-   }
-
-
-
-   void integrateFacetInner3D( const std::vector< Eigen::Matrix< real_t, 3, 1 > >& coordsElement,
-                                                     const std::vector< Eigen::Matrix< real_t, 3, 1 > >& coordsFacet,
-                                                     const Eigen::Matrix< real_t, 3, 1 >&,
-                                                     const Eigen::Matrix< real_t, 3, 1 >&                     outwardNormal,
-                                                     const DGBasisInfo&                                       trialBasis,
-                                                     const DGBasisInfo&                                       testBasis,
-                                                     int                                                      trialDegree,
-                                                     int                                                      testDegree,
-                                                     Eigen::Matrix< real_t, Eigen::Dynamic, Eigen::Dynamic >& elMat ) const
-{
-   elMat.resize( Eigen::Index( testBasis.numDoFsPerElement( 3, uint_c( testDegree ) ) ),
-                 Eigen::Index( trialBasis.numDoFsPerElement( 3, uint_c( trialDegree ) ) ) );
-
-   const auto p_affine_0_0 = coordsElement[0]( 0 );
-   const auto p_affine_0_1 = coordsElement[0]( 1 );
-   const auto p_affine_0_2 = coordsElement[0]( 2 );
-
-   const auto p_affine_1_0 = coordsElement[1]( 0 );
-   const auto p_affine_1_1 = coordsElement[1]( 1 );
-   const auto p_affine_1_2 = coordsElement[1]( 2 );
-
-   const auto p_affine_2_0 = coordsElement[2]( 0 );
-   const auto p_affine_2_1 = coordsElement[2]( 1 );
-   const auto p_affine_2_2 = coordsElement[2]( 2 );
-
-   const auto p_affine_3_0 = coordsElement[3]( 0 );
-   const auto p_affine_3_1 = coordsElement[3]( 1 );
-   const auto p_affine_3_2 = coordsElement[3]( 2 );
-
-   const auto p_affine_8_0 = coordsFacet[0]( 0 );
-   const auto p_affine_8_1 = coordsFacet[0]( 1 );
-   const auto p_affine_8_2 = coordsFacet[0]( 2 );
-
-   const auto p_affine_9_0 = coordsFacet[1]( 0 );
-   const auto p_affine_9_1 = coordsFacet[1]( 1 );
-   const auto p_affine_9_2 = coordsFacet[1]( 2 );
-
-   const auto p_affine_10_0 = coordsFacet[2]( 0 );
-   const auto p_affine_10_1 = coordsFacet[2]( 1 );
-   const auto p_affine_10_2 = coordsFacet[2]( 2 );
-
-   const auto p_affine_13_0 = outwardNormal( 0 );
-   const auto p_affine_13_1 = outwardNormal( 1 );
-   const auto p_affine_13_2 = outwardNormal( 2 );
-
-         real_t tmp_0 = p_affine_10_0 - p_affine_8_0;
-      real_t tmp_1 = p_affine_8_1 - p_affine_9_1;
-      real_t tmp_2 = p_affine_10_1 - p_affine_8_1;
-      real_t tmp_3 = p_affine_8_0 - p_affine_9_0;
-      real_t tmp_4 = p_affine_8_2 - p_affine_9_2;
-      real_t tmp_5 = p_affine_10_2 - p_affine_8_2;
-      real_t tmp_6 = 0.10000000000000001*(std::abs(tmp_0*tmp_1 - tmp_2*tmp_3)*std::abs(tmp_0*tmp_1 - tmp_2*tmp_3)) + 0.10000000000000001*(std::abs(tmp_0*tmp_4 - tmp_3*tmp_5)*std::abs(tmp_0*tmp_4 - tmp_3*tmp_5)) + 0.10000000000000001*(std::abs(tmp_1*tmp_5 - tmp_2*tmp_4)*std::abs(tmp_1*tmp_5 - tmp_2*tmp_4));
-      real_t a_0_0 = 0.50000000000000022*tmp_6;
-      elMat( 0, 0) = a_0_0;
-   }
-
-
-
-
-void integrateFacetCoupling3D( const std::vector< Eigen::Matrix< real_t, 3, 1 > >& coordsElementInner,
-                                                        const std::vector< Eigen::Matrix< real_t, 3, 1 > >& coordsElementOuter,
-                                                        const std::vector< Eigen::Matrix< real_t, 3, 1 > >& coordsFacet,
-                                                        const Eigen::Matrix< real_t, 3, 1 >&,
-                                                        const Eigen::Matrix< real_t, 3, 1 >&,
-                                                        const Eigen::Matrix< real_t, 3, 1 >&                     outwardNormal,
-                                                        const DGBasisInfo&                                       trialBasis,
-                                                        const DGBasisInfo&                                       testBasis,
-                                                        int                                                      trialDegree,
-                                                        int                                                      testDegree,
-                                                        Eigen::Matrix< real_t, Eigen::Dynamic, Eigen::Dynamic >& elMat ) const
-{
-   elMat.resize( Eigen::Index( testBasis.numDoFsPerElement( 3, uint_c( testDegree ) ) ),
-                 Eigen::Index( trialBasis.numDoFsPerElement( 3, uint_c( trialDegree ) ) ) );
-
-   const auto p_affine_0_0 = coordsElementInner[0]( 0 );
-   const auto p_affine_0_1 = coordsElementInner[0]( 1 );
-   const auto p_affine_0_2 = coordsElementInner[0]( 2 );
-
-   const auto p_affine_1_0 = coordsElementInner[1]( 0 );
-   const auto p_affine_1_1 = coordsElementInner[1]( 1 );
-   const auto p_affine_1_2 = coordsElementInner[1]( 2 );
-
-   const auto p_affine_2_0 = coordsElementInner[2]( 0 );
-   const auto p_affine_2_1 = coordsElementInner[2]( 1 );
-   const auto p_affine_2_2 = coordsElementInner[2]( 2 );
-
-   const auto p_affine_3_0 = coordsElementInner[3]( 0 );
-   const auto p_affine_3_1 = coordsElementInner[3]( 1 );
-   const auto p_affine_3_2 = coordsElementInner[3]( 2 );
-
-   const auto p_affine_4_0 = coordsElementOuter[0]( 0 );
-   const auto p_affine_4_1 = coordsElementOuter[0]( 1 );
-   const auto p_affine_4_2 = coordsElementOuter[0]( 2 );
-
-   const auto p_affine_5_0 = coordsElementOuter[1]( 0 );
-   const auto p_affine_5_1 = coordsElementOuter[1]( 1 );
-   const auto p_affine_5_2 = coordsElementOuter[1]( 2 );
-
-   const auto p_affine_6_0 = coordsElementOuter[2]( 0 );
-   const auto p_affine_6_1 = coordsElementOuter[2]( 1 );
-   const auto p_affine_6_2 = coordsElementOuter[2]( 2 );
-
-   const auto p_affine_7_0 = coordsElementOuter[3]( 0 );
-   const auto p_affine_7_1 = coordsElementOuter[3]( 1 );
-   const auto p_affine_7_2 = coordsElementOuter[3]( 2 );
-
-   const auto p_affine_8_0 = coordsFacet[0]( 0 );
-   const auto p_affine_8_1 = coordsFacet[0]( 1 );
-   const auto p_affine_8_2 = coordsFacet[0]( 2 );
-
-   const auto p_affine_9_0 = coordsFacet[1]( 0 );
-   const auto p_affine_9_1 = coordsFacet[1]( 1 );
-   const auto p_affine_9_2 = coordsFacet[1]( 2 );
-
-   const auto p_affine_10_0 = coordsFacet[2]( 0 );
-   const auto p_affine_10_1 = coordsFacet[2]( 1 );
-   const auto p_affine_10_2 = coordsFacet[2]( 2 );
-
-   const auto p_affine_13_0 = outwardNormal( 0 );
-   const auto p_affine_13_1 = outwardNormal( 1 );
-   const auto p_affine_13_2 = outwardNormal( 2 );
-
-
-      real_t tmp_0 = p_affine_10_0 - p_affine_8_0;
-      real_t tmp_1 = p_affine_8_1 - p_affine_9_1;
-      real_t tmp_2 = p_affine_10_1 - p_affine_8_1;
-      real_t tmp_3 = p_affine_8_0 - p_affine_9_0;
-      real_t tmp_4 = p_affine_8_2 - p_affine_9_2;
-      real_t tmp_5 = p_affine_10_2 - p_affine_8_2;
-      real_t tmp_6 = -0.10000000000000001*(std::abs(tmp_0*tmp_1 - tmp_2*tmp_3)*std::abs(tmp_0*tmp_1 - tmp_2*tmp_3)) - 0.10000000000000001*(std::abs(tmp_0*tmp_4 - tmp_3*tmp_5)*std::abs(tmp_0*tmp_4 - tmp_3*tmp_5)) - 0.10000000000000001*(std::abs(tmp_1*tmp_5 - tmp_2*tmp_4)*std::abs(tmp_1*tmp_5 - tmp_2*tmp_4));
-      real_t a_0_0 = 0.50000000000000022*tmp_6;
-      elMat( 0, 0) = a_0_0;
-}
-
-
-
-void integrateFacetDirichletBoundary3D(
-    const std::vector< Eigen::Matrix< real_t, 3, 1 > >& coordsElement,
-    const std::vector< Eigen::Matrix< real_t, 3, 1 > >& coordsFacet,
-    const Eigen::Matrix< real_t, 3, 1 >&,
-    const Eigen::Matrix< real_t, 3, 1 >&                     outwardNormal,
-    const DGBasisInfo&                                       trialBasis,
-    const DGBasisInfo&                                       testBasis,
-    int                                                      trialDegree,
-    int                                                      testDegree,
-    Eigen::Matrix< real_t, Eigen::Dynamic, Eigen::Dynamic >& elMat ) const
-{
-   elMat.resize( Eigen::Index( testBasis.numDoFsPerElement( 3, uint_c( testDegree ) ) ),
-                 Eigen::Index( trialBasis.numDoFsPerElement( 3, uint_c( trialDegree ) ) ) );
-
-   const auto p_affine_0_0 = coordsElement[0]( 0 );
-   const auto p_affine_0_1 = coordsElement[0]( 1 );
-   const auto p_affine_0_2 = coordsElement[0]( 2 );
-
-   const auto p_affine_1_0 = coordsElement[1]( 0 );
-   const auto p_affine_1_1 = coordsElement[1]( 1 );
-   const auto p_affine_1_2 = coordsElement[1]( 2 );
-
-   const auto p_affine_2_0 = coordsElement[2]( 0 );
-   const auto p_affine_2_1 = coordsElement[2]( 1 );
-   const auto p_affine_2_2 = coordsElement[2]( 2 );
-
-   const auto p_affine_3_0 = coordsElement[3]( 0 );
-   const auto p_affine_3_1 = coordsElement[3]( 1 );
-   const auto p_affine_3_2 = coordsElement[3]( 2 );
-
-   const auto p_affine_8_0 = coordsFacet[0]( 0 );
-   const auto p_affine_8_1 = coordsFacet[0]( 1 );
-   const auto p_affine_8_2 = coordsFacet[0]( 2 );
-
-   const auto p_affine_9_0 = coordsFacet[1]( 0 );
-   const auto p_affine_9_1 = coordsFacet[1]( 1 );
-   const auto p_affine_9_2 = coordsFacet[1]( 2 );
-
-   const auto p_affine_10_0 = coordsFacet[2]( 0 );
-   const auto p_affine_10_1 = coordsFacet[2]( 1 );
-   const auto p_affine_10_2 = coordsFacet[2]( 2 );
-
-   const auto p_affine_13_0 = outwardNormal( 0 );
-   const auto p_affine_13_1 = outwardNormal( 1 );
-   const auto p_affine_13_2 = outwardNormal( 2 );
-
-
-      elMat( 0, 0) = 0;
-   }
-
-
 };
 
-
-} //dg
-
-} // hyteg+} // namespace dg
+} // namespace hyteg