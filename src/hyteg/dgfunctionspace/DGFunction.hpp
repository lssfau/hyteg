--- conflicted
+++ resolved
@@ -30,13 +30,10 @@
 class DGFunction : public FaceDoFFunction< ValueType >
 {
  public:
-<<<<<<< HEAD
-=======
    typedef ValueType valueType;
 
    template < typename VType >
    using FunctionType = DGFunction< VType >;
->>>>>>> e2ca9545
 
    DGFunction( const std::string& name, const std::shared_ptr< PrimitiveStorage >& storage, uint_t minLevel, uint_t maxLevel )
    : FaceDoFFunction< ValueType >( name, storage, minLevel, maxLevel )
