--- conflicted
+++ resolved
@@ -121,11 +121,7 @@
                 uint_t                                                                        level,
                 DoFType                                                                       flag = All )
    {
-<<<<<<< HEAD
       WALBERLA_UNUSED(flag);
-=======
-      WALBERLA_UNUSED( flag );
->>>>>>> 474976d2
       std::vector< std::reference_wrapper< const VolumeDoFFunction< ValueType > > > vFunctions;
       for ( const auto& f : functions )
       {
@@ -139,22 +135,16 @@
    /// process.
    ValueType dotLocal( const DGFunction< ValueType >& rhs, uint_t level, DoFType flag = All ) const
    {
-<<<<<<< HEAD
       WALBERLA_UNUSED(flag);
-=======
-      WALBERLA_UNUSED( flag );
->>>>>>> 474976d2
+      WALBERLA_UNUSED( flag );
       return volumeDoFFunction_->dotLocal( *rhs.volumeDoFFunction_, level );
    }
 
    /// \brief Evaluates the (global) dot product. Involves communication and has to be called collectively.
    ValueType dotGlobal( const DGFunction< ValueType >& rhs, uint_t level, DoFType flag = All ) const
    {
-<<<<<<< HEAD
       WALBERLA_UNUSED(flag);
-=======
-      WALBERLA_UNUSED( flag );
->>>>>>> 474976d2
+      WALBERLA_UNUSED( flag );
       return volumeDoFFunction_->dotGlobal( *rhs.volumeDoFFunction_, level );
    }
 
