--- conflicted
+++ resolved
@@ -231,7 +231,7 @@
 
       storage_->getTimingTree()->start( "RHS vector setup" );
 
-      b.assign( { 1.0 }, { x }, level, DirichletBoundary );
+      b.assign( {1.0}, {x}, level, DirichletBoundary );
       bVec.createVectorFromFunction( b, num, level, All );
 
       if ( assumeSymmetry_ )
@@ -268,17 +268,10 @@
    std::shared_ptr< PrimitiveStorage >                                                           storage_;
    uint_t                                                                                        allocatedLevel_;
    MPI_Comm                                                                                      petscCommunicator_;
-<<<<<<< HEAD
-   typename OperatorType::srcType::template FunctionType< PetscInt >                             num;
+   typename OperatorType::srcType::template FunctionType< idx_t >                                num;
    PETScSparseMatrix< OperatorType >                                                             Amat;
    PETScSparseMatrix< OperatorType >                                                             AmatUnsymmetric;
    PETScSparseMatrix< OperatorType >                                                             AmatTmp;
-=======
-   typename OperatorType::srcType::template FunctionType< idx_t >                                num;
-   PETScSparseMatrix< OperatorType, OperatorType::srcType::template FunctionType >               Amat;
-   PETScSparseMatrix< OperatorType, OperatorType::srcType::template FunctionType >               AmatUnsymmetric;
-   PETScSparseMatrix< OperatorType, OperatorType::srcType::template FunctionType >               AmatTmp;
->>>>>>> 48d53aef
    PETScVector< typename FunctionType::valueType, OperatorType::srcType::template FunctionType > xVec;
    PETScVector< typename FunctionType::valueType, OperatorType::dstType::template FunctionType > bVec;
 #if 0
