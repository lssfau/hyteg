/*
 * Copyright (c) 2017-2019 Nils Kohl, Dominik Thoennes, Marcus Mohr.
 *
 * This file is part of HyTeG
 * (see https://i10git.cs.fau.de/hyteg/hyteg).
 *
 * This program is free software: you can redistribute it and/or modify
 * it under the terms of the GNU General Public License as published by
 * the Free Software Foundation, either version 3 of the License, or
 * (at your option) any later version.
 *
 * This program is distributed in the hope that it will be useful,
 * but WITHOUT ANY WARRANTY; without even the implied warranty of
 * MERCHANTABILITY or FITNESS FOR A PARTICULAR PURPOSE.  See the
 * GNU General Public License for more details.
 *
 * You should have received a copy of the GNU General Public License
 * along with this program. If not, see <http://www.gnu.org/licenses/>.
 */
#pragma once

#include <fstream>

#include "hyteg/petsc/PETScManager.hpp"
#include "hyteg/petsc/PETScSparseMatrix.hpp"
#include "hyteg/petsc/PETScVector.hpp"
#include "hyteg/primitivestorage/PrimitiveStorage.hpp"
#include "hyteg/primitivestorage/SetupPrimitiveStorage.hpp"
#include "hyteg/primitivestorage/loadbalancing/SimpleBalancer.hpp"

#ifdef HYTEG_BUILD_WITH_PETSC

namespace hyteg {

/// \brief Exports the operator and right-hand side of a linear system.
///
/// Uses PETSc functionality to generate the matrix associated with the given operator
/// and the right-hand side vector and export both to a file in ASCII format which can
/// be executed as a Matlab function.
///
/// \param op                 the operator to export
/// \param rhs                the right-hand side function
/// \param dirichletSolution  a function that has the solution interpolated on the Dirichlet boundary
/// \param fileMatrix         name of the file to write the matrix to
/// \param nameMatrix         name of the matrix, must be different from base part of fileMatrix;
///                           when the script is executed in Matlab this will be the final
///                           name of the sparse matrix
/// \param fileRHS            name of the file to write the right-hand side vector to
/// \param nameRHS            name of the right-hand side, must be different from base part of fileRHS;
/// \param storage            primitive storage
/// \param level              refinement level to be considered
/// \param elimDirichletBC    whether to zero row/columns for Dirichlet boundary values,
///                           if true, this also adapts the right-hand side vector
/// \param beVerbose          should function be talkative or not
///
template < class OperatorType, template < class > class FunctionType, class FunctionTag >
void exportLinearSystem( OperatorType                        op,
                         const FunctionType< real_t >&       rhs,
                         const FunctionType< real_t >&       dirichletSolution,
                         std::string                         fileMatrix,
                         std::string                         nameMatrix,
                         std::string                         fileRHS,
                         std::string                         nameRHS,
                         std::shared_ptr< PrimitiveStorage > storage,
                         uint_t                              level,
                         bool                                elimDirichletBC,
                         bool                                beVerbose = false,
                         bool                                binary    = false,
                         PetscViewerFormat                   format    = PETSC_VIEWER_ASCII_MATRIXMARKET )
{
   // Get dimension of function space
   uint_t localDoFs  = hyteg::numberOfLocalDoFs< FunctionTag >( *storage, level );
   uint_t globalDoFs = hyteg::numberOfGlobalDoFs< FunctionTag >( *storage, level );
   if ( localDoFs != globalDoFs )
   {
      WALBERLA_ABORT( "localDoFs and globalDoFs must agree for this app!" );
   }
   if ( beVerbose )
   {
      WALBERLA_LOG_INFO_ON_ROOT( " * Dimension of function space is " << globalDoFs );
   }

   // Fire up PETSc
   if ( beVerbose )
   {
      WALBERLA_LOG_INFO_ON_ROOT( " * Firing up PETSc" );
   }
   PETScManager pmgr;

   // Create PETSc matrix
   if ( beVerbose )
   {
      WALBERLA_LOG_INFO_ON_ROOT( " * Converting Operator to PETSc matrix" );
   }
<<<<<<< HEAD
   PETScSparseMatrix< OperatorType > petscMatrix( localDoFs, globalDoFs, nameMatrix.c_str() );
   FunctionType< PetscInt >          numerator( "numerator", storage, level, level );
=======
   PETScSparseMatrix< OperatorType, FunctionType > petscMatrix( localDoFs, globalDoFs, nameMatrix.c_str() );
   FunctionType< idx_t >                           numerator( "numerator", storage, level, level );
>>>>>>> 48d53aef
   numerator.enumerate( level );
   petscMatrix.createMatrixFromOperator( op, level, numerator );

   if ( beVerbose )
   {
      WALBERLA_LOG_INFO_ON_ROOT( " * Converting RHS to PETSc vector" );
   }
   PETScVector< real_t, FunctionType > petscRHS( rhs, numerator, level, All, nameRHS );

   // Zero rows and columns of "Dirichlet DoFs"
   if ( elimDirichletBC )
   {
      petscMatrix.applyDirichletBCSymmetrically( dirichletSolution, numerator, petscRHS, level );
   }

   // Write out matrix
   if ( beVerbose )
   {
      WALBERLA_LOG_INFO_ON_ROOT( " * Exporting Operator to file '" << fileMatrix << "'" );
   }
   petscMatrix.print( fileMatrix.c_str(), binary, format );

   if ( beVerbose )
   {
      WALBERLA_LOG_INFO_ON_ROOT( " * Exporting RHS to file '" << fileRHS << "'" );
   }
   petscRHS.print( fileRHS.c_str(), binary, format );
}

} // namespace hyteg

#endif<|MERGE_RESOLUTION|>--- conflicted
+++ resolved
@@ -92,13 +92,8 @@
    {
       WALBERLA_LOG_INFO_ON_ROOT( " * Converting Operator to PETSc matrix" );
    }
-<<<<<<< HEAD
    PETScSparseMatrix< OperatorType > petscMatrix( localDoFs, globalDoFs, nameMatrix.c_str() );
-   FunctionType< PetscInt >          numerator( "numerator", storage, level, level );
-=======
-   PETScSparseMatrix< OperatorType, FunctionType > petscMatrix( localDoFs, globalDoFs, nameMatrix.c_str() );
-   FunctionType< idx_t >                           numerator( "numerator", storage, level, level );
->>>>>>> 48d53aef
+   FunctionType< idx_t >             numerator( "numerator", storage, level, level );
    numerator.enumerate( level );
    petscMatrix.createMatrixFromOperator( op, level, numerator );
 
