
/*
 * Copyright (c) 2017-2020 Nils Kohl.
 *
 * This file is part of HyTeG
 * (see https://i10git.cs.fau.de/hyteg/hyteg).
 *
 * This program is free software: you can redistribute it and/or modify
 * it under the terms of the GNU General Public License as published by
 * the Free Software Foundation, either version 3 of the License, or
 * (at your option) any later version.
 *
 * This program is distributed in the hope that it will be useful,
 * but WITHOUT ANY WARRANTY; without even the implied warranty of
 * MERCHANTABILITY or FITNESS FOR A PARTICULAR PURPOSE.  See the
 * GNU General Public License for more details.
 *
 * You should have received a copy of the GNU General Public License
 * along with this program. If not, see <http://www.gnu.org/licenses/>.
 */

#pragma once

#include "hyteg/petsc/PETScWrapper.hpp"
#include "hyteg/sparseassembly/SparseMatrixProxy.hpp"

namespace hyteg {

using walberla::uint_t;

class PETScSparseMatrixProxy : public SparseMatrixProxy
{
 public:
   PETScSparseMatrixProxy( Mat mat )
   : mat_( mat )
   {
      MatSetOption( mat_, MAT_NEW_NONZERO_ALLOCATION_ERR, PETSC_FALSE );
   }

   virtual std::shared_ptr< SparseMatrixProxy > createCopy() const
   {
      Mat matCopy;

      MatAssemblyBegin( mat_, MAT_FINAL_ASSEMBLY );
      MatAssemblyEnd( mat_, MAT_FINAL_ASSEMBLY );

      MatDuplicate( mat_, MAT_COPY_VALUES, &matCopy );
      return std::make_shared< PETScSparseMatrixProxy >( matCopy );
   }

#ifndef PETSC_USE_COMPLEX
   void addValue( uint_t row, uint_t col, real_t value ) override
   {
      PetscReal petscVal;

      // check whether we need to convert between PetscReal and real_t
      if constexpr ( std::is_same< PetscReal, real_t >::value )
      {
         petscVal = value;
      }
      else
      {
         static_cast< PetscReal >( value );
      }

      MatSetValue( mat_, static_cast< PetscInt >( row ), static_cast< PetscInt >( col ), petscVal, ADD_VALUES );
   }

   void addValues( const std::vector< uint_t >& rows,
                   const std::vector< uint_t >& cols,
                   const std::vector< real_t >& values ) override
   {
      WALBERLA_ASSERT_EQUAL( values.size(), rows.size() * cols.size() );
      std::vector< PetscInt > petscRows( rows.size() );
      std::vector< PetscInt > petscCols( cols.size() );
      for ( uint_t i = 0; i < rows.size(); i++ )
      {
         petscRows[i] = static_cast< PetscInt >( rows[i] );
      }
      for ( uint_t i = 0; i < cols.size(); i++ )
      {
         petscCols[i] = static_cast< PetscInt >( cols[i] );
      }

      // check whether we need to convert between PetscReal and real_t
      if constexpr ( std::is_same< PetscReal, real_t >::value )
      {
         MatSetValues( mat_,
                       static_cast< PetscInt >( petscRows.size() ),
                       petscRows.data(),
                       static_cast< PetscInt >( petscCols.size() ),
                       petscCols.data(),
                       values.data(),
                       ADD_VALUES );
      }
      else
      {
         std::vector< PetscReal > petscVals( values.size() );
         for ( uint_t k = 0; k < values.size(); k++ )
         {
            petscVals[k] = static_cast< PetscReal >( values[k] );
         }
         MatSetValues( mat_,
                       static_cast< PetscInt >( petscRows.size() ),
                       petscRows.data(),
                       static_cast< PetscInt >( petscCols.size() ),
                       petscCols.data(),
                       petscVals.data(),
                       ADD_VALUES );
      }
   }

#else

   void addValue( uint_t row, uint_t col, real_t value )
   {
      PetscComplex petscVal = static_cast< PetscReal >( value );
      MatSetValue( mat_, static_cast< PetscInt >( row ), static_cast< PetscInt >( col ), petscVal, ADD_VALUES );
   }

   void addValues( const std::vector< uint_t >& rows, const std::vector< uint_t >& cols, const std::vector< real_t >& values )
   {
      WALBERLA_ASSERT_EQUAL( values.size(), rows.size() * cols.size() );

      std::vector< PetscInt >     petscRows( rows.size() );
      std::vector< PetscInt >     petscCols( cols.size() );
      std::vector< PetscComplex > petscVals( rows.size() * cols.size() );

      // convert between datatypes
      for ( uint_t i = 0; i < rows.size(); i++ )
      {
         petscRows[i] = static_cast< PetscInt >( rows[i] );
      }
      for ( uint_t i = 0; i < cols.size(); i++ )
      {
         petscCols[i] = static_cast< PetscInt >( cols[i] );
      }
      for ( uint_t i = 0; i < rows.size() * cols.size(); i++ )
      {
         petscVals[i] = static_cast< PetscReal >( values[i] );
      }

      MatSetValues( mat_,
                    static_cast< idx_t >( petscRows.size() ),
                    petscRows.data(),
                    static_cast< idx_t >( petscCols.size() ),
                    petscCols.data(),
                    petscVals.data(),
                    ADD_VALUES );
   }

#endif

   void createFromMatrixProduct( const std::vector< std::shared_ptr< SparseMatrixProxy > >& matrices ) override
   {
      Mat            tmp;
      PetscErrorCode err;

      err = MatAssemblyBegin( mat_, MAT_FINAL_ASSEMBLY );
      WALBERLA_CHECK( !err );
      err = MatAssemblyEnd( mat_, MAT_FINAL_ASSEMBLY );
      WALBERLA_CHECK( !err );

      err = MatDuplicate( mat_, MAT_DO_NOT_COPY_VALUES, &tmp );
      WALBERLA_CHECK( !err );

      WALBERLA_CHECK_GREATER( matrices.size(), 0 );

      auto petscProxy = std::dynamic_pointer_cast< PETScSparseMatrixProxy >( matrices.at( 0 ) );
      WALBERLA_CHECK_NOT_NULLPTR( petscProxy );

      err = MatAssemblyBegin( petscProxy->mat_, MAT_FINAL_ASSEMBLY );
      WALBERLA_CHECK( !err );
      err = MatAssemblyEnd( petscProxy->mat_, MAT_FINAL_ASSEMBLY );
      WALBERLA_CHECK( !err );

      err = MatCopy( petscProxy->mat_, mat_, DIFFERENT_NONZERO_PATTERN );
      WALBERLA_CHECK( !err );

      for ( uint_t i = 1; i < matrices.size(); i++ )
      {
         petscProxy = std::dynamic_pointer_cast< PETScSparseMatrixProxy >( matrices.at( i ) );

         err = MatAssemblyBegin( petscProxy->mat_, MAT_FINAL_ASSEMBLY );
         WALBERLA_CHECK( !err );
         err = MatAssemblyEnd( petscProxy->mat_, MAT_FINAL_ASSEMBLY );
         WALBERLA_CHECK( !err );

         err = MatAssemblyBegin( mat_, MAT_FINAL_ASSEMBLY );
         WALBERLA_CHECK( !err );
         err = MatAssemblyEnd( mat_, MAT_FINAL_ASSEMBLY );
         WALBERLA_CHECK( !err );

         err = MatMatMult( mat_, petscProxy->mat_, MAT_INITIAL_MATRIX, PETSC_DEFAULT, &tmp );
         WALBERLA_CHECK( !err );
         err = MatCopy( tmp, mat_, DIFFERENT_NONZERO_PATTERN );
         WALBERLA_CHECK( !err );

         err = MatAssemblyBegin( tmp, MAT_FINAL_ASSEMBLY );
         WALBERLA_CHECK( !err );
         err = MatAssemblyEnd( tmp, MAT_FINAL_ASSEMBLY );
         WALBERLA_CHECK( !err );

         err = MatAssemblyBegin( mat_, MAT_FINAL_ASSEMBLY );
         WALBERLA_CHECK( !err );
         err = MatAssemblyEnd( mat_, MAT_FINAL_ASSEMBLY );
         WALBERLA_CHECK( !err );
      }
   }

   void createFromMatrixLinComb( const std::vector< real_t >&                               scalars,
                                 const std::vector< std::shared_ptr< SparseMatrixProxy > >& matrices ) override
   {
      Mat tmp;

      PetscErrorCode err;

      err = MatAssemblyBegin( mat_, MAT_FINAL_ASSEMBLY );
      WALBERLA_CHECK( !err );
      err = MatAssemblyEnd( mat_, MAT_FINAL_ASSEMBLY );
      WALBERLA_CHECK( !err );

      err = MatDuplicate( mat_, MAT_DO_NOT_COPY_VALUES, &tmp );
      WALBERLA_CHECK( !err );

      WALBERLA_CHECK_GREATER( matrices.size(), 0 );

      auto petscProxy = std::dynamic_pointer_cast< PETScSparseMatrixProxy >( matrices.at( 0 ) );
      WALBERLA_CHECK_NOT_NULLPTR( petscProxy );

      err = MatAssemblyBegin( petscProxy->mat_, MAT_FINAL_ASSEMBLY );
      WALBERLA_CHECK( !err );
      err = MatAssemblyEnd( petscProxy->mat_, MAT_FINAL_ASSEMBLY );
      WALBERLA_CHECK( !err );

      err = MatCopy( petscProxy->mat_, mat_, DIFFERENT_NONZERO_PATTERN );
      WALBERLA_CHECK( !err );

      for ( uint_t i = 1; i < matrices.size(); i++ )
      {
         petscProxy = std::dynamic_pointer_cast< PETScSparseMatrixProxy >( matrices.at( i ) );

         err = MatAssemblyBegin( petscProxy->mat_, MAT_FINAL_ASSEMBLY );
         WALBERLA_CHECK( !err );
         err = MatAssemblyEnd( petscProxy->mat_, MAT_FINAL_ASSEMBLY );
         WALBERLA_CHECK( !err );

         err = MatAssemblyBegin( mat_, MAT_FINAL_ASSEMBLY );
         WALBERLA_CHECK( !err );
         err = MatAssemblyEnd( mat_, MAT_FINAL_ASSEMBLY );
         WALBERLA_CHECK( !err );

         Mat mats[2];
         mats[0] = mat_;
         MatScale( petscProxy->mat_, scalars.at( i ) );
         mats[1] = petscProxy->mat_;
         //mat_, petscProxy->mat_,
         err = MatCreateComposite( PETSC_COMM_WORLD, 2, mats, &tmp );
         WALBERLA_CHECK( !err );
         err = MatCopy( tmp, mat_, DIFFERENT_NONZERO_PATTERN );
         WALBERLA_CHECK( !err );

         err = MatAssemblyBegin( tmp, MAT_FINAL_ASSEMBLY );
         WALBERLA_CHECK( !err );
         err = MatAssemblyEnd( tmp, MAT_FINAL_ASSEMBLY );
         WALBERLA_CHECK( !err );

         err = MatAssemblyBegin( mat_, MAT_FINAL_ASSEMBLY );
         WALBERLA_CHECK( !err );
         err = MatAssemblyEnd( mat_, MAT_FINAL_ASSEMBLY );
         WALBERLA_CHECK( !err );
      }
   }

<<<<<<< HEAD
=======
   void createFromMatrixLinComb( const std::vector< real_t >&                               scalars,
                                 const std::vector< std::shared_ptr< SparseMatrixProxy > >& matrices ) override
   {
      Mat tmp;

      PetscErrorCode err;

      err = MatAssemblyBegin( mat_, MAT_FINAL_ASSEMBLY );
      WALBERLA_CHECK( !err );
      err = MatAssemblyEnd( mat_, MAT_FINAL_ASSEMBLY );
      WALBERLA_CHECK( !err );

      err = MatDuplicate( mat_, MAT_DO_NOT_COPY_VALUES, &tmp );
      WALBERLA_CHECK( !err );

      WALBERLA_CHECK_GREATER( matrices.size(), 0 );

      auto petscProxy = std::dynamic_pointer_cast< PETScSparseMatrixProxy >( matrices.at( 0 ) );
      WALBERLA_CHECK_NOT_NULLPTR( petscProxy );

      err = MatAssemblyBegin( petscProxy->mat_, MAT_FINAL_ASSEMBLY );
      WALBERLA_CHECK( !err );
      err = MatAssemblyEnd( petscProxy->mat_, MAT_FINAL_ASSEMBLY );
      WALBERLA_CHECK( !err );

      MatScale( petscProxy->mat_, scalars.at( 0 ) );
      WALBERLA_CHECK( !err );

      err = MatCopy( petscProxy->mat_, mat_, DIFFERENT_NONZERO_PATTERN );
      WALBERLA_CHECK( !err );

      for ( uint_t i = 1; i < matrices.size(); i++ )
      {
         petscProxy = std::dynamic_pointer_cast< PETScSparseMatrixProxy >( matrices.at( i ) );

         err = MatAssemblyBegin( petscProxy->mat_, MAT_FINAL_ASSEMBLY );
         WALBERLA_CHECK( !err );
         err = MatAssemblyEnd( petscProxy->mat_, MAT_FINAL_ASSEMBLY );
         WALBERLA_CHECK( !err );

         err = MatAssemblyBegin( mat_, MAT_FINAL_ASSEMBLY );
         WALBERLA_CHECK( !err );
         err = MatAssemblyEnd( mat_, MAT_FINAL_ASSEMBLY );
         WALBERLA_CHECK( !err );

         Mat mats[2];
         mats[0] = mat_;
         MatScale( petscProxy->mat_, scalars.at( i ) );
         mats[1] = petscProxy->mat_;
         //mat_, petscProxy->mat_,
         err = MatCreateComposite( PETSC_COMM_WORLD, 2, mats, &tmp );
         WALBERLA_CHECK( !err );
         err = MatCompositeMerge( tmp );
         WALBERLA_CHECK( !err );
         err = MatCopy( tmp, mat_, DIFFERENT_NONZERO_PATTERN );
         WALBERLA_CHECK( !err );

         err = MatAssemblyBegin( tmp, MAT_FINAL_ASSEMBLY );
         WALBERLA_CHECK( !err );
         err = MatAssemblyEnd( tmp, MAT_FINAL_ASSEMBLY );
         WALBERLA_CHECK( !err );

         err = MatAssemblyBegin( mat_, MAT_FINAL_ASSEMBLY );
         WALBERLA_CHECK( !err );
         err = MatAssemblyEnd( mat_, MAT_FINAL_ASSEMBLY );
         WALBERLA_CHECK( !err );
      }
   }

 private:
>>>>>>> f351a82b
   Mat mat_;
};

} // namespace hyteg<|MERGE_RESOLUTION|>--- conflicted
+++ resolved
@@ -1,4 +1,3 @@
-
 /*
  * Copyright (c) 2017-2020 Nils Kohl.
  *
@@ -153,7 +152,8 @@
 
    void createFromMatrixProduct( const std::vector< std::shared_ptr< SparseMatrixProxy > >& matrices ) override
    {
-      Mat            tmp;
+      Mat tmp;
+
       PetscErrorCode err;
 
       err = MatAssemblyBegin( mat_, MAT_FINAL_ASSEMBLY );
@@ -231,6 +231,9 @@
       err = MatAssemblyBegin( petscProxy->mat_, MAT_FINAL_ASSEMBLY );
       WALBERLA_CHECK( !err );
       err = MatAssemblyEnd( petscProxy->mat_, MAT_FINAL_ASSEMBLY );
+      WALBERLA_CHECK( !err );
+
+      MatScale( petscProxy->mat_, scalars.at( 0 ) );
       WALBERLA_CHECK( !err );
 
       err = MatCopy( petscProxy->mat_, mat_, DIFFERENT_NONZERO_PATTERN );
@@ -257,6 +260,8 @@
          //mat_, petscProxy->mat_,
          err = MatCreateComposite( PETSC_COMM_WORLD, 2, mats, &tmp );
          WALBERLA_CHECK( !err );
+         err = MatCompositeMerge( tmp );
+         WALBERLA_CHECK( !err );
          err = MatCopy( tmp, mat_, DIFFERENT_NONZERO_PATTERN );
          WALBERLA_CHECK( !err );
 
@@ -272,79 +277,7 @@
       }
    }
 
-<<<<<<< HEAD
-=======
-   void createFromMatrixLinComb( const std::vector< real_t >&                               scalars,
-                                 const std::vector< std::shared_ptr< SparseMatrixProxy > >& matrices ) override
-   {
-      Mat tmp;
-
-      PetscErrorCode err;
-
-      err = MatAssemblyBegin( mat_, MAT_FINAL_ASSEMBLY );
-      WALBERLA_CHECK( !err );
-      err = MatAssemblyEnd( mat_, MAT_FINAL_ASSEMBLY );
-      WALBERLA_CHECK( !err );
-
-      err = MatDuplicate( mat_, MAT_DO_NOT_COPY_VALUES, &tmp );
-      WALBERLA_CHECK( !err );
-
-      WALBERLA_CHECK_GREATER( matrices.size(), 0 );
-
-      auto petscProxy = std::dynamic_pointer_cast< PETScSparseMatrixProxy >( matrices.at( 0 ) );
-      WALBERLA_CHECK_NOT_NULLPTR( petscProxy );
-
-      err = MatAssemblyBegin( petscProxy->mat_, MAT_FINAL_ASSEMBLY );
-      WALBERLA_CHECK( !err );
-      err = MatAssemblyEnd( petscProxy->mat_, MAT_FINAL_ASSEMBLY );
-      WALBERLA_CHECK( !err );
-
-      MatScale( petscProxy->mat_, scalars.at( 0 ) );
-      WALBERLA_CHECK( !err );
-
-      err = MatCopy( petscProxy->mat_, mat_, DIFFERENT_NONZERO_PATTERN );
-      WALBERLA_CHECK( !err );
-
-      for ( uint_t i = 1; i < matrices.size(); i++ )
-      {
-         petscProxy = std::dynamic_pointer_cast< PETScSparseMatrixProxy >( matrices.at( i ) );
-
-         err = MatAssemblyBegin( petscProxy->mat_, MAT_FINAL_ASSEMBLY );
-         WALBERLA_CHECK( !err );
-         err = MatAssemblyEnd( petscProxy->mat_, MAT_FINAL_ASSEMBLY );
-         WALBERLA_CHECK( !err );
-
-         err = MatAssemblyBegin( mat_, MAT_FINAL_ASSEMBLY );
-         WALBERLA_CHECK( !err );
-         err = MatAssemblyEnd( mat_, MAT_FINAL_ASSEMBLY );
-         WALBERLA_CHECK( !err );
-
-         Mat mats[2];
-         mats[0] = mat_;
-         MatScale( petscProxy->mat_, scalars.at( i ) );
-         mats[1] = petscProxy->mat_;
-         //mat_, petscProxy->mat_,
-         err = MatCreateComposite( PETSC_COMM_WORLD, 2, mats, &tmp );
-         WALBERLA_CHECK( !err );
-         err = MatCompositeMerge( tmp );
-         WALBERLA_CHECK( !err );
-         err = MatCopy( tmp, mat_, DIFFERENT_NONZERO_PATTERN );
-         WALBERLA_CHECK( !err );
-
-         err = MatAssemblyBegin( tmp, MAT_FINAL_ASSEMBLY );
-         WALBERLA_CHECK( !err );
-         err = MatAssemblyEnd( tmp, MAT_FINAL_ASSEMBLY );
-         WALBERLA_CHECK( !err );
-
-         err = MatAssemblyBegin( mat_, MAT_FINAL_ASSEMBLY );
-         WALBERLA_CHECK( !err );
-         err = MatAssemblyEnd( mat_, MAT_FINAL_ASSEMBLY );
-         WALBERLA_CHECK( !err );
-      }
-   }
-
  private:
->>>>>>> f351a82b
    Mat mat_;
 };
 
