--- conflicted
+++ resolved
@@ -1,4 +1,4 @@
-<<<<<<< HEAD
+
 /*
  * Copyright (c) 2017-2020 Nils Kohl.
  *
@@ -66,8 +66,6 @@
       MatSetValue( mat_, static_cast< PetscInt >( row ), static_cast< PetscInt >( col ), petscVal, ADD_VALUES );
    }
 
-
-
    void addValues( const std::vector< uint_t >& rows,
                    const std::vector< uint_t >& cols,
                    const std::vector< real_t >& values ) override
@@ -151,223 +149,6 @@
                     ADD_VALUES );
    }
 
-   
-
-#endif
-
-   void createFromMatrixProduct( const std::vector< std::shared_ptr< SparseMatrixProxy > >& matrices ) override
-   {
-      Mat tmp;
-
-      PetscErrorCode err;
-
-      err = MatAssemblyBegin( mat_, MAT_FINAL_ASSEMBLY );
-      WALBERLA_CHECK( !err );
-      err = MatAssemblyEnd( mat_, MAT_FINAL_ASSEMBLY );
-      WALBERLA_CHECK( !err );
-
-      err = MatDuplicate( mat_, MAT_DO_NOT_COPY_VALUES, &tmp );
-      WALBERLA_CHECK( !err );
-
-      WALBERLA_CHECK_GREATER( matrices.size(), 0 );
-
-      auto petscProxy = std::dynamic_pointer_cast< PETScSparseMatrixProxy >( matrices.at( 0 ) );
-      WALBERLA_CHECK_NOT_NULLPTR( petscProxy );
-
-      err = MatAssemblyBegin( petscProxy->mat_, MAT_FINAL_ASSEMBLY );
-      WALBERLA_CHECK( !err );
-      err = MatAssemblyEnd( petscProxy->mat_, MAT_FINAL_ASSEMBLY );
-      WALBERLA_CHECK( !err );
-
-      err = MatCopy( petscProxy->mat_, mat_, DIFFERENT_NONZERO_PATTERN );
-      WALBERLA_CHECK( !err );
-
-      for ( uint_t i = 1; i < matrices.size(); i++ )
-      {
-         petscProxy = std::dynamic_pointer_cast< PETScSparseMatrixProxy >( matrices.at( i ) );
-
-         err = MatAssemblyBegin( petscProxy->mat_, MAT_FINAL_ASSEMBLY );
-         WALBERLA_CHECK( !err );
-         err = MatAssemblyEnd( petscProxy->mat_, MAT_FINAL_ASSEMBLY );
-         WALBERLA_CHECK( !err );
-
-         err = MatAssemblyBegin( mat_, MAT_FINAL_ASSEMBLY );
-         WALBERLA_CHECK( !err );
-         err = MatAssemblyEnd( mat_, MAT_FINAL_ASSEMBLY );
-         WALBERLA_CHECK( !err );
-
-         err = MatMatMult( mat_, petscProxy->mat_, MAT_INITIAL_MATRIX, PETSC_DEFAULT, &tmp );
-         WALBERLA_CHECK( !err );
-         err = MatCopy( tmp, mat_, DIFFERENT_NONZERO_PATTERN );
-         WALBERLA_CHECK( !err );
-
-         err = MatAssemblyBegin( tmp, MAT_FINAL_ASSEMBLY );
-         WALBERLA_CHECK( !err );
-         err = MatAssemblyEnd( tmp, MAT_FINAL_ASSEMBLY );
-         WALBERLA_CHECK( !err );
-
-         err = MatAssemblyBegin( mat_, MAT_FINAL_ASSEMBLY );
-         WALBERLA_CHECK( !err );
-         err = MatAssemblyEnd( mat_, MAT_FINAL_ASSEMBLY );
-         WALBERLA_CHECK( !err );
-      }
-   }
-
-   Mat mat_;
-};
-
-} // namespace hyteg
-=======
-/*
- * Copyright (c) 2017-2020 Nils Kohl.
- *
- * This file is part of HyTeG
- * (see https://i10git.cs.fau.de/hyteg/hyteg).
- *
- * This program is free software: you can redistribute it and/or modify
- * it under the terms of the GNU General Public License as published by
- * the Free Software Foundation, either version 3 of the License, or
- * (at your option) any later version.
- *
- * This program is distributed in the hope that it will be useful,
- * but WITHOUT ANY WARRANTY; without even the implied warranty of
- * MERCHANTABILITY or FITNESS FOR A PARTICULAR PURPOSE.  See the
- * GNU General Public License for more details.
- *
- * You should have received a copy of the GNU General Public License
- * along with this program. If not, see <http://www.gnu.org/licenses/>.
- */
-
-#pragma once
-
-#include "hyteg/petsc/PETScWrapper.hpp"
-#include "hyteg/sparseassembly/SparseMatrixProxy.hpp"
-
-namespace hyteg {
-
-using walberla::uint_t;
-
-class PETScSparseMatrixProxy : public SparseMatrixProxy
-{
- public:
-   PETScSparseMatrixProxy( Mat mat )
-   : mat_( mat )
-   {
-      MatSetOption( mat_, MAT_NEW_NONZERO_ALLOCATION_ERR, PETSC_FALSE );
-   }
-
-   virtual std::shared_ptr< SparseMatrixProxy > createCopy() const
-   {
-      Mat matCopy;
-
-      MatAssemblyBegin( mat_, MAT_FINAL_ASSEMBLY );
-      MatAssemblyEnd( mat_, MAT_FINAL_ASSEMBLY );
-
-      MatDuplicate( mat_, MAT_COPY_VALUES, &matCopy );
-      return std::make_shared< PETScSparseMatrixProxy >( matCopy );
-   }
-
-#ifndef PETSC_USE_COMPLEX
-   void addValue( uint_t row, uint_t col, real_t value ) override
-   {
-      PetscReal petscVal;
-
-      // check whether we need to convert between PetscReal and real_t
-      if constexpr ( std::is_same< PetscReal, real_t >::value )
-      {
-         petscVal = value;
-      }
-      else
-      {
-         static_cast< PetscReal >( value );
-      }
-
-      MatSetValue( mat_, static_cast< PetscInt >( row ), static_cast< PetscInt >( col ), petscVal, ADD_VALUES );
-   }
-
-   void addValues( const std::vector< uint_t >& rows,
-                   const std::vector< uint_t >& cols,
-                   const std::vector< real_t >& values ) override
-   {
-      WALBERLA_ASSERT_EQUAL( values.size(), rows.size() * cols.size() );
-      std::vector< PetscInt > petscRows( rows.size() );
-      std::vector< PetscInt > petscCols( cols.size() );
-      for ( uint_t i = 0; i < rows.size(); i++ )
-      {
-         petscRows[i] = static_cast< PetscInt >( rows[i] );
-      }
-      for ( uint_t i = 0; i < cols.size(); i++ )
-      {
-         petscCols[i] = static_cast< PetscInt >( cols[i] );
-      }
-
-      // check whether we need to convert between PetscReal and real_t
-      if constexpr ( std::is_same< PetscReal, real_t >::value )
-      {
-         MatSetValues( mat_,
-                       static_cast< PetscInt >( petscRows.size() ),
-                       petscRows.data(),
-                       static_cast< PetscInt >( petscCols.size() ),
-                       petscCols.data(),
-                       values.data(),
-                       ADD_VALUES );
-      }
-      else
-      {
-         std::vector< PetscReal > petscVals( values.size() );
-         for ( uint_t k = 0; k < values.size(); k++ )
-         {
-            petscVals[k] = static_cast< PetscReal >( values[k] );
-         }
-         MatSetValues( mat_,
-                       static_cast< PetscInt >( petscRows.size() ),
-                       petscRows.data(),
-                       static_cast< PetscInt >( petscCols.size() ),
-                       petscCols.data(),
-                       petscVals.data(),
-                       ADD_VALUES );
-      }
-   }
-
-#else
-
-   void addValue( uint_t row, uint_t col, real_t value )
-   {
-      PetscComplex petscVal = static_cast< PetscReal >( value );
-      MatSetValue( mat_, static_cast< PetscInt >( row ), static_cast< PetscInt >( col ), petscVal, ADD_VALUES );
-   }
-
-   void addValues( const std::vector< uint_t >& rows, const std::vector< uint_t >& cols, const std::vector< real_t >& values )
-   {
-      WALBERLA_ASSERT_EQUAL( values.size(), rows.size() * cols.size() );
-
-      std::vector< PetscInt >     petscRows( rows.size() );
-      std::vector< PetscInt >     petscCols( cols.size() );
-      std::vector< PetscComplex > petscVals( rows.size() * cols.size() );
-
-      // convert between datatypes
-      for ( uint_t i = 0; i < rows.size(); i++ )
-      {
-         petscRows[i] = static_cast< PetscInt >( rows[i] );
-      }
-      for ( uint_t i = 0; i < cols.size(); i++ )
-      {
-         petscCols[i] = static_cast< PetscInt >( cols[i] );
-      }
-      for ( uint_t i = 0; i < rows.size() * cols.size(); i++ )
-      {
-         petscVals[i] = static_cast< PetscReal >( values[i] );
-      }
-
-      MatSetValues( mat_,
-                    static_cast< idx_t >( petscRows.size() ),
-                    petscRows.data(),
-                    static_cast< idx_t >( petscCols.size() ),
-                    petscCols.data(),
-                    petscVals.data(),
-                    ADD_VALUES );
-   }
-
 #endif
 
    void createFromMatrixProduct( const std::vector< std::shared_ptr< SparseMatrixProxy > >& matrices ) override
@@ -523,5 +304,4 @@
    Mat mat_;
 };
 
-} // namespace hyteg
->>>>>>> c6ac9531
+} // namespace hyteg