--- conflicted
+++ resolved
@@ -115,14 +115,8 @@
    {
       WALBERLA_LOG_INFO_ON_ROOT( " * Converting Operator to PETSc matrix" )
    }
-<<<<<<< HEAD
-   PETScSparseMatrix< OperatorType >                                 petscMatrix( localDoFs, globalDoFs, matrixName.c_str() );
-   typename OperatorType::srcType::template FunctionType< PetscInt > numerator( "numerator", storage, level, level );
-=======
-   PETScSparseMatrix< OperatorType, OperatorType::srcType::template FunctionType > petscMatrix(
-       localDoFs, globalDoFs, matrixName.c_str() );
+   PETScSparseMatrix< OperatorType >                              petscMatrix( localDoFs, globalDoFs, matrixName.c_str() );
    typename OperatorType::srcType::template FunctionType< idx_t > numerator( "numerator", storage, level, level );
->>>>>>> 48d53aef
    numerator.enumerate( level );
    petscMatrix.createMatrixFromOperator( op, level, numerator );
 
