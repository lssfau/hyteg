<<<<<<< HEAD
/*
 * Copyright (c) 2017-2019 Dominik Thoennes, Nils Kohl.
 *
 * This file is part of HyTeG
 * (see https://i10git.cs.fau.de/hyteg/hyteg).
 *
 * This program is free software: you can redistribute it and/or modify
 * it under the terms of the GNU General Public License as published by
 * the Free Software Foundation, either version 3 of the License, or
 * (at your option) any later version.
 *
 * This program is distributed in the hope that it will be useful,
 * but WITHOUT ANY WARRANTY; without even the implied warranty of
 * MERCHANTABILITY or FITNESS FOR A PARTICULAR PURPOSE.  See the
 * GNU General Public License for more details.
 *
 * You should have received a copy of the GNU General Public License
 * along with this program. If not, see <http://www.gnu.org/licenses/>.
 */
#include "Syncing.hpp"

#include "hyteg/functions/Function.hpp"
#include "hyteg/p1functionspace/VertexDoFFunction.hpp"
#include "hyteg/p2functionspace/P2Function.hpp"
#include "hyteg/egfunctionspace/EGFunction.hpp"
#include "hyteg/primitives/all.hpp"

namespace hyteg {
namespace communication {

using walberla::uint_t;

template < typename funcType >
void syncFunctionBetweenPrimitives( const funcType& function, const uint_t& level )
{
   function.template communicate< Vertex, Edge >( level );
   function.template communicate< Edge, Face >( level );
   function.template communicate< Face, Cell >( level );

   function.template communicate< Cell, Face >( level );
   function.template communicate< Face, Edge >( level );
   function.template communicate< Edge, Vertex >( level );
}

template < typename ValueType >
void syncP2FunctionBetweenPrimitives( const P2Function< ValueType >& function, const uint_t& level )
{
   syncFunctionBetweenPrimitives< hyteg::vertexdof::VertexDoFFunction< ValueType > >( function.getVertexDoFFunction(), level );
   syncFunctionBetweenPrimitives< hyteg::EdgeDoFFunction< ValueType > >( function.getEdgeDoFFunction(), level );
}

// Version for VectorFunctions
template < typename vType >
void syncVectorFunctionBetweenPrimitives( const P1VectorFunction< vType >& vecFunc, const uint_t& level )
{
   for ( uint_t idx = 0; idx < vecFunc.getDimension(); ++idx )
   {
      syncFunctionBetweenPrimitives( vecFunc[idx], level );
   }
}

template < typename vType >
void syncVectorFunctionBetweenPrimitives( const P2VectorFunction< vType >& vecFunc, const uint_t& level )
{
   for ( uint_t idx = 0; idx < vecFunc.getDimension(); ++idx )
   {
      syncP2FunctionBetweenPrimitives( vecFunc[idx], level );
   }
}

template < typename vType >
void syncVectorFunctionBetweenPrimitives( const dg::DGVectorFunction< vType >& vecFunc, const uint_t& level )
{
   for ( uint_t idx = 0; idx < vecFunc.getDimension(); ++idx )
   {
      syncDGFunctionBetweenPrimitives( vecFunc[idx], level );
   }
}

template < typename vType >
void syncVectorFunctionBetweenPrimitives( const EGFunction< vType >& p1dgeFunc, const uint_t& level )
{
   auto& vecFunc = *(p1dgeFunc.getConformingPart());
   for ( uint_t idx = 0; idx < vecFunc.getDimension(); ++idx )
      syncFunctionBetweenPrimitives< hyteg::vertexdof::VertexDoFFunction< vType > >( vecFunc[idx], level );
}

template void syncP2FunctionBetweenPrimitives( const P2Function< double >& function, const uint_t& level );
template void syncP2FunctionBetweenPrimitives( const P2Function< int32_t >& function, const uint_t& level );
template void syncP2FunctionBetweenPrimitives( const P2Function< int64_t >& function, const uint_t& level );

template void syncFunctionBetweenPrimitives( const vertexdof::VertexDoFFunction< double >& function, const uint_t& level );
template void syncFunctionBetweenPrimitives( const vertexdof::VertexDoFFunction< int32_t >& function, const uint_t& level );
template void syncFunctionBetweenPrimitives( const vertexdof::VertexDoFFunction< int64_t >& function, const uint_t& level );

template void syncFunctionBetweenPrimitives( const EdgeDoFFunction< double >& function, const uint_t& level );
template void syncFunctionBetweenPrimitives( const EdgeDoFFunction< int32_t >& function, const uint_t& level );
template void syncFunctionBetweenPrimitives( const EdgeDoFFunction< int64_t >& function, const uint_t& level );

template void syncFunctionBetweenPrimitives( const P2Function< double >& function, const uint_t& level );
template void syncFunctionBetweenPrimitives( const P2Function< int32_t >& function, const uint_t& level );
template void syncFunctionBetweenPrimitives( const P2Function< int64_t >& function, const uint_t& level );

template void syncVectorFunctionBetweenPrimitives( const P1VectorFunction< double >& function, const uint_t& level );
template void syncVectorFunctionBetweenPrimitives( const P1VectorFunction< int32_t >& function, const uint_t& level );
template void syncVectorFunctionBetweenPrimitives( const P1VectorFunction< int64_t >& function, const uint_t& level );

template void syncVectorFunctionBetweenPrimitives( const P2VectorFunction< double >& function, const uint_t& level );
template void syncVectorFunctionBetweenPrimitives( const P2VectorFunction< int32_t >& function, const uint_t& level );
template void syncVectorFunctionBetweenPrimitives( const P2VectorFunction< int64_t >& function, const uint_t& level );

template void syncVectorFunctionBetweenPrimitives( const EGFunction< double >& function, const uint_t& level );
template void syncVectorFunctionBetweenPrimitives( const EGFunction< int32_t >& function, const uint_t& level );
template void syncVectorFunctionBetweenPrimitives( const EGFunction< int64_t >& function, const uint_t& level );

} // namespace communication
} // namespace hyteg
=======
/*
 * Copyright (c) 2017-2019 Dominik Thoennes, Nils Kohl.
 *
 * This file is part of HyTeG
 * (see https://i10git.cs.fau.de/hyteg/hyteg).
 *
 * This program is free software: you can redistribute it and/or modify
 * it under the terms of the GNU General Public License as published by
 * the Free Software Foundation, either version 3 of the License, or
 * (at your option) any later version.
 *
 * This program is distributed in the hope that it will be useful,
 * but WITHOUT ANY WARRANTY; without even the implied warranty of
 * MERCHANTABILITY or FITNESS FOR A PARTICULAR PURPOSE.  See the
 * GNU General Public License for more details.
 *
 * You should have received a copy of the GNU General Public License
 * along with this program. If not, see <http://www.gnu.org/licenses/>.
 */
#include "Syncing.hpp"

#include "hyteg/functions/Function.hpp"
#include "hyteg/p1functionspace/VertexDoFFunction.hpp"
#include "hyteg/p2functionspace/P2Function.hpp"
#include "hyteg/primitives/all.hpp"

namespace hyteg {
namespace communication {

using walberla::uint_t;

template < typename funcType >
void syncFunctionBetweenPrimitives( const funcType& function, const uint_t& level )
{
   function.template communicate< Vertex, Edge >( level );
   function.template communicate< Edge, Face >( level );
   function.template communicate< Face, Cell >( level );

   function.template communicate< Cell, Face >( level );
   function.template communicate< Face, Edge >( level );
   function.template communicate< Edge, Vertex >( level );
}

template < typename ValueType >
void syncP2FunctionBetweenPrimitives( const P2Function< ValueType >& function, const uint_t& level )
{
   syncFunctionBetweenPrimitives< hyteg::vertexdof::VertexDoFFunction< ValueType > >( function.getVertexDoFFunction(), level );
   syncFunctionBetweenPrimitives< hyteg::EdgeDoFFunction< ValueType > >( function.getEdgeDoFFunction(), level );
}

// Version for VectorFunctions
template < typename vType >
void syncVectorFunctionBetweenPrimitives( const P1VectorFunction< vType >& vecFunc, const uint_t& level )
{
   for ( uint_t idx = 0; idx < vecFunc.getDimension(); ++idx )
   {
      syncFunctionBetweenPrimitives( vecFunc[idx], level );
   }
}

template < typename vType >
void syncVectorFunctionBetweenPrimitives( const P2VectorFunction< vType >& vecFunc, const uint_t& level )
{
   for ( uint_t idx = 0; idx < vecFunc.getDimension(); ++idx )
   {
      syncP2FunctionBetweenPrimitives( vecFunc[idx], level );
   }
}

template void syncP2FunctionBetweenPrimitives( const P2Function< double >& function, const uint_t& level );
template void syncP2FunctionBetweenPrimitives( const P2Function< float >& function, const uint_t& level );
template void syncP2FunctionBetweenPrimitives( const P2Function< int32_t >& function, const uint_t& level );
template void syncP2FunctionBetweenPrimitives( const P2Function< int64_t >& function, const uint_t& level );

template void syncFunctionBetweenPrimitives( const vertexdof::VertexDoFFunction< double >& function, const uint_t& level );
template void syncFunctionBetweenPrimitives( const vertexdof::VertexDoFFunction< float >& function, const uint_t& level );
template void syncFunctionBetweenPrimitives( const vertexdof::VertexDoFFunction< int32_t >& function, const uint_t& level );
template void syncFunctionBetweenPrimitives( const vertexdof::VertexDoFFunction< int64_t >& function, const uint_t& level );

template void syncFunctionBetweenPrimitives( const EdgeDoFFunction< double >& function, const uint_t& level );
template void syncFunctionBetweenPrimitives( const EdgeDoFFunction< float >& function, const uint_t& level );
template void syncFunctionBetweenPrimitives( const EdgeDoFFunction< int32_t >& function, const uint_t& level );
template void syncFunctionBetweenPrimitives( const EdgeDoFFunction< int64_t >& function, const uint_t& level );

template void syncFunctionBetweenPrimitives( const P2Function< double >& function, const uint_t& level );
template void syncFunctionBetweenPrimitives( const P2Function< float >& function, const uint_t& level );
template void syncFunctionBetweenPrimitives( const P2Function< int32_t >& function, const uint_t& level );
template void syncFunctionBetweenPrimitives( const P2Function< int64_t >& function, const uint_t& level );

template void syncVectorFunctionBetweenPrimitives( const P1VectorFunction< double >& function, const uint_t& level );
template void syncVectorFunctionBetweenPrimitives( const P1VectorFunction< float >& function, const uint_t& level );
template void syncVectorFunctionBetweenPrimitives( const P1VectorFunction< int32_t >& function, const uint_t& level );
template void syncVectorFunctionBetweenPrimitives( const P1VectorFunction< int64_t >& function, const uint_t& level );

template void syncVectorFunctionBetweenPrimitives( const P2VectorFunction< double >& function, const uint_t& level );
template void syncVectorFunctionBetweenPrimitives( const P2VectorFunction< float >& function, const uint_t& level );
template void syncVectorFunctionBetweenPrimitives( const P2VectorFunction< int32_t >& function, const uint_t& level );
template void syncVectorFunctionBetweenPrimitives( const P2VectorFunction< int64_t >& function, const uint_t& level );

} // namespace communication
} // namespace hyteg
>>>>>>> f351a82b
<|MERGE_RESOLUTION|>--- conflicted
+++ resolved
@@ -1,221 +1,123 @@
-<<<<<<< HEAD
-/*
- * Copyright (c) 2017-2019 Dominik Thoennes, Nils Kohl.
- *
- * This file is part of HyTeG
- * (see https://i10git.cs.fau.de/hyteg/hyteg).
- *
- * This program is free software: you can redistribute it and/or modify
- * it under the terms of the GNU General Public License as published by
- * the Free Software Foundation, either version 3 of the License, or
- * (at your option) any later version.
- *
- * This program is distributed in the hope that it will be useful,
- * but WITHOUT ANY WARRANTY; without even the implied warranty of
- * MERCHANTABILITY or FITNESS FOR A PARTICULAR PURPOSE.  See the
- * GNU General Public License for more details.
- *
- * You should have received a copy of the GNU General Public License
- * along with this program. If not, see <http://www.gnu.org/licenses/>.
- */
-#include "Syncing.hpp"
-
-#include "hyteg/functions/Function.hpp"
-#include "hyteg/p1functionspace/VertexDoFFunction.hpp"
-#include "hyteg/p2functionspace/P2Function.hpp"
-#include "hyteg/egfunctionspace/EGFunction.hpp"
-#include "hyteg/primitives/all.hpp"
-
-namespace hyteg {
-namespace communication {
-
-using walberla::uint_t;
-
-template < typename funcType >
-void syncFunctionBetweenPrimitives( const funcType& function, const uint_t& level )
-{
-   function.template communicate< Vertex, Edge >( level );
-   function.template communicate< Edge, Face >( level );
-   function.template communicate< Face, Cell >( level );
-
-   function.template communicate< Cell, Face >( level );
-   function.template communicate< Face, Edge >( level );
-   function.template communicate< Edge, Vertex >( level );
-}
-
-template < typename ValueType >
-void syncP2FunctionBetweenPrimitives( const P2Function< ValueType >& function, const uint_t& level )
-{
-   syncFunctionBetweenPrimitives< hyteg::vertexdof::VertexDoFFunction< ValueType > >( function.getVertexDoFFunction(), level );
-   syncFunctionBetweenPrimitives< hyteg::EdgeDoFFunction< ValueType > >( function.getEdgeDoFFunction(), level );
-}
-
-// Version for VectorFunctions
-template < typename vType >
-void syncVectorFunctionBetweenPrimitives( const P1VectorFunction< vType >& vecFunc, const uint_t& level )
-{
-   for ( uint_t idx = 0; idx < vecFunc.getDimension(); ++idx )
-   {
-      syncFunctionBetweenPrimitives( vecFunc[idx], level );
-   }
-}
-
-template < typename vType >
-void syncVectorFunctionBetweenPrimitives( const P2VectorFunction< vType >& vecFunc, const uint_t& level )
-{
-   for ( uint_t idx = 0; idx < vecFunc.getDimension(); ++idx )
-   {
-      syncP2FunctionBetweenPrimitives( vecFunc[idx], level );
-   }
-}
-
-template < typename vType >
-void syncVectorFunctionBetweenPrimitives( const dg::DGVectorFunction< vType >& vecFunc, const uint_t& level )
-{
-   for ( uint_t idx = 0; idx < vecFunc.getDimension(); ++idx )
-   {
-      syncDGFunctionBetweenPrimitives( vecFunc[idx], level );
-   }
-}
-
-template < typename vType >
-void syncVectorFunctionBetweenPrimitives( const EGFunction< vType >& p1dgeFunc, const uint_t& level )
-{
-   auto& vecFunc = *(p1dgeFunc.getConformingPart());
-   for ( uint_t idx = 0; idx < vecFunc.getDimension(); ++idx )
-      syncFunctionBetweenPrimitives< hyteg::vertexdof::VertexDoFFunction< vType > >( vecFunc[idx], level );
-}
-
-template void syncP2FunctionBetweenPrimitives( const P2Function< double >& function, const uint_t& level );
-template void syncP2FunctionBetweenPrimitives( const P2Function< int32_t >& function, const uint_t& level );
-template void syncP2FunctionBetweenPrimitives( const P2Function< int64_t >& function, const uint_t& level );
-
-template void syncFunctionBetweenPrimitives( const vertexdof::VertexDoFFunction< double >& function, const uint_t& level );
-template void syncFunctionBetweenPrimitives( const vertexdof::VertexDoFFunction< int32_t >& function, const uint_t& level );
-template void syncFunctionBetweenPrimitives( const vertexdof::VertexDoFFunction< int64_t >& function, const uint_t& level );
-
-template void syncFunctionBetweenPrimitives( const EdgeDoFFunction< double >& function, const uint_t& level );
-template void syncFunctionBetweenPrimitives( const EdgeDoFFunction< int32_t >& function, const uint_t& level );
-template void syncFunctionBetweenPrimitives( const EdgeDoFFunction< int64_t >& function, const uint_t& level );
-
-template void syncFunctionBetweenPrimitives( const P2Function< double >& function, const uint_t& level );
-template void syncFunctionBetweenPrimitives( const P2Function< int32_t >& function, const uint_t& level );
-template void syncFunctionBetweenPrimitives( const P2Function< int64_t >& function, const uint_t& level );
-
-template void syncVectorFunctionBetweenPrimitives( const P1VectorFunction< double >& function, const uint_t& level );
-template void syncVectorFunctionBetweenPrimitives( const P1VectorFunction< int32_t >& function, const uint_t& level );
-template void syncVectorFunctionBetweenPrimitives( const P1VectorFunction< int64_t >& function, const uint_t& level );
-
-template void syncVectorFunctionBetweenPrimitives( const P2VectorFunction< double >& function, const uint_t& level );
-template void syncVectorFunctionBetweenPrimitives( const P2VectorFunction< int32_t >& function, const uint_t& level );
-template void syncVectorFunctionBetweenPrimitives( const P2VectorFunction< int64_t >& function, const uint_t& level );
-
-template void syncVectorFunctionBetweenPrimitives( const EGFunction< double >& function, const uint_t& level );
-template void syncVectorFunctionBetweenPrimitives( const EGFunction< int32_t >& function, const uint_t& level );
-template void syncVectorFunctionBetweenPrimitives( const EGFunction< int64_t >& function, const uint_t& level );
-
-} // namespace communication
-} // namespace hyteg
-=======
-/*
- * Copyright (c) 2017-2019 Dominik Thoennes, Nils Kohl.
- *
- * This file is part of HyTeG
- * (see https://i10git.cs.fau.de/hyteg/hyteg).
- *
- * This program is free software: you can redistribute it and/or modify
- * it under the terms of the GNU General Public License as published by
- * the Free Software Foundation, either version 3 of the License, or
- * (at your option) any later version.
- *
- * This program is distributed in the hope that it will be useful,
- * but WITHOUT ANY WARRANTY; without even the implied warranty of
- * MERCHANTABILITY or FITNESS FOR A PARTICULAR PURPOSE.  See the
- * GNU General Public License for more details.
- *
- * You should have received a copy of the GNU General Public License
- * along with this program. If not, see <http://www.gnu.org/licenses/>.
- */
-#include "Syncing.hpp"
-
-#include "hyteg/functions/Function.hpp"
-#include "hyteg/p1functionspace/VertexDoFFunction.hpp"
-#include "hyteg/p2functionspace/P2Function.hpp"
-#include "hyteg/primitives/all.hpp"
-
-namespace hyteg {
-namespace communication {
-
-using walberla::uint_t;
-
-template < typename funcType >
-void syncFunctionBetweenPrimitives( const funcType& function, const uint_t& level )
-{
-   function.template communicate< Vertex, Edge >( level );
-   function.template communicate< Edge, Face >( level );
-   function.template communicate< Face, Cell >( level );
-
-   function.template communicate< Cell, Face >( level );
-   function.template communicate< Face, Edge >( level );
-   function.template communicate< Edge, Vertex >( level );
-}
-
-template < typename ValueType >
-void syncP2FunctionBetweenPrimitives( const P2Function< ValueType >& function, const uint_t& level )
-{
-   syncFunctionBetweenPrimitives< hyteg::vertexdof::VertexDoFFunction< ValueType > >( function.getVertexDoFFunction(), level );
-   syncFunctionBetweenPrimitives< hyteg::EdgeDoFFunction< ValueType > >( function.getEdgeDoFFunction(), level );
-}
-
-// Version for VectorFunctions
-template < typename vType >
-void syncVectorFunctionBetweenPrimitives( const P1VectorFunction< vType >& vecFunc, const uint_t& level )
-{
-   for ( uint_t idx = 0; idx < vecFunc.getDimension(); ++idx )
-   {
-      syncFunctionBetweenPrimitives( vecFunc[idx], level );
-   }
-}
-
-template < typename vType >
-void syncVectorFunctionBetweenPrimitives( const P2VectorFunction< vType >& vecFunc, const uint_t& level )
-{
-   for ( uint_t idx = 0; idx < vecFunc.getDimension(); ++idx )
-   {
-      syncP2FunctionBetweenPrimitives( vecFunc[idx], level );
-   }
-}
-
-template void syncP2FunctionBetweenPrimitives( const P2Function< double >& function, const uint_t& level );
-template void syncP2FunctionBetweenPrimitives( const P2Function< float >& function, const uint_t& level );
-template void syncP2FunctionBetweenPrimitives( const P2Function< int32_t >& function, const uint_t& level );
-template void syncP2FunctionBetweenPrimitives( const P2Function< int64_t >& function, const uint_t& level );
-
-template void syncFunctionBetweenPrimitives( const vertexdof::VertexDoFFunction< double >& function, const uint_t& level );
-template void syncFunctionBetweenPrimitives( const vertexdof::VertexDoFFunction< float >& function, const uint_t& level );
-template void syncFunctionBetweenPrimitives( const vertexdof::VertexDoFFunction< int32_t >& function, const uint_t& level );
-template void syncFunctionBetweenPrimitives( const vertexdof::VertexDoFFunction< int64_t >& function, const uint_t& level );
-
-template void syncFunctionBetweenPrimitives( const EdgeDoFFunction< double >& function, const uint_t& level );
-template void syncFunctionBetweenPrimitives( const EdgeDoFFunction< float >& function, const uint_t& level );
-template void syncFunctionBetweenPrimitives( const EdgeDoFFunction< int32_t >& function, const uint_t& level );
-template void syncFunctionBetweenPrimitives( const EdgeDoFFunction< int64_t >& function, const uint_t& level );
-
-template void syncFunctionBetweenPrimitives( const P2Function< double >& function, const uint_t& level );
-template void syncFunctionBetweenPrimitives( const P2Function< float >& function, const uint_t& level );
-template void syncFunctionBetweenPrimitives( const P2Function< int32_t >& function, const uint_t& level );
-template void syncFunctionBetweenPrimitives( const P2Function< int64_t >& function, const uint_t& level );
-
-template void syncVectorFunctionBetweenPrimitives( const P1VectorFunction< double >& function, const uint_t& level );
-template void syncVectorFunctionBetweenPrimitives( const P1VectorFunction< float >& function, const uint_t& level );
-template void syncVectorFunctionBetweenPrimitives( const P1VectorFunction< int32_t >& function, const uint_t& level );
-template void syncVectorFunctionBetweenPrimitives( const P1VectorFunction< int64_t >& function, const uint_t& level );
-
-template void syncVectorFunctionBetweenPrimitives( const P2VectorFunction< double >& function, const uint_t& level );
-template void syncVectorFunctionBetweenPrimitives( const P2VectorFunction< float >& function, const uint_t& level );
-template void syncVectorFunctionBetweenPrimitives( const P2VectorFunction< int32_t >& function, const uint_t& level );
-template void syncVectorFunctionBetweenPrimitives( const P2VectorFunction< int64_t >& function, const uint_t& level );
-
-} // namespace communication
-} // namespace hyteg
->>>>>>> f351a82b
+/*
+ * Copyright (c) 2017-2019 Dominik Thoennes, Nils Kohl.
+ *
+ * This file is part of HyTeG
+ * (see https://i10git.cs.fau.de/hyteg/hyteg).
+ *
+ * This program is free software: you can redistribute it and/or modify
+ * it under the terms of the GNU General Public License as published by
+ * the Free Software Foundation, either version 3 of the License, or
+ * (at your option) any later version.
+ *
+ * This program is distributed in the hope that it will be useful,
+ * but WITHOUT ANY WARRANTY; without even the implied warranty of
+ * MERCHANTABILITY or FITNESS FOR A PARTICULAR PURPOSE.  See the
+ * GNU General Public License for more details.
+ *
+ * You should have received a copy of the GNU General Public License
+ * along with this program. If not, see <http://www.gnu.org/licenses/>.
+ */
+#include "Syncing.hpp"
+
+#include "hyteg/functions/Function.hpp"
+#include "hyteg/p1functionspace/VertexDoFFunction.hpp"
+#include "hyteg/p2functionspace/P2Function.hpp"
+#include "hyteg/egfunctionspace/EGFunction.hpp"
+#include "hyteg/primitives/all.hpp"
+
+namespace hyteg {
+namespace communication {
+
+using walberla::uint_t;
+
+template < typename funcType >
+void syncFunctionBetweenPrimitives( const funcType& function, const uint_t& level )
+{
+   function.template communicate< Vertex, Edge >( level );
+   function.template communicate< Edge, Face >( level );
+   function.template communicate< Face, Cell >( level );
+
+   function.template communicate< Cell, Face >( level );
+   function.template communicate< Face, Edge >( level );
+   function.template communicate< Edge, Vertex >( level );
+}
+
+template < typename ValueType >
+void syncP2FunctionBetweenPrimitives( const P2Function< ValueType >& function, const uint_t& level )
+{
+   syncFunctionBetweenPrimitives< hyteg::vertexdof::VertexDoFFunction< ValueType > >( function.getVertexDoFFunction(), level );
+   syncFunctionBetweenPrimitives< hyteg::EdgeDoFFunction< ValueType > >( function.getEdgeDoFFunction(), level );
+}
+
+// Version for VectorFunctions
+template < typename vType >
+void syncVectorFunctionBetweenPrimitives( const P1VectorFunction< vType >& vecFunc, const uint_t& level )
+{
+   for ( uint_t idx = 0; idx < vecFunc.getDimension(); ++idx )
+   {
+      syncFunctionBetweenPrimitives( vecFunc[idx], level );
+   }
+}
+
+template < typename vType >
+void syncVectorFunctionBetweenPrimitives( const P2VectorFunction< vType >& vecFunc, const uint_t& level )
+{
+   for ( uint_t idx = 0; idx < vecFunc.getDimension(); ++idx )
+   {
+      syncP2FunctionBetweenPrimitives( vecFunc[idx], level );
+   }
+}
+
+template < typename vType >
+void syncVectorFunctionBetweenPrimitives( const dg::DGVectorFunction< vType >& vecFunc, const uint_t& level )
+{
+   for ( uint_t idx = 0; idx < vecFunc.getDimension(); ++idx )
+   {
+      syncDGFunctionBetweenPrimitives( vecFunc[idx], level );
+   }
+}
+
+template < typename vType >
+void syncVectorFunctionBetweenPrimitives( const EGFunction< vType >& p1dgeFunc, const uint_t& level )
+{
+   auto& vecFunc = *(p1dgeFunc.getConformingPart());
+   for ( uint_t idx = 0; idx < vecFunc.getDimension(); ++idx )
+      syncFunctionBetweenPrimitives< hyteg::vertexdof::VertexDoFFunction< vType > >( vecFunc[idx], level );
+}
+
+template void syncP2FunctionBetweenPrimitives( const P2Function< double >& function, const uint_t& level );
+template void syncP2FunctionBetweenPrimitives( const P2Function< float >& function, const uint_t& level );
+template void syncP2FunctionBetweenPrimitives( const P2Function< int32_t >& function, const uint_t& level );
+template void syncP2FunctionBetweenPrimitives( const P2Function< int64_t >& function, const uint_t& level );
+
+template void syncFunctionBetweenPrimitives( const vertexdof::VertexDoFFunction< double >& function, const uint_t& level );
+template void syncFunctionBetweenPrimitives( const vertexdof::VertexDoFFunction< float >& function, const uint_t& level );
+template void syncFunctionBetweenPrimitives( const vertexdof::VertexDoFFunction< int32_t >& function, const uint_t& level );
+template void syncFunctionBetweenPrimitives( const vertexdof::VertexDoFFunction< int64_t >& function, const uint_t& level );
+
+template void syncFunctionBetweenPrimitives( const EdgeDoFFunction< double >& function, const uint_t& level );
+template void syncFunctionBetweenPrimitives( const EdgeDoFFunction< float >& function, const uint_t& level );
+template void syncFunctionBetweenPrimitives( const EdgeDoFFunction< int32_t >& function, const uint_t& level );
+template void syncFunctionBetweenPrimitives( const EdgeDoFFunction< int64_t >& function, const uint_t& level );
+
+template void syncFunctionBetweenPrimitives( const P2Function< double >& function, const uint_t& level );
+template void syncFunctionBetweenPrimitives( const P2Function< float >& function, const uint_t& level );
+template void syncFunctionBetweenPrimitives( const P2Function< int32_t >& function, const uint_t& level );
+template void syncFunctionBetweenPrimitives( const P2Function< int64_t >& function, const uint_t& level );
+
+template void syncVectorFunctionBetweenPrimitives( const P1VectorFunction< double >& function, const uint_t& level );
+template void syncVectorFunctionBetweenPrimitives( const P1VectorFunction< float >& function, const uint_t& level );
+template void syncVectorFunctionBetweenPrimitives( const P1VectorFunction< int32_t >& function, const uint_t& level );
+template void syncVectorFunctionBetweenPrimitives( const P1VectorFunction< int64_t >& function, const uint_t& level );
+
+template void syncVectorFunctionBetweenPrimitives( const P2VectorFunction< double >& function, const uint_t& level );
+template void syncVectorFunctionBetweenPrimitives( const P2VectorFunction< float >& function, const uint_t& level );
+template void syncVectorFunctionBetweenPrimitives( const P2VectorFunction< int32_t >& function, const uint_t& level );
+template void syncVectorFunctionBetweenPrimitives( const P2VectorFunction< int64_t >& function, const uint_t& level );
+
+template void syncVectorFunctionBetweenPrimitives( const EGFunction< double >& function, const uint_t& level );
+template void syncVectorFunctionBetweenPrimitives( const EGFunction< int32_t >& function, const uint_t& level );
+template void syncVectorFunctionBetweenPrimitives( const EGFunction< int64_t >& function, const uint_t& level );
+
+} // namespace communication
+} // namespace hyteg