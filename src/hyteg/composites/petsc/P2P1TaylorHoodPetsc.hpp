/*
 * Copyright (c) 2017-2019 Daniel Drzisga, Dominik Thoennes, Nils Kohl.
 *
 * This file is part of HyTeG
 * (see https://i10git.cs.fau.de/hyteg/hyteg).
 *
 * This program is free software: you can redistribute it and/or modify
 * it under the terms of the GNU General Public License as published by
 * the Free Software Foundation, either version 3 of the License, or
 * (at your option) any later version.
 *
 * This program is distributed in the hope that it will be useful,
 * but WITHOUT ANY WARRANTY; without even the implied warranty of
 * MERCHANTABILITY or FITNESS FOR A PARTICULAR PURPOSE.  See the
 * GNU General Public License for more details.
 *
 * You should have received a copy of the GNU General Public License
 * along with this program. If not, see <http://www.gnu.org/licenses/>.
 */
#pragma once

#include "hyteg/composites/P2P1TaylorHoodFunction.hpp"
#include "hyteg/composites/P2P1TaylorHoodStokesBlockPreconditioner.hpp"
#include "hyteg/elementwiseoperators/P2P1ElementwiseBlendingStokesBlockPreconditioner.hpp"
#include "hyteg/p1functionspace/P1Petsc.hpp"
#include "hyteg/p2functionspace/P2Petsc.hpp"
#include "hyteg/sparseassembly/SparseMatrixProxy.hpp"
#include "hyteg/sparseassembly/VectorProxy.hpp"

#ifdef HYTEG_BUILD_WITH_PETSC

namespace hyteg {
namespace petsc {

inline void createVectorFromFunction( const P2P1TaylorHoodFunction< PetscReal >& function,
                                      const P2P1TaylorHoodFunction< idx_t >&     numerator,
                                      const std::shared_ptr< VectorProxy >&      vec,
                                      uint_t                                     level,
                                      DoFType                                    flag )
{
   createVectorFromFunction( function.uvw[0], numerator.uvw[0], vec, level, flag );
   createVectorFromFunction( function.uvw[1], numerator.uvw[1], vec, level, flag );
   if ( function.uvw[0].getStorage()->hasGlobalCells() )
   {
      createVectorFromFunction( function.uvw[2], numerator.uvw[2], vec, level, flag );
   }
   createVectorFromFunction( function.p, numerator.p, vec, level, flag );
}

inline void createFunctionFromVector( const P2P1TaylorHoodFunction< PetscReal >& function,
                                      const P2P1TaylorHoodFunction< idx_t >&     numerator,
                                      const std::shared_ptr< VectorProxy >&      vec,
                                      uint_t                                     level,
                                      DoFType                                    flag )
{
   createFunctionFromVector( function.uvw[0], numerator.uvw[0], vec, level, flag );
   createFunctionFromVector( function.uvw[1], numerator.uvw[1], vec, level, flag );
   if ( function.uvw[0].getStorage()->hasGlobalCells() )
   {
      createFunctionFromVector( function.uvw[2], numerator.uvw[2], vec, level, flag );
   }
   createFunctionFromVector( function.p, numerator.p, vec, level, flag );
}

inline void applyDirichletBC( const P2P1TaylorHoodFunction< idx_t >& numerator, std::vector< idx_t >& mat, uint_t level )
{
   applyDirichletBC( numerator.uvw[0], mat, level );
   applyDirichletBC( numerator.uvw[1], mat, level );
   if ( numerator.uvw[0].getStorage()->hasGlobalCells() )
   {
      applyDirichletBC( numerator.uvw[2], mat, level );
   }
   //  applyDirichletBC(numerator.p, mat, level);
}

<<<<<<< HEAD
=======
template < class OperatorType >
inline void createMatrix( const OperatorType&                         opr,
                          const P2P1TaylorHoodFunction< idx_t >&      src,
                          const P2P1TaylorHoodFunction< idx_t >&      dst,
                          const std::shared_ptr< SparseMatrixProxy >& mat,
                          size_t                                      level,
                          DoFType                                     flag )
{
   createMatrix( opr.A, src.uvw[0], dst.uvw[0], mat, level, flag );
   createMatrix( opr.divT_x.getVertexToVertexOpr(), src.p, dst.uvw[0].getVertexDoFFunction(), mat, level, flag );
   createMatrix( opr.divT_x.getVertexToEdgeOpr(), src.p, dst.uvw[0].getEdgeDoFFunction(), mat, level, flag );

   createMatrix( opr.A, src.uvw[1], dst.uvw[1], mat, level, flag );
   createMatrix( opr.divT_y.getVertexToVertexOpr(), src.p, dst.uvw[1].getVertexDoFFunction(), mat, level, flag );
   createMatrix( opr.divT_y.getVertexToEdgeOpr(), src.p, dst.uvw[1].getEdgeDoFFunction(), mat, level, flag );

   if ( src.uvw[0].getStorage()->hasGlobalCells() )
   {
      createMatrix( opr.A, src.uvw[2], dst.uvw[2], mat, level, flag );
      createMatrix( opr.divT_z.getVertexToVertexOpr(), src.p, dst.uvw[2].getVertexDoFFunction(), mat, level, flag );
      createMatrix( opr.divT_z.getVertexToEdgeOpr(), src.p, dst.uvw[2].getEdgeDoFFunction(), mat, level, flag );
   }

   createMatrix(
       opr.div_x.getVertexToVertexOpr(), src.uvw[0].getVertexDoFFunction(), dst.p, mat, level, flag | DirichletBoundary );
   createMatrix( opr.div_x.getEdgeToVertexOpr(), src.uvw[0].getEdgeDoFFunction(), dst.p, mat, level, flag | DirichletBoundary );
   createMatrix(
       opr.div_y.getVertexToVertexOpr(), src.uvw[1].getVertexDoFFunction(), dst.p, mat, level, flag | DirichletBoundary );
   createMatrix( opr.div_y.getEdgeToVertexOpr(), src.uvw[1].getEdgeDoFFunction(), dst.p, mat, level, flag | DirichletBoundary );
   if ( src.uvw[0].getStorage()->hasGlobalCells() )
   {
      createMatrix(
          opr.div_z.getVertexToVertexOpr(), src.uvw[2].getVertexDoFFunction(), dst.p, mat, level, flag | DirichletBoundary );
      createMatrix( opr.div_z.getEdgeToVertexOpr(), src.uvw[2].getEdgeDoFFunction(), dst.p, mat, level, flag | DirichletBoundary );
   }
}

template <>
inline void createMatrix< P2P1TaylorHoodStokesBlockPreconditioner >( const P2P1TaylorHoodStokesBlockPreconditioner& opr,
                                                                     const P2P1TaylorHoodFunction< idx_t >&         src,
                                                                     const P2P1TaylorHoodFunction< idx_t >&         dst,
                                                                     const std::shared_ptr< SparseMatrixProxy >&    mat,
                                                                     size_t                                         level,
                                                                     DoFType                                        flag )
{
   createMatrix( opr.A, src.uvw[0], dst.uvw[0], mat, level, flag );
   createMatrix( opr.A, src.uvw[1], dst.uvw[1], mat, level, flag );

   if ( src.uvw[0].getStorage()->hasGlobalCells() )
   {
      createMatrix( opr.A, src.uvw[2], dst.uvw[2], mat, level, flag );
   }

   createMatrix( opr.P, src.p, dst.p, mat, level, flag );
}
>>>>>>> 48d53aef
} // namespace petsc
} // namespace hyteg

#endif<|MERGE_RESOLUTION|>--- conflicted
+++ resolved
@@ -73,64 +73,6 @@
    //  applyDirichletBC(numerator.p, mat, level);
 }
 
-<<<<<<< HEAD
-=======
-template < class OperatorType >
-inline void createMatrix( const OperatorType&                         opr,
-                          const P2P1TaylorHoodFunction< idx_t >&      src,
-                          const P2P1TaylorHoodFunction< idx_t >&      dst,
-                          const std::shared_ptr< SparseMatrixProxy >& mat,
-                          size_t                                      level,
-                          DoFType                                     flag )
-{
-   createMatrix( opr.A, src.uvw[0], dst.uvw[0], mat, level, flag );
-   createMatrix( opr.divT_x.getVertexToVertexOpr(), src.p, dst.uvw[0].getVertexDoFFunction(), mat, level, flag );
-   createMatrix( opr.divT_x.getVertexToEdgeOpr(), src.p, dst.uvw[0].getEdgeDoFFunction(), mat, level, flag );
-
-   createMatrix( opr.A, src.uvw[1], dst.uvw[1], mat, level, flag );
-   createMatrix( opr.divT_y.getVertexToVertexOpr(), src.p, dst.uvw[1].getVertexDoFFunction(), mat, level, flag );
-   createMatrix( opr.divT_y.getVertexToEdgeOpr(), src.p, dst.uvw[1].getEdgeDoFFunction(), mat, level, flag );
-
-   if ( src.uvw[0].getStorage()->hasGlobalCells() )
-   {
-      createMatrix( opr.A, src.uvw[2], dst.uvw[2], mat, level, flag );
-      createMatrix( opr.divT_z.getVertexToVertexOpr(), src.p, dst.uvw[2].getVertexDoFFunction(), mat, level, flag );
-      createMatrix( opr.divT_z.getVertexToEdgeOpr(), src.p, dst.uvw[2].getEdgeDoFFunction(), mat, level, flag );
-   }
-
-   createMatrix(
-       opr.div_x.getVertexToVertexOpr(), src.uvw[0].getVertexDoFFunction(), dst.p, mat, level, flag | DirichletBoundary );
-   createMatrix( opr.div_x.getEdgeToVertexOpr(), src.uvw[0].getEdgeDoFFunction(), dst.p, mat, level, flag | DirichletBoundary );
-   createMatrix(
-       opr.div_y.getVertexToVertexOpr(), src.uvw[1].getVertexDoFFunction(), dst.p, mat, level, flag | DirichletBoundary );
-   createMatrix( opr.div_y.getEdgeToVertexOpr(), src.uvw[1].getEdgeDoFFunction(), dst.p, mat, level, flag | DirichletBoundary );
-   if ( src.uvw[0].getStorage()->hasGlobalCells() )
-   {
-      createMatrix(
-          opr.div_z.getVertexToVertexOpr(), src.uvw[2].getVertexDoFFunction(), dst.p, mat, level, flag | DirichletBoundary );
-      createMatrix( opr.div_z.getEdgeToVertexOpr(), src.uvw[2].getEdgeDoFFunction(), dst.p, mat, level, flag | DirichletBoundary );
-   }
-}
-
-template <>
-inline void createMatrix< P2P1TaylorHoodStokesBlockPreconditioner >( const P2P1TaylorHoodStokesBlockPreconditioner& opr,
-                                                                     const P2P1TaylorHoodFunction< idx_t >&         src,
-                                                                     const P2P1TaylorHoodFunction< idx_t >&         dst,
-                                                                     const std::shared_ptr< SparseMatrixProxy >&    mat,
-                                                                     size_t                                         level,
-                                                                     DoFType                                        flag )
-{
-   createMatrix( opr.A, src.uvw[0], dst.uvw[0], mat, level, flag );
-   createMatrix( opr.A, src.uvw[1], dst.uvw[1], mat, level, flag );
-
-   if ( src.uvw[0].getStorage()->hasGlobalCells() )
-   {
-      createMatrix( opr.A, src.uvw[2], dst.uvw[2], mat, level, flag );
-   }
-
-   createMatrix( opr.P, src.p, dst.p, mat, level, flag );
-}
->>>>>>> 48d53aef
 } // namespace petsc
 } // namespace hyteg
 
