/*
 * Copyright (c) 2017-2019 Daniel Drzisga, Dominik Thoennes, Marcus Mohr, Nils Kohl.
 *
 * This file is part of HyTeG
 * (see https://i10git.cs.fau.de/hyteg/hyteg).
 *
 * This program is free software: you can redistribute it and/or modify
 * it under the terms of the GNU General Public License as published by
 * the Free Software Foundation, either version 3 of the License, or
 * (at your option) any later version.
 *
 * This program is distributed in the hope that it will be useful,
 * but WITHOUT ANY WARRANTY; without even the implied warranty of
 * MERCHANTABILITY or FITNESS FOR A PARTICULAR PURPOSE.  See the
 * GNU General Public License for more details.
 *
 * You should have received a copy of the GNU General Public License
 * along with this program. If not, see <http://www.gnu.org/licenses/>.
 */
#pragma once

#include "hyteg/FunctionTraits.hpp"
#include "hyteg/composites/P2VectorFunction.hpp"
#include "hyteg/p1functionspace/P1Function.hpp"
#include "hyteg/p2functionspace/P2Function.hpp"

namespace hyteg {

template < typename ValueType >
class P2P1TaylorHoodFunction
{
 public:
   using valueType = ValueType;

   template < typename VType >
   using FunctionType = P2P1TaylorHoodFunction< VType >;

   using VelocityFunction_T = P2VectorFunction< ValueType >;
   using PressureFunction_T = P1Function< ValueType >;

   using Tag = typename FunctionTrait< P2P1TaylorHoodFunction< ValueType > >::Tag;

   P2P1TaylorHoodFunction( const std::string&                         _name,
                           const std::shared_ptr< PrimitiveStorage >& storage,
                           size_t                                     minLevel,
                           size_t                                     maxLevel )
   : uvw( _name + "_vector", storage, minLevel, maxLevel )
   , p( _name + "_p", storage, minLevel, maxLevel, BoundaryCondition::createAllInnerBC() )
   {}

   P2P1TaylorHoodFunction( const std::string&                         _name,
                           const std::shared_ptr< PrimitiveStorage >& storage,
                           size_t                                     minLevel,
                           size_t                                     maxLevel,
                           BoundaryCondition                          velocityBC )
   : uvw( _name + "_vector", storage, minLevel, maxLevel, velocityBC )
   , p( _name + "_p", storage, minLevel, maxLevel, BoundaryCondition::createAllInnerBC() )
   {}

   std::shared_ptr< PrimitiveStorage > getStorage() const { return uvw.getStorage(); }

   bool isDummy() const { return false; }

   void interpolate( const std::function< real_t( const hyteg::Point3D& ) >& expr, size_t level, DoFType flag = All ) const
   {
      uvw.interpolate( expr, level, flag );
      p.interpolate( expr, level, flag );
   }

   void interpolate( const real_t& constant, size_t level, DoFType flag = All ) const
   {
      uvw.interpolate( constant, level, flag );
      p.interpolate( constant, level, flag );
   }

   void swap( const P2P1TaylorHoodFunction< ValueType >& other, const uint_t& level, const DoFType& flag = All ) const
   {
      uvw.swap( other.uvw, level, flag );
      p.swap( other.p, level, flag );
   }

   /// \brief Copies all values function data from other to this.
   ///
   /// This method can be used safely if the other function is located on a different PrimitiveStorage.
   /// This method also works, if the storages are distributed differently.
   ///
   /// \param other another function
   /// \param level the refinement level
   /// \param localPrimitiveIDsToRank Map that contains as keys all primitive IDs of all primitives that are local regarding the
   ///                                storage of this function, and as values the MPI ranks of the processes that own these
   ///                                primitives regarding the storage of the other function
   /// \param otherPrimitiveIDsToRank Map that contains as keys all primitive IDs of all primitives that are local regarding the
   ///                                storage of the other function, and as values the MPI ranks of the processes that own these
   ///                                primitives regarding the storage this function lives on.
   ///
   void copyFrom( const P2P1TaylorHoodFunction< ValueType >&     other,
                  const uint_t&                                  level,
                  const std::map< PrimitiveID::IDType, uint_t >& localPrimitiveIDsToRank,
                  const std::map< PrimitiveID::IDType, uint_t >& otherPrimitiveIDsToRank ) const
   {
      uvw.copyFrom( other.uvw, level, localPrimitiveIDsToRank, otherPrimitiveIDsToRank );
      p.copyFrom( other.p, level, localPrimitiveIDsToRank, otherPrimitiveIDsToRank );
   }

<<<<<<< HEAD
   void assign( const std::vector< walberla::real_t >                                                     scalars,
                const std::vector< std::reference_wrapper< const P2P1TaylorHoodFunction< ValueType > > >& functions,
                size_t                                                                                    level,
                DoFType                                                                                   flag = All ) const
   {
      std::vector< std::reference_wrapper< const VelocityFunction_T > > functions_uvw;
      std::vector< std::reference_wrapper< const PressureFunction_T > > functions_p;

      for ( const P2P1TaylorHoodFunction< ValueType >& function : functions )
      {
         functions_uvw.push_back( function.uvw );
         functions_p.push_back( function.p );
      }

      uvw.assign( scalars, functions_uvw, level, flag );
      p.assign( scalars, functions_p, level, flag );
   }

   void add( const std::vector< walberla::real_t >                                                     scalars,
             const std::vector< std::reference_wrapper< const P2P1TaylorHoodFunction< ValueType > > >& functions,
             size_t                                                                                    level,
             DoFType                                                                                   flag = All ) const
   {
      std::vector< std::reference_wrapper< const VelocityFunction_T > > functions_uvw;
      std::vector< std::reference_wrapper< const PressureFunction_T > > functions_p;

      for ( const P2P1TaylorHoodFunction< ValueType >& function : functions )
      {
         functions_uvw.push_back( function.uvw );
         functions_p.push_back( function.p );
      }

      uvw.add( scalars, functions_uvw, level, flag );
      p.add( scalars, functions_p, level, flag );
   }

   walberla::real_t
       dotGlobal( const P2P1TaylorHoodFunction< ValueType >& rhs, const size_t level, const DoFType flag = All ) const
   {
      walberla::real_t sum = uvw.dotLocal( rhs.uvw, level, flag );
      sum += p.dotLocal( rhs.p, level, flag | DirichletBoundary );
      walberla::mpi::allReduceInplace( sum, walberla::mpi::SUM, walberla::mpi::MPIManager::instance()->comm() );
      return sum;
   }

   void prolongate( const size_t level, const DoFType flag = All ) const
   {
      uvw.prolongate( level, flag );
      p.prolongate( level, flag );
   }

   void restrict( const size_t level, const DoFType flag = All ) const
   {
      uvw.restrict( level, flag );
      p.restrict( level, flag );
   }

   void enableTiming( const std::shared_ptr< walberla::WcTimingTree >& timingTree ) const
   {
      uvw.enableTiming( timingTree );
      p.enableTiming( timingTree );
   }

   void enumerate( uint_t level ) const
   {
      uint_t counterDoFs = hyteg::numberOfLocalDoFs< Tag >( *( getStorage() ), level );

      std::vector< uint_t > doFsPerRank = walberla::mpi::allGather( counterDoFs );

      ValueType offset = 0;

      for ( uint_t i = 0; i < uint_c( walberla::MPIManager::instance()->rank() ); ++i )
      {
         offset += static_cast< ValueType >( doFsPerRank[i] );
      }

      uvw.u.enumerate( level, offset );
      uvw.v.enumerate( level, offset );
      uvw.w.enumerate( level, offset );
      p.enumerate( level, offset );
   }

   VelocityFunction_T uvw;
   PressureFunction_T p;
=======
  void assign( const std::vector< walberla::real_t >                                                     scalars,
               const std::vector< std::reference_wrapper< const P2P1TaylorHoodFunction< ValueType > > >& functions,
               size_t                                                                                    level,
               DoFType                                                                                   flag = All ) const
  {
    std::vector< std::reference_wrapper< const VelocityFunction_T > > functions_u;
    std::vector< std::reference_wrapper< const VelocityFunction_T > > functions_v;
    std::vector< std::reference_wrapper< const VelocityFunction_T > > functions_w;
    std::vector< std::reference_wrapper< const PressureFunction_T > > functions_p;

    for (const P2P1TaylorHoodFunction< ValueType > & function : functions)
    {
      functions_u.push_back(function.u);
      functions_v.push_back(function.v);
      functions_w.push_back(function.w);
      functions_p.push_back(function.p);
    }

    u.assign(scalars, functions_u, level, flag);
    v.assign(scalars, functions_v, level, flag);
    w.assign(scalars, functions_w, level, flag);
    p.assign(scalars, functions_p, level, flag);
  }

  void add( const std::vector< walberla::real_t >                                                     scalars,
            const std::vector< std::reference_wrapper< const P2P1TaylorHoodFunction< ValueType > > >& functions,
            size_t                                                                                    level,
            DoFType                                                                                   flag = All ) const
  {
     std::vector< std::reference_wrapper< const VelocityFunction_T > > functions_u;
     std::vector< std::reference_wrapper< const VelocityFunction_T > > functions_v;
     std::vector< std::reference_wrapper< const VelocityFunction_T > > functions_w;
     std::vector< std::reference_wrapper< const PressureFunction_T > > functions_p;

     for( const P2P1TaylorHoodFunction< ValueType >& function : functions )
     {
        functions_u.push_back( function.u );
        functions_v.push_back( function.v );
        functions_w.push_back( function.w );
        functions_p.push_back( function.p );
     }

     u.add( scalars, functions_u, level, flag );
     v.add( scalars, functions_v, level, flag );
     w.add( scalars, functions_w, level, flag );
     p.add( scalars, functions_p, level, flag );
  }

  walberla::real_t dotGlobal(const P2P1TaylorHoodFunction< ValueType >& rhs,const size_t level,const DoFType flag = All ) const
  {
    walberla::real_t sum = u.dotLocal(rhs.u, level, flag);
    sum += v.dotLocal(rhs.v, level, flag);
    sum += w.dotLocal(rhs.w, level, flag);
    sum += p.dotLocal(rhs.p, level, flag | DirichletBoundary);
    walberla::mpi::allReduceInplace( sum, walberla::mpi::SUM, walberla::mpi::MPIManager::instance()->comm() );
    return sum;
  }

  void prolongate(const size_t level,const DoFType flag = All) const
  {
    u.prolongate(level, flag);
    v.prolongate(level, flag);
    w.prolongate(level, flag);
    p.prolongate(level, flag);
  }

  void restrict(const size_t level,const DoFType flag = All) const
  {
    u.restrict(level, flag);
    v.restrict(level, flag);
    w.restrict(level, flag);
    p.restrict(level, flag);
  }

  void enableTiming( const std::shared_ptr< walberla::WcTimingTree > & timingTree ) const
  {
    u.enableTiming(timingTree);
    v.enableTiming(timingTree);
    w.enableTiming(timingTree);
    p.enableTiming(timingTree);
  }

  void enumerate( uint_t level ) const
  {
    uint_t counterDoFs = hyteg::numberOfLocalDoFs< Tag >( *( u.getStorage() ), level );

    std::vector< uint_t > doFsPerRank = walberla::mpi::allGather( counterDoFs );

    ValueType offset = 0;

    for( uint_t i = 0; i < uint_c( walberla::MPIManager::instance()->rank() ); ++i )
    {
      offset += static_cast< ValueType >( doFsPerRank[i] );
    }

    u.enumerate( level, offset );
    v.enumerate( level, offset );
    w.enumerate( level, offset );
    p.enumerate( level, offset );
  }

  BoundaryCondition getVelocityBoundaryCondition() const
  {
     auto bc_u = u.getBoundaryCondition();
     WALBERLA_DEBUG_SECTION()
     {
        auto bc_v = v.getBoundaryCondition();
        WALBERLA_CHECK_EQUAL( bc_u, bc_v, "Velocity components do not have same boundary conditions." );
        if ( u.getStorage()->hasGlobalCells() )
        {
           auto bc_w = w.getBoundaryCondition();
           WALBERLA_CHECK_EQUAL( bc_u, bc_w, "Velocity components do not have same boundary conditions." );
        }
     }
     return bc_u;
  }

  BoundaryCondition getPressureBoundaryCondition() const { return p.getBoundaryCondition(); }

  void setVelocityBoundaryCondition( BoundaryCondition bc )
  {
     u.setBoundaryCondition( bc );
     v.setBoundaryCondition( bc );
     w.setBoundaryCondition( bc );
  }

  void setPressureBoundaryCondition( BoundaryCondition bc ) { p.setBoundaryCondition( bc ); }

  template< typename OtherFunctionValueType >
  void copyBoundaryConditionFromFunction( const P2P1TaylorHoodFunction< OtherFunctionValueType >& other )
  {
     setVelocityBoundaryCondition( other.getVelocityBoundaryCondition() );
     setPressureBoundaryCondition( other.getPressureBoundaryCondition() );
  }

  VelocityFunction_T u;
  VelocityFunction_T v;
  VelocityFunction_T w;
  PressureFunction_T p;
>>>>>>> 030d5860
};

} // namespace hyteg<|MERGE_RESOLUTION|>--- conflicted
+++ resolved
@@ -102,7 +102,6 @@
       p.copyFrom( other.p, level, localPrimitiveIDsToRank, otherPrimitiveIDsToRank );
    }
 
-<<<<<<< HEAD
    void assign( const std::vector< walberla::real_t >                                                     scalars,
                 const std::vector< std::reference_wrapper< const P2P1TaylorHoodFunction< ValueType > > >& functions,
                 size_t                                                                                    level,
@@ -185,149 +184,42 @@
       p.enumerate( level, offset );
    }
 
+   BoundaryCondition getVelocityBoundaryCondition() const
+   {
+      auto bc_u = uvw.u.getBoundaryCondition();
+      WALBERLA_DEBUG_SECTION()
+      {
+         auto bc_v = uvw.v.getBoundaryCondition();
+         WALBERLA_CHECK_EQUAL( bc_u, bc_v, "Velocity components do not have same boundary conditions." );
+         if ( uvw.u.getStorage()->hasGlobalCells() )
+         {
+            auto bc_w = uvw.w.getBoundaryCondition();
+            WALBERLA_CHECK_EQUAL( bc_u, bc_w, "Velocity components do not have same boundary conditions." );
+         }
+      }
+      return bc_u;
+   }
+
+   BoundaryCondition getPressureBoundaryCondition() const { return p.getBoundaryCondition(); }
+
+   void setVelocityBoundaryCondition( BoundaryCondition bc )
+   {
+      uvw.u.setBoundaryCondition( bc );
+      uvw.v.setBoundaryCondition( bc );
+      uvw.w.setBoundaryCondition( bc );
+   }
+
+   void setPressureBoundaryCondition( BoundaryCondition bc ) { p.setBoundaryCondition( bc ); }
+
+   template< typename OtherFunctionValueType >
+   void copyBoundaryConditionFromFunction( const P2P1TaylorHoodFunction< OtherFunctionValueType >& other )
+   {
+      setVelocityBoundaryCondition( other.getVelocityBoundaryCondition() );
+      setPressureBoundaryCondition( other.getPressureBoundaryCondition() );
+   }
+
    VelocityFunction_T uvw;
    PressureFunction_T p;
-=======
-  void assign( const std::vector< walberla::real_t >                                                     scalars,
-               const std::vector< std::reference_wrapper< const P2P1TaylorHoodFunction< ValueType > > >& functions,
-               size_t                                                                                    level,
-               DoFType                                                                                   flag = All ) const
-  {
-    std::vector< std::reference_wrapper< const VelocityFunction_T > > functions_u;
-    std::vector< std::reference_wrapper< const VelocityFunction_T > > functions_v;
-    std::vector< std::reference_wrapper< const VelocityFunction_T > > functions_w;
-    std::vector< std::reference_wrapper< const PressureFunction_T > > functions_p;
-
-    for (const P2P1TaylorHoodFunction< ValueType > & function : functions)
-    {
-      functions_u.push_back(function.u);
-      functions_v.push_back(function.v);
-      functions_w.push_back(function.w);
-      functions_p.push_back(function.p);
-    }
-
-    u.assign(scalars, functions_u, level, flag);
-    v.assign(scalars, functions_v, level, flag);
-    w.assign(scalars, functions_w, level, flag);
-    p.assign(scalars, functions_p, level, flag);
-  }
-
-  void add( const std::vector< walberla::real_t >                                                     scalars,
-            const std::vector< std::reference_wrapper< const P2P1TaylorHoodFunction< ValueType > > >& functions,
-            size_t                                                                                    level,
-            DoFType                                                                                   flag = All ) const
-  {
-     std::vector< std::reference_wrapper< const VelocityFunction_T > > functions_u;
-     std::vector< std::reference_wrapper< const VelocityFunction_T > > functions_v;
-     std::vector< std::reference_wrapper< const VelocityFunction_T > > functions_w;
-     std::vector< std::reference_wrapper< const PressureFunction_T > > functions_p;
-
-     for( const P2P1TaylorHoodFunction< ValueType >& function : functions )
-     {
-        functions_u.push_back( function.u );
-        functions_v.push_back( function.v );
-        functions_w.push_back( function.w );
-        functions_p.push_back( function.p );
-     }
-
-     u.add( scalars, functions_u, level, flag );
-     v.add( scalars, functions_v, level, flag );
-     w.add( scalars, functions_w, level, flag );
-     p.add( scalars, functions_p, level, flag );
-  }
-
-  walberla::real_t dotGlobal(const P2P1TaylorHoodFunction< ValueType >& rhs,const size_t level,const DoFType flag = All ) const
-  {
-    walberla::real_t sum = u.dotLocal(rhs.u, level, flag);
-    sum += v.dotLocal(rhs.v, level, flag);
-    sum += w.dotLocal(rhs.w, level, flag);
-    sum += p.dotLocal(rhs.p, level, flag | DirichletBoundary);
-    walberla::mpi::allReduceInplace( sum, walberla::mpi::SUM, walberla::mpi::MPIManager::instance()->comm() );
-    return sum;
-  }
-
-  void prolongate(const size_t level,const DoFType flag = All) const
-  {
-    u.prolongate(level, flag);
-    v.prolongate(level, flag);
-    w.prolongate(level, flag);
-    p.prolongate(level, flag);
-  }
-
-  void restrict(const size_t level,const DoFType flag = All) const
-  {
-    u.restrict(level, flag);
-    v.restrict(level, flag);
-    w.restrict(level, flag);
-    p.restrict(level, flag);
-  }
-
-  void enableTiming( const std::shared_ptr< walberla::WcTimingTree > & timingTree ) const
-  {
-    u.enableTiming(timingTree);
-    v.enableTiming(timingTree);
-    w.enableTiming(timingTree);
-    p.enableTiming(timingTree);
-  }
-
-  void enumerate( uint_t level ) const
-  {
-    uint_t counterDoFs = hyteg::numberOfLocalDoFs< Tag >( *( u.getStorage() ), level );
-
-    std::vector< uint_t > doFsPerRank = walberla::mpi::allGather( counterDoFs );
-
-    ValueType offset = 0;
-
-    for( uint_t i = 0; i < uint_c( walberla::MPIManager::instance()->rank() ); ++i )
-    {
-      offset += static_cast< ValueType >( doFsPerRank[i] );
-    }
-
-    u.enumerate( level, offset );
-    v.enumerate( level, offset );
-    w.enumerate( level, offset );
-    p.enumerate( level, offset );
-  }
-
-  BoundaryCondition getVelocityBoundaryCondition() const
-  {
-     auto bc_u = u.getBoundaryCondition();
-     WALBERLA_DEBUG_SECTION()
-     {
-        auto bc_v = v.getBoundaryCondition();
-        WALBERLA_CHECK_EQUAL( bc_u, bc_v, "Velocity components do not have same boundary conditions." );
-        if ( u.getStorage()->hasGlobalCells() )
-        {
-           auto bc_w = w.getBoundaryCondition();
-           WALBERLA_CHECK_EQUAL( bc_u, bc_w, "Velocity components do not have same boundary conditions." );
-        }
-     }
-     return bc_u;
-  }
-
-  BoundaryCondition getPressureBoundaryCondition() const { return p.getBoundaryCondition(); }
-
-  void setVelocityBoundaryCondition( BoundaryCondition bc )
-  {
-     u.setBoundaryCondition( bc );
-     v.setBoundaryCondition( bc );
-     w.setBoundaryCondition( bc );
-  }
-
-  void setPressureBoundaryCondition( BoundaryCondition bc ) { p.setBoundaryCondition( bc ); }
-
-  template< typename OtherFunctionValueType >
-  void copyBoundaryConditionFromFunction( const P2P1TaylorHoodFunction< OtherFunctionValueType >& other )
-  {
-     setVelocityBoundaryCondition( other.getVelocityBoundaryCondition() );
-     setPressureBoundaryCondition( other.getPressureBoundaryCondition() );
-  }
-
-  VelocityFunction_T u;
-  VelocityFunction_T v;
-  VelocityFunction_T w;
-  PressureFunction_T p;
->>>>>>> 030d5860
 };
 
-} // namespace hyteg+}