/*
 * Copyright (c) 2017-2019 Dominik Thoennes, Marcus Mohr, Nils Kohl.
 *
 * This file is part of HyTeG
 * (see https://i10git.cs.fau.de/hyteg/hyteg).
 *
 * This program is free software: you can redistribute it and/or modify
 * it under the terms of the GNU General Public License as published by
 * the Free Software Foundation, either version 3 of the License, or
 * (at your option) any later version.
 *
 * This program is distributed in the hope that it will be useful,
 * but WITHOUT ANY WARRANTY; without even the implied warranty of
 * MERCHANTABILITY or FITNESS FOR A PARTICULAR PURPOSE.  See the
 * GNU General Public License for more details.
 *
 * You should have received a copy of the GNU General Public License
 * along with this program. If not, see <http://www.gnu.org/licenses/>.
 */

#pragma once

#include "hyteg/FunctionProperties.hpp"
#include "hyteg/composites/P1VectorFunction.hpp"
#include "hyteg/p1functionspace/P1Function.hpp"

namespace hyteg {

template < typename ValueType >
class P1StokesFunction
{
 public:
   using valueType = ValueType;

   template < typename VType >
   using FunctionType = P1StokesFunction< VType >;

   using VelocityFunction_T = P1VectorFunction< ValueType >;
   using PressureFunction_T = P1Function< ValueType >;

   using Tag = typename FunctionTrait< P1StokesFunction< ValueType > >::Tag;

   P1StokesFunction( const std::string&                         _name,
                     const std::shared_ptr< PrimitiveStorage >& storage,
                     size_t                                     minLevel,
                     size_t                                     maxLevel )
   : uvw( _name + "_vector", storage, minLevel, maxLevel )
   , p( _name + "_p", storage, minLevel, maxLevel, BoundaryCondition::createAllInnerBC() )
   {}

   std::shared_ptr< PrimitiveStorage > getStorage() const { return uvw.getStorage(); }

   bool isDummy() const { return false; }

   void interpolate( const std::function< real_t( const hyteg::Point3D& ) >& expr, size_t level, DoFType flag = All ) const
   {
      uvw.interpolate( expr, level, flag );
      p.interpolate( expr, level, flag );
   }

   void interpolate( const real_t& constant, size_t level, DoFType flag = All ) const
   {
      uvw.interpolate( constant, level, flag );
      p.interpolate( constant, level, flag );
   }

   /// \brief Copies all values function data from other to this.
   ///
   /// This method can be used safely if the other function is located on a different PrimitiveStorage.
   /// This method also works, if the storages are distributed differently.
   ///
   /// \param other another function
   /// \param level the refinement level
   /// \param localPrimitiveIDsToRank Map that contains as keys all primitive IDs of all primitives that are local regarding the
   ///                                storage of this function, and as values the MPI ranks of the processes that own these
   ///                                primitives regarding the storage of the other function
   /// \param otherPrimitiveIDsToRank Map that contains as keys all primitive IDs of all primitives that are local regarding the
   ///                                storage of the other function, and as values the MPI ranks of the processes that own these
   ///                                primitives regarding the storage this function lives on.
   ///
   void copyFrom( const P1StokesFunction< ValueType >&           other,
                  const uint_t&                                  level,
                  const std::map< PrimitiveID::IDType, uint_t >& localPrimitiveIDsToRank,
                  const std::map< PrimitiveID::IDType, uint_t >& otherPrimitiveIDsToRank ) const
   {
      uvw.copyFrom( other.uvw, level, localPrimitiveIDsToRank, otherPrimitiveIDsToRank );
      p.copyFrom( other.p, level, localPrimitiveIDsToRank, otherPrimitiveIDsToRank );
   }

<<<<<<< HEAD
   void swap( const P1StokesFunction< ValueType >& other, const uint_t& level, const DoFType& flag = All ) const
   {
      uvw.swap( other.uvw, level, flag );
      p.swap( other.p, level, flag );
   }

   void assign( const std::vector< walberla::real_t >                                               scalars,
                const std::vector< std::reference_wrapper< const P1StokesFunction< ValueType > > >& functions,
                size_t                                                                              level,
                DoFType                                                                             flag = All ) const
   {
      std::vector< std::reference_wrapper< const P1VectorFunction< ValueType > > > functions_uvw;
      std::vector< std::reference_wrapper< const P1Function< ValueType > > >       functions_p;

      for ( const P1StokesFunction< ValueType >& function : functions )
      {
         functions_uvw.push_back( function.uvw );
         functions_p.push_back( function.p );
      }

      uvw.assign( scalars, functions_uvw, level, flag );
      p.assign( scalars, functions_p, level, flag );
   }

   void add( const std::vector< walberla::real_t >                                               scalars,
             const std::vector< std::reference_wrapper< const P1StokesFunction< ValueType > > >& functions,
             size_t                                                                              level,
             DoFType                                                                             flag = All ) const
   {
      std::vector< std::reference_wrapper< const P1VectorFunction< ValueType > > > functions_uvw;
      std::vector< std::reference_wrapper< const P1Function< ValueType > > >       functions_p;

      for ( const P1StokesFunction< ValueType >& function : functions )
      {
         functions_uvw.push_back( function.uvw );
         functions_p.push_back( function.p );
      }

      uvw.add( scalars, functions_uvw, level, flag );
      p.add( scalars, functions_p, level, flag );
   }

   walberla::real_t dotGlobal( const P1StokesFunction< ValueType >& rhs, const uint_t level, const DoFType flag = All ) const
   {
      walberla::real_t sum = uvw.dotLocal( rhs.uvw, level, flag );
      sum += p.dotLocal( rhs.p, level, flag );
      walberla::mpi::allReduceInplace( sum, walberla::mpi::SUM, walberla::mpi::MPIManager::instance()->comm() );
      return sum;
   }

   void enableTiming( const std::shared_ptr< walberla::WcTimingTree >& timingTree )
   {
      uvw.enableTiming( timingTree );
      p.enableTiming( timingTree );
   }

   void enumerate( uint_t level )
   {
      uint_t counterVertexDoFs = hyteg::numberOfLocalDoFs< Tag >( *( getStorage() ), level );

      std::vector< uint_t > vertexDoFsPerRank = walberla::mpi::allGather( counterVertexDoFs );

      ValueType offset = 0;

      for ( uint_t i = 0; i < uint_c( walberla::MPIManager::instance()->rank() ); ++i )
      {
         offset += static_cast< ValueType >( vertexDoFsPerRank[i] );
      }

      uvw.u.enumerate( level, offset );
      uvw.v.enumerate( level, offset );
      uvw.w.enumerate( level, offset );
      p.enumerate( level, offset );
   }

   P1VectorFunction< ValueType > uvw;
   P1Function< ValueType >       p;
=======
  void swap( const P1StokesFunction< ValueType > & other,
             const uint_t & level,
             const DoFType & flag = All ) const
  {
    u.swap( other.u, level, flag );
    v.swap( other.v, level, flag );
    w.swap( other.w, level, flag );
    p.swap( other.p, level, flag );
  }

  void assign( const std::vector< walberla::real_t >                                               scalars,
               const std::vector< std::reference_wrapper< const P1StokesFunction< ValueType > > >& functions,
               size_t                                                                              level,
               DoFType                                                                             flag = All ) const
  {
     std::vector< std::reference_wrapper< const P1Function< ValueType > > > functions_u;
     std::vector< std::reference_wrapper< const P1Function< ValueType > > > functions_v;
     std::vector< std::reference_wrapper< const P1Function< ValueType > > > functions_w;
     std::vector< std::reference_wrapper< const P1Function< ValueType > > > functions_p;

     for( const P1StokesFunction< ValueType >& function : functions )
     {
        functions_u.push_back( function.u );
        functions_v.push_back( function.v );
        functions_w.push_back( function.w );
        functions_p.push_back( function.p );
     }

     u.assign( scalars, functions_u, level, flag );
     v.assign( scalars, functions_v, level, flag );
     w.assign( scalars, functions_w, level, flag );
     p.assign( scalars, functions_p, level, flag );
  }

  void add( const std::vector< walberla::real_t >                                               scalars,
            const std::vector< std::reference_wrapper< const P1StokesFunction< ValueType > > >& functions,
            size_t                                                                              level,
            DoFType                                                                             flag = All ) const
  {
     std::vector< std::reference_wrapper< const P1Function< ValueType > > > functions_u;
     std::vector< std::reference_wrapper< const P1Function< ValueType > > > functions_v;
     std::vector< std::reference_wrapper< const P1Function< ValueType > > > functions_w;
     std::vector< std::reference_wrapper< const P1Function< ValueType > > > functions_p;

     for( const P1StokesFunction< ValueType >& function : functions )
     {
        functions_u.push_back( function.u );
        functions_v.push_back( function.v );
        functions_w.push_back( function.w );
        functions_p.push_back( function.p );
     }

     u.add( scalars, functions_u, level, flag );
     v.add( scalars, functions_v, level, flag );
     w.add( scalars, functions_w, level, flag );
     p.add( scalars, functions_p, level, flag );
  }

  walberla::real_t dotGlobal(const P1StokesFunction<ValueType>& rhs,const uint_t level,const DoFType flag = All) const
  {
    walberla::real_t sum = u.dotLocal(rhs.u, level, flag);
    sum += v.dotLocal(rhs.v, level, flag);
    sum += w.dotLocal(rhs.w, level, flag);
    sum += p.dotLocal(rhs.p, level, flag);
    walberla::mpi::allReduceInplace( sum, walberla::mpi::SUM, walberla::mpi::MPIManager::instance()->comm() );
    return sum;
  }

  void enableTiming( const std::shared_ptr< walberla::WcTimingTree > & timingTree )
  {
    u.enableTiming(timingTree);
    v.enableTiming(timingTree);
    w.enableTiming(timingTree);
    p.enableTiming(timingTree);
  }

  void enumerate( uint_t level )
  {
    uint_t counterVertexDoFs = hyteg::numberOfLocalDoFs< Tag >( *( u.getStorage() ), level );

    std::vector< uint_t > vertexDoFsPerRank = walberla::mpi::allGather( counterVertexDoFs );

    ValueType offset = 0;

    for( uint_t i = 0; i < uint_c( walberla::MPIManager::instance()->rank() ); ++i )
    {
      offset += static_cast< ValueType >( vertexDoFsPerRank[i] );
    }

    u.enumerate( level, offset );
    v.enumerate( level, offset );
    w.enumerate( level, offset );
    p.enumerate( level, offset );
  }

  BoundaryCondition getVelocityBoundaryCondition() const
  {
     auto bc_u = u.getBoundaryCondition();
     WALBERLA_DEBUG_SECTION()
     {
        auto bc_v = v.getBoundaryCondition();
        WALBERLA_CHECK_EQUAL( bc_u, bc_v, "Velocity components do not have same boundary conditions." );
        if ( u.getStorage()->hasGlobalCells() )
        {
           auto bc_w = w.getBoundaryCondition();
           WALBERLA_CHECK_EQUAL( bc_u, bc_w, "Velocity components do not have same boundary conditions." );
        }
     }
     return bc_u;
  }

  BoundaryCondition getPressureBoundaryCondition() const { return p.getBoundaryCondition(); }

  void setVelocityBoundaryCondition( BoundaryCondition bc )
  {
     u.setBoundaryCondition( bc );
     v.setBoundaryCondition( bc );
     w.setBoundaryCondition( bc );
  }

  void setPressureBoundaryCondition( BoundaryCondition bc ) { p.setBoundaryCondition( bc ); }

  template< typename OtherFunctionValueType >
  void copyBoundaryConditionFromFunction( const P1StokesFunction< OtherFunctionValueType >& other )
  {
     setVelocityBoundaryCondition( other.getVelocityBoundaryCondition() );
     setPressureBoundaryCondition( other.getPressureBoundaryCondition() );
  }

  P1Function< ValueType > u;
  P1Function< ValueType > v;
  P1Function< ValueType > w;
  P1Function< ValueType > p;
>>>>>>> 030d5860
};

} // namespace hyteg<|MERGE_RESOLUTION|>--- conflicted
+++ resolved
@@ -20,6 +20,7 @@
 
 #pragma once
 
+#include "hyteg/p1functionspace/P1Function.hpp"
 #include "hyteg/FunctionProperties.hpp"
 #include "hyteg/composites/P1VectorFunction.hpp"
 #include "hyteg/p1functionspace/P1Function.hpp"
@@ -87,7 +88,6 @@
       p.copyFrom( other.p, level, localPrimitiveIDsToRank, otherPrimitiveIDsToRank );
    }
 
-<<<<<<< HEAD
    void swap( const P1StokesFunction< ValueType >& other, const uint_t& level, const DoFType& flag = All ) const
    {
       uvw.swap( other.uvw, level, flag );
@@ -163,143 +163,42 @@
       p.enumerate( level, offset );
    }
 
+   BoundaryCondition getVelocityBoundaryCondition() const
+   {
+      auto bc_u = uvw.u.getBoundaryCondition();
+      WALBERLA_DEBUG_SECTION()
+      {
+         auto bc_v = uvw.v.getBoundaryCondition();
+         WALBERLA_CHECK_EQUAL( bc_u, bc_v, "Velocity components do not have same boundary conditions." );
+         if ( uvw.u.getStorage()->hasGlobalCells() )
+         {
+            auto bc_w = uvw.w.getBoundaryCondition();
+            WALBERLA_CHECK_EQUAL( bc_u, bc_w, "Velocity components do not have same boundary conditions." );
+         }
+      }
+      return bc_u;
+   }
+
+   BoundaryCondition getPressureBoundaryCondition() const { return p.getBoundaryCondition(); }
+
+   void setVelocityBoundaryCondition( BoundaryCondition bc )
+   {
+      uvw.u.setBoundaryCondition( bc );
+      uvw.v.setBoundaryCondition( bc );
+      uvw.w.setBoundaryCondition( bc );
+   }
+
+   void setPressureBoundaryCondition( BoundaryCondition bc ) { p.setBoundaryCondition( bc ); }
+
+   template< typename OtherFunctionValueType >
+   void copyBoundaryConditionFromFunction( const P1StokesFunction< OtherFunctionValueType >& other )
+   {
+      setVelocityBoundaryCondition( other.getVelocityBoundaryCondition() );
+      setPressureBoundaryCondition( other.getPressureBoundaryCondition() );
+   }
+
    P1VectorFunction< ValueType > uvw;
    P1Function< ValueType >       p;
-=======
-  void swap( const P1StokesFunction< ValueType > & other,
-             const uint_t & level,
-             const DoFType & flag = All ) const
-  {
-    u.swap( other.u, level, flag );
-    v.swap( other.v, level, flag );
-    w.swap( other.w, level, flag );
-    p.swap( other.p, level, flag );
-  }
-
-  void assign( const std::vector< walberla::real_t >                                               scalars,
-               const std::vector< std::reference_wrapper< const P1StokesFunction< ValueType > > >& functions,
-               size_t                                                                              level,
-               DoFType                                                                             flag = All ) const
-  {
-     std::vector< std::reference_wrapper< const P1Function< ValueType > > > functions_u;
-     std::vector< std::reference_wrapper< const P1Function< ValueType > > > functions_v;
-     std::vector< std::reference_wrapper< const P1Function< ValueType > > > functions_w;
-     std::vector< std::reference_wrapper< const P1Function< ValueType > > > functions_p;
-
-     for( const P1StokesFunction< ValueType >& function : functions )
-     {
-        functions_u.push_back( function.u );
-        functions_v.push_back( function.v );
-        functions_w.push_back( function.w );
-        functions_p.push_back( function.p );
-     }
-
-     u.assign( scalars, functions_u, level, flag );
-     v.assign( scalars, functions_v, level, flag );
-     w.assign( scalars, functions_w, level, flag );
-     p.assign( scalars, functions_p, level, flag );
-  }
-
-  void add( const std::vector< walberla::real_t >                                               scalars,
-            const std::vector< std::reference_wrapper< const P1StokesFunction< ValueType > > >& functions,
-            size_t                                                                              level,
-            DoFType                                                                             flag = All ) const
-  {
-     std::vector< std::reference_wrapper< const P1Function< ValueType > > > functions_u;
-     std::vector< std::reference_wrapper< const P1Function< ValueType > > > functions_v;
-     std::vector< std::reference_wrapper< const P1Function< ValueType > > > functions_w;
-     std::vector< std::reference_wrapper< const P1Function< ValueType > > > functions_p;
-
-     for( const P1StokesFunction< ValueType >& function : functions )
-     {
-        functions_u.push_back( function.u );
-        functions_v.push_back( function.v );
-        functions_w.push_back( function.w );
-        functions_p.push_back( function.p );
-     }
-
-     u.add( scalars, functions_u, level, flag );
-     v.add( scalars, functions_v, level, flag );
-     w.add( scalars, functions_w, level, flag );
-     p.add( scalars, functions_p, level, flag );
-  }
-
-  walberla::real_t dotGlobal(const P1StokesFunction<ValueType>& rhs,const uint_t level,const DoFType flag = All) const
-  {
-    walberla::real_t sum = u.dotLocal(rhs.u, level, flag);
-    sum += v.dotLocal(rhs.v, level, flag);
-    sum += w.dotLocal(rhs.w, level, flag);
-    sum += p.dotLocal(rhs.p, level, flag);
-    walberla::mpi::allReduceInplace( sum, walberla::mpi::SUM, walberla::mpi::MPIManager::instance()->comm() );
-    return sum;
-  }
-
-  void enableTiming( const std::shared_ptr< walberla::WcTimingTree > & timingTree )
-  {
-    u.enableTiming(timingTree);
-    v.enableTiming(timingTree);
-    w.enableTiming(timingTree);
-    p.enableTiming(timingTree);
-  }
-
-  void enumerate( uint_t level )
-  {
-    uint_t counterVertexDoFs = hyteg::numberOfLocalDoFs< Tag >( *( u.getStorage() ), level );
-
-    std::vector< uint_t > vertexDoFsPerRank = walberla::mpi::allGather( counterVertexDoFs );
-
-    ValueType offset = 0;
-
-    for( uint_t i = 0; i < uint_c( walberla::MPIManager::instance()->rank() ); ++i )
-    {
-      offset += static_cast< ValueType >( vertexDoFsPerRank[i] );
-    }
-
-    u.enumerate( level, offset );
-    v.enumerate( level, offset );
-    w.enumerate( level, offset );
-    p.enumerate( level, offset );
-  }
-
-  BoundaryCondition getVelocityBoundaryCondition() const
-  {
-     auto bc_u = u.getBoundaryCondition();
-     WALBERLA_DEBUG_SECTION()
-     {
-        auto bc_v = v.getBoundaryCondition();
-        WALBERLA_CHECK_EQUAL( bc_u, bc_v, "Velocity components do not have same boundary conditions." );
-        if ( u.getStorage()->hasGlobalCells() )
-        {
-           auto bc_w = w.getBoundaryCondition();
-           WALBERLA_CHECK_EQUAL( bc_u, bc_w, "Velocity components do not have same boundary conditions." );
-        }
-     }
-     return bc_u;
-  }
-
-  BoundaryCondition getPressureBoundaryCondition() const { return p.getBoundaryCondition(); }
-
-  void setVelocityBoundaryCondition( BoundaryCondition bc )
-  {
-     u.setBoundaryCondition( bc );
-     v.setBoundaryCondition( bc );
-     w.setBoundaryCondition( bc );
-  }
-
-  void setPressureBoundaryCondition( BoundaryCondition bc ) { p.setBoundaryCondition( bc ); }
-
-  template< typename OtherFunctionValueType >
-  void copyBoundaryConditionFromFunction( const P1StokesFunction< OtherFunctionValueType >& other )
-  {
-     setVelocityBoundaryCondition( other.getVelocityBoundaryCondition() );
-     setPressureBoundaryCondition( other.getPressureBoundaryCondition() );
-  }
-
-  P1Function< ValueType > u;
-  P1Function< ValueType > v;
-  P1Function< ValueType > w;
-  P1Function< ValueType > p;
->>>>>>> 030d5860
 };
 
-} // namespace hyteg+}
