--- conflicted
+++ resolved
@@ -79,7 +79,7 @@
 
       if ( PreProjection && projFlag_ != None )
       {
-         tmp_->assign( { 1 }, { src }, level, All );
+         tmp_->assign( {1}, {src}, level, All );
          projOp_->project( *tmp_, level, projFlag_ );
          op_->apply( *tmp_, dst, level, flag );
       }
@@ -100,19 +100,11 @@
    /// \param level level in mesh hierarchy for which local operator is to be assembled
    /// \param flag  determines on which primitives this operator is assembled
    ///
-<<<<<<< HEAD
-   void toMatrix( const std::shared_ptr< SparseMatrixProxy >&                        mat,
-                  const typename OpType::srcType::template FunctionType< matIdx_t >& numeratorSrc,
-                  const typename OpType::dstType::template FunctionType< matIdx_t >& numeratorDst,
-                  uint_t                                                             level,
-                  DoFType                                                            flag ) const
-=======
-   void assembleLocalMatrix( const std::shared_ptr< SparseMatrixProxy >&                     mat,
-                             const typename OpType::srcType::template FunctionType< idx_t >& numeratorSrc,
-                             const typename OpType::dstType::template FunctionType< idx_t >& numeratorDst,
-                             uint_t                                                          level,
-                             DoFType                                                         flag ) const
->>>>>>> 48d53aef
+   void toMatrix( const std::shared_ptr< SparseMatrixProxy >&                     mat,
+                  const typename OpType::srcType::template FunctionType< idx_t >& numeratorSrc,
+                  const typename OpType::dstType::template FunctionType< idx_t >& numeratorDst,
+                  uint_t                                                          level,
+                  DoFType                                                         flag ) const
    {
       auto matProxyOp = mat->createCopy();
       op_->toMatrix( matProxyOp, numeratorSrc, numeratorDst, level, flag );
@@ -151,82 +143,4 @@
    std::shared_ptr< typename OpType::dstType > tmp_;
 };
 
-<<<<<<< HEAD
-=======
-#ifdef HYTEG_BUILD_WITH_PETSC
-
-namespace petsc {
-
-template <>
-inline void createMatrix( const StrongFreeSlipWrapper< P1BlendingStokesOperator, P1ProjectNormalOperator, true >& opr,
-                          const P1StokesFunction< idx_t >&                                                        src,
-                          const P1StokesFunction< idx_t >&                                                        dst,
-                          const std::shared_ptr< SparseMatrixProxy >&                                             mat,
-                          size_t                                                                                  level,
-                          DoFType                                                                                 flag )
-{
-   WALBERLA_ABORT( "Not implemented." );
-}
-
-template <>
-inline void createMatrix( const StrongFreeSlipWrapper< P1BlendingStokesOperator, P1ProjectNormalOperator, false >& opr,
-                          const P1StokesFunction< idx_t >&                                                         src,
-                          const P1StokesFunction< idx_t >&                                                         dst,
-                          const std::shared_ptr< SparseMatrixProxy >&                                              mat,
-                          size_t                                                                                   level,
-                          DoFType                                                                                  flag )
-{
-   WALBERLA_ABORT( "Not implemented." );
-}
-
-template <>
-inline void createMatrix( const StrongFreeSlipWrapper< P2P1TaylorHoodStokesOperator, P2ProjectNormalOperator, true >& opr,
-                          const P2P1TaylorHoodFunction< idx_t >&                                                      src,
-                          const P2P1TaylorHoodFunction< idx_t >&                                                      dst,
-                          const std::shared_ptr< SparseMatrixProxy >&                                                 mat,
-                          size_t                                                                                      level,
-                          DoFType                                                                                     flag )
-{
-   opr.assembleLocalMatrix( mat, src, dst, level, flag );
-}
-
-template <>
-inline void createMatrix( const StrongFreeSlipWrapper< P2P1TaylorHoodStokesOperator, P2ProjectNormalOperator, false >& opr,
-                          const P2P1TaylorHoodFunction< idx_t >&                                                       src,
-                          const P2P1TaylorHoodFunction< idx_t >&                                                       dst,
-                          const std::shared_ptr< SparseMatrixProxy >&                                                  mat,
-                          size_t                                                                                       level,
-                          DoFType                                                                                      flag )
-{
-   opr.assembleLocalMatrix( mat, src, dst, level, flag );
-}
-
-template <>
-inline void
-    createMatrix( const StrongFreeSlipWrapper< P2P1ElementwiseBlendingStokesOperator, P2ProjectNormalOperator, true >& opr,
-                  const P2P1TaylorHoodFunction< idx_t >&                                                               src,
-                  const P2P1TaylorHoodFunction< idx_t >&                                                               dst,
-                  const std::shared_ptr< SparseMatrixProxy >&                                                          mat,
-                  size_t                                                                                               level,
-                  DoFType                                                                                              flag )
-{
-   opr.assembleLocalMatrix( mat, src, dst, level, flag );
-}
-
-template <>
-inline void
-    createMatrix( const StrongFreeSlipWrapper< P2P1ElementwiseBlendingStokesOperator, P2ProjectNormalOperator, false >& opr,
-                  const P2P1TaylorHoodFunction< idx_t >&                                                                src,
-                  const P2P1TaylorHoodFunction< idx_t >&                                                                dst,
-                  const std::shared_ptr< SparseMatrixProxy >&                                                           mat,
-                  size_t                                                                                                level,
-                  DoFType                                                                                               flag )
-{
-   opr.assembleLocalMatrix( mat, src, dst, level, flag );
-}
-
-} // namespace petsc
-#endif
-
->>>>>>> 48d53aef
 } // namespace hyteg