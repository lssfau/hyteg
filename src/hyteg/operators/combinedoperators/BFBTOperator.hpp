--- conflicted
+++ resolved
@@ -1,4 +1,5 @@
-<<<<<<< HEAD
+
+
 #include <type_traits>
 
 //#include "hyteg/forms/form_hyteg_generated/p2/p2_invk_mass_affine_q6.hpp"
@@ -43,14 +44,14 @@
    : Operator< PressureFunctionType, PressureFunctionType >( storage, maxLevel, maxLevel )
    , A( storage, maxLevel, maxLevel, viscosity ) // A should be a discretization of the velocity block with non constant viscosity
    , Z( storage, maxLevel, viscosity, VelocitySpaceBCs )
-   , ZSolver( std::make_shared< CGSolver< BFBTSubOperator > >( storage, maxLevel, maxLevel ) )
+   , ZSolver( std::make_shared< PETScCGSolver< BFBTSubOperator > >( storage, maxLevel) )
    , storage_( storage )
    , pTmp( "pTmp", storage, maxLevel, maxLevel )
    , vTmp( "vTmp", storage, maxLevel, maxLevel )
    , vTmp2( "vTmp2", storage, maxLevel, maxLevel )
    {
-      //ZSolver->setPrintInfo( true );
-      ZSolver->setDoFType(hyteg::All);
+    //  ZSolver->setPrintInfo( true );
+      //ZSolver->setDoFType( All );
 
       // get BCs for artificial velocity space used in BFBT
       for ( uint_t c = 0; c < VelocitySpaceBCs.size(); c++ )
@@ -58,6 +59,15 @@
          vTmp.setBoundaryCondition( VelocitySpaceBCs[c], c );
          vTmp2.setBoundaryCondition( VelocitySpaceBCs[c], c );
       }
+
+      //pTmp.setBoundaryCondition( VelocitySpaceBCs[0] );
+      // create and set complete boundary to Neumann: Pressure-Poisson problem comes with Neumann BCs
+      /*
+      BoundaryCondition NeumannBC;
+      NeumannBC.createNeumannBC( "Neumann", { 1 } );
+      pTmp.setBoundaryCondition( NeumannBC );
+      std::cout << NeumannBC.getBoundaryType( 1 ) << std::endl;
+      */
    }
 
    void apply( const PressureFunctionType& src,
@@ -67,10 +77,12 @@
                UpdateType                  updateType = Replace )
    {
       //S_{w-BFBT}^{-1} = Z^{-1}*(BM(w)^{-1}AM(w)^{-1}B^t)*Z^{-1}
+      // this works but its the wrong type of boundary condition
       pTmp.copyBoundaryConditionFromFunction( src );
-      /*vTmp.interpolate( 0, level, hyteg::Inner );
+    vTmp.interpolate( 0, level, hyteg::Inner );
       pTmp.interpolate( 0, level, hyteg::Inner );
       vTmp2.interpolate( 0, level, hyteg::Inner );
+      /*
       // random initial guess
         std::uniform_real_distribution< real_t > unif( -1, 1 );
         std::default_random_engine               re;
@@ -139,6 +151,11 @@
             tmp2.setBoundaryCondition( VelocitySpaceBCs[c], c );
          }
          tmp3.setBoundaryCondition( VelocitySpaceBCs[0] );
+         // create and set complete boundary to Neumann: Pressure-Poisson problem comes with Neumann BCs
+         /*
+         BoundaryCondition NeumannBC;
+         NeumannBC.createNeumannBC( "Neumann", { 1 } );
+         tmp3.setBoundaryCondition( NeumannBC );*/
 
          // obtain inverse diagonal of viscous block
          auto [SPNum, VelocityNum, PressureNum]                          = getNumerators();
@@ -167,7 +184,8 @@
             srcVec.print( "FOR_MATLAB_DEBUG_Z_srcVec.m", false, PETSC_VIEWER_ASCII_MATLAB );
          }
 
-         BT.apply( src, tmp, level, hyteg::All ); // tmp = B^T*src
+        //tmp3.assign( { 1 }, { src }, level,All);
+         BT.apply( src, tmp, level,hyteg::All); // tmp = B^T*src
          tmp.interpolate( 0, level, hyteg::DirichletBoundary );
 
          tmp2.multElementwise( { *invDiagA, tmp }, level, hyteg::All );
@@ -190,7 +208,7 @@
             WALBERLA_ABORT( "BYE" )
          }
 
-         dst.assign( { 1 }, { tmp3 }, level, hyteg::All );
+         dst.assign( { 1 }, { tmp3 }, level,  hyteg::All );
       }
 
       auto getNumerators() const
@@ -368,395 +386,4 @@
                                 P2ToP1ElementwiseDivOperator,
                                 P1ToP2ElementwiseDivTOperator >;
 
-} // namespace hyteg
-=======
-
-
-#include <type_traits>
-
-//#include "hyteg/forms/form_hyteg_generated/p2/p2_invk_mass_affine_q6.hpp"
-#include "hyteg/elementwiseoperators/P2ElementwiseOperator.cpp"
-#include "hyteg/elementwiseoperators/P2ElementwiseOperator.hpp"
-#include "hyteg/forms/form_hyteg_generated/p2/p2_invk_mass_affine_q6.hpp"
-#include "hyteg/forms/form_hyteg_generated/p2/p2_k_mass_affine_q4.hpp"
-#include "hyteg/functions/FunctionProperties.hpp"
-#include "hyteg/p2functionspace/P2EpsilonOperator.hpp"
-#include "hyteg/p2functionspace/P2FunctionApplyOperator.hpp"
-#include "hyteg/petsc/PETScLUSolver.hpp"
-#include "hyteg/solvers/CGSolver.hpp"
-
-namespace hyteg {
-
-using walberla::real_t;
-template < class SaddlePointOpType, class VelocityBlockOpType, class DivOpType, class DivOpTType >
-class BFBTOperator : public Operator< typename DivOpType::dstType, typename DivOpType::dstType >
-{
-   // sub operator consistency
-   static_assert( std::is_same< typename VelocityBlockOpType::srcType, typename VelocityBlockOpType::dstType >::value == true );
-   static_assert( std::is_same< typename VelocityBlockOpType::srcType, typename DivOpType::srcType >::value == true );
-   static_assert( std::is_same< typename DivOpType::dstType, typename DivOpTType::srcType >::value == true );
-
-   // types for component functions
-   using PressureFunctionType    = typename DivOpType::dstType;
-   using VelocityFunctionType    = typename DivOpType::srcType;
-   using VectorVelocityMassOp    = VectorToVectorOperator< walberla::real_t, P2VectorFunction, P2VectorFunction >;
-   using SaddlePointFunctionType = typename SaddlePointOpType::srcType;
-
-   // types for numerators
-   using VelocityNumeratorType    = typename VelocityFunctionType::template FunctionType< idx_t >;
-   using PressureNumeratorType    = typename PressureFunctionType::template FunctionType< idx_t >;
-   using SaddlePointNumeratorType = typename SaddlePointFunctionType::template FunctionType< idx_t >;
-
- public:
-   BFBTOperator( const std::shared_ptr< PrimitiveStorage >&       storage,
-                 size_t                                           minLevel,
-                 size_t                                           maxLevel,
-                 std::function< real_t( const hyteg::Point3D& ) > viscosity,
-                 const std::vector< BoundaryCondition >&          VelocitySpaceBCs )
-   : Operator< PressureFunctionType, PressureFunctionType >( storage, maxLevel, maxLevel )
-   , A( storage, maxLevel, maxLevel, viscosity ) // A should be a discretization of the velocity block with non constant viscosity
-   , Z( storage, maxLevel, viscosity, VelocitySpaceBCs )
-   , ZSolver( std::make_shared< PETScCGSolver< BFBTSubOperator > >( storage, maxLevel) )
-   , storage_( storage )
-   , pTmp( "pTmp", storage, maxLevel, maxLevel )
-   , vTmp( "vTmp", storage, maxLevel, maxLevel )
-   , vTmp2( "vTmp2", storage, maxLevel, maxLevel )
-   {
-    //  ZSolver->setPrintInfo( true );
-      //ZSolver->setDoFType( All );
-
-      // get BCs for artificial velocity space used in BFBT
-      for ( uint_t c = 0; c < VelocitySpaceBCs.size(); c++ )
-      {
-         vTmp.setBoundaryCondition( VelocitySpaceBCs[c], c );
-         vTmp2.setBoundaryCondition( VelocitySpaceBCs[c], c );
-      }
-
-      //pTmp.setBoundaryCondition( VelocitySpaceBCs[0] );
-      // create and set complete boundary to Neumann: Pressure-Poisson problem comes with Neumann BCs
-      /*
-      BoundaryCondition NeumannBC;
-      NeumannBC.createNeumannBC( "Neumann", { 1 } );
-      pTmp.setBoundaryCondition( NeumannBC );
-      std::cout << NeumannBC.getBoundaryType( 1 ) << std::endl;
-      */
-   }
-
-   void apply( const PressureFunctionType& src,
-               const PressureFunctionType& dst,
-               size_t                      level,
-               DoFType                     flag,
-               UpdateType                  updateType = Replace )
-   {
-      //S_{w-BFBT}^{-1} = Z^{-1}*(BM(w)^{-1}AM(w)^{-1}B^t)*Z^{-1}
-      // this works but its the wrong type of boundary condition
-      pTmp.copyBoundaryConditionFromFunction( src );
-    vTmp.interpolate( 0, level, hyteg::Inner );
-      pTmp.interpolate( 0, level, hyteg::Inner );
-      vTmp2.interpolate( 0, level, hyteg::Inner );
-      /*
-      // random initial guess
-        std::uniform_real_distribution< real_t > unif( -1, 1 );
-        std::default_random_engine               re;
-        re.seed( 1312412415 );
-        pTmp.interpolate( [&unif, &re]( const hyteg::Point3D& xx ) { return unif( re ); }, level, hyteg::Inner );*/
-
-      ZSolver->solve( Z, pTmp, src, level ); // pTmp = Z^{-1}*src
-                                             //  pTmp.interpolate( 0, level, hyteg::DirichletBoundary );
-                                             //  hyteg::vertexdof::projectMean( pTmp, level );
-
-      Z.BT.apply( pTmp, vTmp, level, hyteg::All ); // vTmp = B^t*pTmp
-      vTmp.interpolate( 0, level, hyteg::DirichletBoundary );
-
-      vTmp2.multElementwise( { *( Z.invDiagA ), vTmp }, level, hyteg::All );
-      vTmp2.interpolate( 0, level, hyteg::DirichletBoundary );
-
-      A.apply( vTmp2, vTmp, level, hyteg::All ); // vtmp= A*vTmp2
-      vTmp.interpolate( 0, level, hyteg::DirichletBoundary );
-
-      vTmp2.multElementwise( { *( Z.invDiagA ), vTmp }, level, hyteg::All );
-      vTmp2.interpolate( 0, level, hyteg::DirichletBoundary );
-
-      Z.B.apply( vTmp2, pTmp, level, hyteg::All ); // pTmp = B*vTmp2
-                                                   // pTmp.interpolate( 0, level, hyteg::DirichletBoundary );
-
-      // dst.interpolate( [&unif, &re]( const hyteg::Point3D& xx ) { return unif( re ); }, level, hyteg::Inner );
-
-      ZSolver->solve( Z, dst, pTmp, level ); // dst = Z^{-1}*pTmp
-                                             //  dst.interpolate( 0, level, hyteg::DirichletBoundary );
-                                             // hyteg::vertexdof::projectMean( dst, level );
-   }
-
-   void toMatrix( const std::shared_ptr< SparseMatrixProxy >&                          mat,
-                  const typename PressureFunctionType::template FunctionType< idx_t >& src,
-                  const typename PressureFunctionType::template FunctionType< idx_t >& dst,
-                  size_t                                                               level,
-                  DoFType                                                              flag ) const
-   {
-      WALBERLA_ABORT( "Requires exact inversion of A, should not be used!" );
-   }
-
-   // this implements the suboperator Z = BM(w)^{-1}B^T
-   class BFBTSubOperator : public Operator< PressureFunctionType, PressureFunctionType >
-   {
-    public:
-      BFBTSubOperator( const std::shared_ptr< PrimitiveStorage >&       storage,
-                       size_t                                           level,
-                       std::function< real_t( const hyteg::Point3D& ) > viscosity,
-                       const std::vector< BoundaryCondition >&          VelocitySpaceBCs )
-      : Operator< PressureFunctionType, PressureFunctionType >( storage, level, level )
-      , B( storage, level, level )
-      , BT( storage, level, level )
-      , Minv( storage, level )
-      , K( storage, level, level, viscosity )
-      , storage_( storage )
-      , tmp( "tmp", storage, level, level )
-      , tmp2( "tmp2", storage, level, level )
-      , tmp3( "tmp3", storage, level, level )
-      , level_( level )
-      , invDiagAAssembled( false )
-      {
-         // get BCs for temporaries
-         for ( uint_t c = 0; c < VelocitySpaceBCs.size(); c++ )
-         {
-            tmp.setBoundaryCondition( VelocitySpaceBCs[c], c );
-            tmp2.setBoundaryCondition( VelocitySpaceBCs[c], c );
-         }
-         tmp3.setBoundaryCondition( VelocitySpaceBCs[0] );
-         // create and set complete boundary to Neumann: Pressure-Poisson problem comes with Neumann BCs
-         /*
-         BoundaryCondition NeumannBC;
-         NeumannBC.createNeumannBC( "Neumann", { 1 } );
-         tmp3.setBoundaryCondition( NeumannBC );*/
-
-         // obtain inverse diagonal of viscous block
-         auto [SPNum, VelocityNum, PressureNum]                          = getNumerators();
-         auto [nVelDoFs, velRange, velIndices, nPDoFs, pRange, pIndices] = getIndexSets();
-         auto                 invDiagonalVec   = getVelocityBlockDiagonal( nVelDoFs, velRange, VelocityNum );
-         auto                 invDiagonalProxy = std::make_shared< PETScVectorProxy >( invDiagonalVec );
-         VelocityFunctionType invDiagonalFunction( "Z_invDiagVec_Hyteg", storage_, level_, level_ );
-         invDiagonalFunction.fromVector( VelocityNum, invDiagonalProxy, level_, hyteg::All );
-         //  PETScVector invDiagVec( invDiagonalFunction, VelocityNum, level, All, "Z_invDiagVec_Hyteg" );
-         //  invDiagVec.print( "FOR_MATLAB_DEBUG_Z_invDiagVec.m", false, PETSC_VIEWER_ASCII_MATLAB );
-         tmp2.multElementwise( { invDiagonalFunction, tmp }, level, hyteg::All );
-         invDiagA = std::make_shared< VelocityFunctionType >( invDiagonalFunction );
-      }
-
-      void apply( const PressureFunctionType& src,
-                  const PressureFunctionType& dst,
-                  size_t                      level,
-                  DoFType                     flag,
-                  UpdateType                  updateType = Replace ) const
-      {
-         auto [SPNum, VelocityNum, PressureNum] = getNumerators();
-         bool print                             = false;
-         if ( print )
-         {
-            PETScVector srcVec( src, PressureNum, level, All, "Z_srcVec_Hyteg" );
-            srcVec.print( "FOR_MATLAB_DEBUG_Z_srcVec.m", false, PETSC_VIEWER_ASCII_MATLAB );
-         }
-
-        //tmp3.assign( { 1 }, { src }, level,All);
-         BT.apply( src, tmp, level,hyteg::All); // tmp = B^T*src
-         tmp.interpolate( 0, level, hyteg::DirichletBoundary );
-
-         tmp2.multElementwise( { *invDiagA, tmp }, level, hyteg::All );
-         tmp2.interpolate( 0, level, hyteg::DirichletBoundary );
-
-         if ( print )
-         {
-            PETScVector tmp2Vec( tmp2, VelocityNum, level, All, "Z_tmp2Vec_Hyteg" );
-            tmp2Vec.print( "FOR_MATLAB_DEBUG_Z_tmp2Vec.m", false, PETSC_VIEWER_ASCII_MATLAB );
-         }
-
-         B.apply( tmp2, tmp3, level, hyteg::All ); // dst = B*tmp
-         //Why does this destroy everything?
-         // tmp3.interpolate( 0, level, hyteg::DirichletBoundary );
-
-         if ( print )
-         {
-            PETScVector tmp3Vec( tmp3, PressureNum, level, All, "Z_tmp3Vec_Hyteg" );
-            tmp3Vec.print( "FOR_MATLAB_DEBUG_Z_tmp3Vec.m", false, PETSC_VIEWER_ASCII_MATLAB );
-            WALBERLA_ABORT( "BYE" )
-         }
-
-         dst.assign( { 1 }, { tmp3 }, level,  hyteg::All );
-      }
-
-      auto getNumerators() const
-      {
-         VelocityNumeratorType    VelocityNum( "VelocityNum", storage_, level_, level_ );
-         PressureNumeratorType    PressureNum( "PressureNum", storage_, level_, level_ );
-         SaddlePointNumeratorType SPNum( "SPNum", storage_, level_, level_ );
-         SPNum.enumerate( level_ );
-         VelocityNum.enumerate( level_ );
-         PressureNum.enumerate( level_ );
-         return std::make_tuple( std::move( SPNum ), std::move( VelocityNum ), std::move( PressureNum ) );
-      }
-
-      auto getIndexSets() const
-      {
-         uint_t                  nPDoFs   = numberOfGlobalDoFs< P1FunctionTag >( *storage_, level_ );
-         uint_t                  nDoFs    = numberOfGlobalDoFs< P2P1TaylorHoodFunctionTag >( *storage_, level_ );
-         uint_t                  nVelDoFs = nDoFs - nPDoFs;
-         std::vector< PetscInt > velRange( nVelDoFs );
-         for ( PetscInt i = 0; i < nVelDoFs; ++i )
-         {
-            velRange[i] = i;
-         }
-         std::vector< PetscInt > pRange( nPDoFs );
-         for ( PetscInt i = nVelDoFs; i < nDoFs; ++i )
-         {
-            pRange[i - nVelDoFs] = i;
-         }
-         IS             velIndices, pIndices;
-         PetscErrorCode PetscErr;
-         PetscErr = ISCreateGeneral( PETSC_COMM_WORLD, nVelDoFs, velRange.data(), PETSC_COPY_VALUES, &velIndices );
-         WALBERLA_CHECK( !PetscErr );
-         PetscErr = ISCreateGeneral( PETSC_COMM_WORLD, nPDoFs, pRange.data(), PETSC_COPY_VALUES, &pIndices );
-         WALBERLA_CHECK( !PetscErr );
-         return std::make_tuple(
-             nVelDoFs, std::move( velRange ), std::move( velIndices ), nPDoFs, std::move( pRange ), std::move( pIndices ) );
-      }
-
-      auto
-          getVelocityBlockDiagonal( uint_t nVelDoFs, std::vector< PetscInt >& velRange, VelocityNumeratorType& VelocityNum ) const
-      {
-         PetscErrorCode PetscErr;
-
-         // assemble visous block
-         PETScSparseMatrix< VelocityBlockOpType > AMat;
-         AMat.createMatrixFromOperator( K.viscOp, level_, VelocityNum, All );
-         AMat.applyDirichletBCSymmetrically( VelocityNum, level_ );
-
-         // extract diagonal
-         Vec diagonal;
-         PetscErr = VecCreateSeq( PETSC_COMM_WORLD, nVelDoFs, &diagonal );
-         WALBERLA_CHECK( !PetscErr );
-         std::vector< PetscScalar > vals( nVelDoFs );
-         PetscErr = MatGetDiagonal( AMat.get(), diagonal );
-         WALBERLA_CHECK( !PetscErr );
-         PetscErr = VecGetValues( diagonal, nVelDoFs, velRange.data(), vals.data() );
-         WALBERLA_CHECK( !PetscErr );
-         PetscErr = MatAssemblyBegin( AMat.get(), MAT_FINAL_ASSEMBLY );
-         WALBERLA_CHECK( !PetscErr );
-         PetscErr = MatAssemblyEnd( AMat.get(), MAT_FINAL_ASSEMBLY );
-         WALBERLA_CHECK( !PetscErr );
-
-         // invert diagonal and put back into vector
-         for ( PetscInt i = 0; i < nVelDoFs; ++i )
-         {
-            vals[i] = 1.0 / vals[i];
-         }
-         PetscErr = VecSetValues( diagonal, nVelDoFs, velRange.data(), vals.data(), INSERT_VALUES );
-         WALBERLA_CHECK( !PetscErr );
-
-         return diagonal;
-      }
-
-      void toMatrix( const std::shared_ptr< SparseMatrixProxy >&                          mat,
-                     const typename PressureFunctionType::template FunctionType< idx_t >& src,
-                     const typename PressureFunctionType::template FunctionType< idx_t >& dst,
-                     size_t                                                               level,
-                     DoFType                                                              flag ) const
-      {
-         // Z = BM(w)^{-1}B^T to matrix
-         // this assembly only happens once in the solver, so no need to have an assembledOnce mechanism
-
-         // numerators
-         auto [SPNum, VelocityNum, PressureNum] = getNumerators();
-
-         PetscErrorCode PetscErr;
-         // assemble K, apply boundary conditions
-         PETScSparseMatrix< SaddlePointOpType > KMat;
-         KMat.createMatrixFromOperator( K, level_, SPNum, All );
-         KMat.applyDirichletBCSymmetrically( SPNum, level_ );
-
-         // gather index sets for B, BT
-         auto [nVelDoFs, velRange, velIndices, nPDoFs, pRange, pIndices] = getIndexSets();
-         IS BBTSrcIndices[2]                                             = { velIndices, pIndices };
-         IS BBTDstIndices[2]                                             = { pIndices, velIndices };
-
-         // get B and BT from K
-         Mat BMat, BTMat, AMat;
-         PetscErr = MatCreateSubMatrix( KMat.get(), velIndices, pIndices, MAT_INITIAL_MATRIX, &BTMat );
-         WALBERLA_CHECK( !PetscErr );
-         PetscErr = MatCreateSubMatrix( KMat.get(), pIndices, velIndices, MAT_INITIAL_MATRIX, &BMat );
-         WALBERLA_CHECK( !PetscErr );
-
-         // get A
-         PetscErr = MatCreateSubMatrix( KMat.get(), velIndices, velIndices, MAT_INITIAL_MATRIX, &AMat );
-         WALBERLA_CHECK( !PetscErr );
-         PetscErr = MatAssemblyBegin( AMat, MAT_FINAL_ASSEMBLY );
-         WALBERLA_CHECK( !PetscErr );
-         PetscErr = MatAssemblyEnd( AMat, MAT_FINAL_ASSEMBLY );
-         WALBERLA_CHECK( !PetscErr );
-
-         // extract inverted diagonal
-         Vec invDiagonal = getVelocityBlockDiagonal( nVelDoFs, velRange, VelocityNum );
-
-         // insert inverted diagonal
-         Mat diagAMat;
-         PetscErr = MatCreate( PETSC_COMM_WORLD, &diagAMat );
-         WALBERLA_CHECK( !PetscErr );
-         PetscErr = MatSetType( diagAMat, MATMPIAIJ );
-         WALBERLA_CHECK( !PetscErr );
-         PetscErr = MatSetSizes( diagAMat, nVelDoFs, nVelDoFs, nVelDoFs, nVelDoFs );
-         WALBERLA_CHECK( !PetscErr );
-         PetscErr = MatMPIAIJSetPreallocation( diagAMat, 1, NULL, 0, NULL );
-         WALBERLA_CHECK( !PetscErr );
-         PetscErr = MatDiagonalSet( diagAMat, invDiagonal, INSERT_VALUES );
-         WALBERLA_CHECK( !PetscErr );
-         PetscErr = MatAssemblyBegin( diagAMat, MAT_FINAL_ASSEMBLY );
-         WALBERLA_CHECK( !PetscErr );
-         PetscErr = MatAssemblyEnd( diagAMat, MAT_FINAL_ASSEMBLY );
-         WALBERLA_CHECK( !PetscErr );
-
-         // Proxy objects for createFromMatrixProduct
-         auto MinvMatProxy = std::make_shared< PETScSparseMatrixProxy >( diagAMat );
-         auto BMatProxy    = std::make_shared< PETScSparseMatrixProxy >( BMat );
-         auto BTMatProxy   = std::make_shared< PETScSparseMatrixProxy >( BTMat );
-
-         // final BMinvBT matrix creation
-         mat->createFromMatrixProduct( { BTMatProxy, MinvMatProxy, BMatProxy } );
-      }
-
-      SaddlePointOpType K;
-      //TODO save K only once
-      DivOpType               B;
-      DivOpTType              BT;
-      P2FunctionApplyOperator Minv;
-      //VectorVelocityMassOp                                     M;
-      //std::shared_ptr< PETScLUSolver< VectorVelocityMassOp > > MSolver;
-
-      //TODO reuse temporaries
-      VelocityFunctionType tmp;
-      VelocityFunctionType tmp2;
-      PressureFunctionType tmp3;
-
-      std::shared_ptr< VelocityFunctionType >   invDiagA;
-      const std::shared_ptr< PrimitiveStorage > storage_;
-      const uint_t                              level_;
-      bool                                      invDiagAAssembled;
-   };
-
- private:
-   VelocityBlockOpType A;
-   BFBTSubOperator     Z;
-
-   std::shared_ptr< PETScCGSolver< BFBTSubOperator > > ZSolver;
-
-   const std::shared_ptr< PrimitiveStorage > storage_;
-   PressureFunctionType                      pTmp;
-   VelocityFunctionType                      vTmp;
-   VelocityFunctionType                      vTmp2;
-};
-
-//TODO ToMatrix function not ready for other template specializations
-using BFBT_P2P1 = BFBTOperator< P2P1ElementwiseAffineEpsilonStokesOperator,
-                                P2ElementwiseAffineEpsilonOperator,
-                                P2ToP1ElementwiseDivOperator,
-                                P1ToP2ElementwiseDivTOperator >;
-
-} // namespace hyteg
->>>>>>> 8df8755e
+} // namespace hyteg