/*
* Copyright (c) 2017-2022 Nils Kohl.
*
* This file is part of HyTeG
* (see https://i10git.cs.fau.de/hyteg/hyteg).
*
* This program is free software: you can redistribute it and/or modify
* it under the terms of the GNU General Public License as published by
* the Free Software Foundation, either version 3 of the License, or
* (at your option) any later version.
*
* This program is distributed in the hope that it will be useful,
* but WITHOUT ANY WARRANTY; without even the implied warranty of
* MERCHANTABILITY or FITNESS FOR A PARTICULAR PURPOSE.  See the
* GNU General Public License for more details.
*
* You should have received a copy of the GNU General Public License
* along with this program. If not, see <http://www.gnu.org/licenses/>.
*/

#pragma once

#include "hyteg/dgfunctionspace/DGDivForm.hpp"
#include "hyteg/dgfunctionspace/DGVectorLaplaceForm.hpp"
#include "hyteg/dgfunctionspace/DGVectorMassForm.hpp"
#include "hyteg/mixedoperators/P0ScalarToP1VectorOperator.hpp"
#include "hyteg/mixedoperators/P1VectorToP0ScalarOperator.hpp"
#include "hyteg/operators/Operator.hpp"
#include "hyteg/operators/ScalarToVectorOperator.hpp"
#include "hyteg/operators/VectorLaplaceOperator.hpp"
#include "hyteg/operators/VectorMassOperator.hpp"
#include "hyteg/operators/VectorToScalarOperator.hpp"
#include "hyteg/p0functionspace/P0Operator.hpp"
#include "hyteg/p1dgefunctionspace/P1DGEFunction.hpp"
#include "hyteg/p1functionspace/P1ConstantOperator.hpp"

namespace hyteg {

class P0ToP1DGEDivTOperator final : public Operator< P0Function< real_t >, P1DGEFunction< real_t > >
{
 public:
   P0ToP1DGEDivTOperator( const std::shared_ptr< PrimitiveStorage >& storage, uint_t minLevel, uint_t maxLevel )
   : Operator< P0Function< real_t >, P1DGEFunction< real_t > >( storage, minLevel, maxLevel )
   , p0_to_p1x( storage, minLevel, maxLevel )
   , p0_to_p1y( storage, minLevel, maxLevel )
   , p0_to_edg( storage, minLevel, maxLevel )
   {}

   void apply( const P0Function< real_t >&    src,
               const P1DGEFunction< real_t >& dst,
               size_t                         level,
               DoFType                        flag,
               UpdateType                     updateType ) const override
   {
      p0_to_p1x.apply( src, dst.getConformingPart()->component( 0 ), level, flag, updateType );
      p0_to_p1y.apply( src, dst.getConformingPart()->component( 1 ), level, flag, updateType );
      p0_to_edg.apply( src, *dst.getDiscontinuousPart(), level, flag, updateType );
   }

   void toMatrix( const std::shared_ptr< SparseMatrixProxy >& mat,
                  const P0Function< idx_t >&                  src,
                  const P1DGEFunction< idx_t >&               dst,
                  size_t                                      level,
                  DoFType                                     flag ) const override
   {
      communication::syncVectorFunctionBetweenPrimitives( dst, level );
      src.communicate( level );

      p0_to_p1x.toMatrix( mat, src, dst.getConformingPart()->component( 0 ), level, flag );
      p0_to_p1y.toMatrix( mat, src, dst.getConformingPart()->component( 1 ), level, flag );
      p0_to_edg.toMatrix( mat, src, *dst.getDiscontinuousPart(), level, flag );
   }

 private:
   P0ToP1Operator< dg::DGDivtFormP1P0_0 > p0_to_p1x;
   P0ToP1Operator< dg::DGDivtFormP1P0_1 > p0_to_p1y;
   P0Operator< dg::DGDivtFormEDGP0 >      p0_to_edg;
};

class P1DGEToP0DivOperator final : public Operator< P1DGEFunction< real_t >, P0Function< real_t > >
{
 public:
   P1DGEToP0DivOperator( const std::shared_ptr< PrimitiveStorage >& storage, uint_t minLevel, uint_t maxLevel )
   : Operator< P1DGEFunction< real_t >, P0Function< real_t > >( storage, minLevel, maxLevel )
   , p1x_to_p0( storage, minLevel, maxLevel )
   , p1y_to_p0( storage, minLevel, maxLevel )
   , edg_to_p0( storage, minLevel, maxLevel )
   {}

   void apply( const P1DGEFunction< real_t >& src,
               const P0Function< real_t >&    dst,
               size_t                         level,
               DoFType                        flag,
               UpdateType                     updateType ) const override
   {
      communication::syncVectorFunctionBetweenPrimitives( *src.getConformingPart(), level );
      dst.communicate( level );
      src.getDiscontinuousPart()->communicate( level );

      p1x_to_p0.apply( src.getConformingPart()->component( 0 ), dst, level, flag, updateType );
      p1y_to_p0.apply( src.getConformingPart()->component( 1 ), dst, level, flag, Add );
      edg_to_p0.apply( *src.getDiscontinuousPart(), dst, level, flag, Add );
   }

   void toMatrix( const std::shared_ptr< SparseMatrixProxy >& mat,
                  const P1DGEFunction< idx_t >&               src,
                  const P0Function< idx_t >&                  dst,
                  size_t                                      level,
                  DoFType                                     flag ) const override
   {
      communication::syncVectorFunctionBetweenPrimitives( *src.getConformingPart(), level );
      dst.communicate( level );
      src.getDiscontinuousPart()->communicate( level );

      p1x_to_p0.toMatrix( mat, src.getConformingPart()->component( 0 ), dst, level, flag );
      p1y_to_p0.toMatrix( mat, src.getConformingPart()->component( 1 ), dst, level, flag );
      edg_to_p0.toMatrix( mat, *src.getDiscontinuousPart(), dst, level, flag );
   }

 private:
   P1ToP0Operator< dg::DGDivFormP0P1_0 > p1x_to_p0;
   P1ToP0Operator< dg::DGDivFormP0P1_1 > p1y_to_p0;
   P0Operator< dg::DGDivFormP0EDG >      edg_to_p0;
};

<<<<<<< HEAD
class P1DGEToP0DivBoundaryOperator final : public Operator< P1DGEFunction< real_t >, P0Function< real_t > >
{
 public:
   P1DGEToP0DivBoundaryOperator( const std::shared_ptr< PrimitiveStorage >& storage, uint_t minLevel, uint_t maxLevel )
   : Operator< P1DGEFunction< real_t >, P0Function< real_t > >( storage, minLevel, maxLevel )
   , p1x_to_p0( storage, minLevel, maxLevel )
   , p1y_to_p0( storage, minLevel, maxLevel )
   {}

   void apply( const P1DGEFunction< real_t >& src,
               const P0Function< real_t >&    dst,
               size_t                         level,
               DoFType                        flag,
               UpdateType                     updateType ) const override
   {
      communication::syncVectorFunctionBetweenPrimitives( *src.getConformingPart(), level );
      dst.communicate( level );
      src.getDiscontinuousPart()->communicate( level );

      p1x_to_p0.apply( src.getConformingPart()->component( 0 ), dst, level, flag, updateType );
      p1y_to_p0.apply( src.getConformingPart()->component( 1 ), dst, level, flag, Add );
   }

   void toMatrix( const std::shared_ptr< SparseMatrixProxy >& mat,
                  const P1DGEFunction< idx_t >&               src,
                  const P0Function< idx_t >&                  dst,
                  size_t                                      level,
                  DoFType                                     flag ) const override
   {
      communication::syncVectorFunctionBetweenPrimitives( *src.getConformingPart(), level );
      dst.communicate( level );
      src.getDiscontinuousPart()->communicate( level );

      p1x_to_p0.toMatrix( mat, src.getConformingPart()->component( 0 ), dst, level, flag );
      p1y_to_p0.toMatrix( mat, src.getConformingPart()->component( 1 ), dst, level, flag );
   }

 private:
   P1ToP0Operator< dg::DGDivtFormDirichletBoundaryP1P0_0 > p1x_to_p0;
   P1ToP0Operator< dg::DGDivtFormDirichletBoundaryP1P0_1 > p1y_to_p0;
};

=======
>>>>>>> 3762f29d
class P1DGEMassOperator final : public Operator< P1DGEFunction< real_t >, P1DGEFunction< real_t > >
{
 public:
   P1DGEMassOperator( const std::shared_ptr< PrimitiveStorage >& storage, uint_t minLevel, uint_t maxLevel )
   : Operator< P1DGEFunction< real_t >, P1DGEFunction< real_t > >( storage, minLevel, maxLevel )
   , cg_to_cg_coupling_( storage, minLevel, maxLevel )
   , eg_to_cg_coupling_( storage, minLevel, maxLevel )
   , cg_to_eg_coupling_( storage, minLevel, maxLevel )
   , eg_to_eg_coupling_( storage, minLevel, maxLevel, std::make_shared< dg::DGVectorMassFormEDGEDG >() )
   {}

   void apply( const P1DGEFunction< real_t >& src,
               const P1DGEFunction< real_t >& dst,
               size_t                         level,
               DoFType                        flag,
               UpdateType                     updateType ) const override
   {
      eg_to_cg_coupling_.apply( *src.getDiscontinuousPart(), *dst.getConformingPart(), level, flag, updateType );
      cg_to_cg_coupling_.apply( *src.getConformingPart(), *dst.getConformingPart(), level, flag, Add );

      cg_to_eg_coupling_.apply( *src.getConformingPart(), *dst.getDiscontinuousPart(), level, flag, updateType );
      eg_to_eg_coupling_.apply( *src.getDiscontinuousPart(), *dst.getDiscontinuousPart(), level, flag, Add );
   }

   void toMatrix( const std::shared_ptr< SparseMatrixProxy >& mat,
                  const P1DGEFunction< idx_t >&               src,
                  const P1DGEFunction< idx_t >&               dst,
                  size_t                                      level,
                  DoFType                                     flag ) const override
   {
      communication::syncVectorFunctionBetweenPrimitives( *src.getConformingPart(), level );
      communication::syncVectorFunctionBetweenPrimitives( *dst.getConformingPart(), level );
      src.getDiscontinuousPart()->communicate( level );
      dst.getDiscontinuousPart()->communicate( level );

      cg_to_cg_coupling_.toMatrix( mat, *src.getConformingPart(), *dst.getConformingPart(), level, flag );
      eg_to_cg_coupling_.toMatrix( mat, *src.getDiscontinuousPart(), *dst.getConformingPart(), level, flag );
      cg_to_eg_coupling_.toMatrix( mat, *src.getConformingPart(), *dst.getDiscontinuousPart(), level, flag );
      eg_to_eg_coupling_.toMatrix( mat, *src.getDiscontinuousPart(), *dst.getDiscontinuousPart(), level, flag );
   }

 private:
   P1ConstantVectorMassOperator                  cg_to_cg_coupling_;
   P1ToP0ConstantP1EDGVectorMassCouplingOperator cg_to_eg_coupling_;
   P0ToP1ConstantP1EDGVectorMassCouplingOperator eg_to_cg_coupling_;
   P0Operator< dg::DGVectorMassFormEDGEDG >      eg_to_eg_coupling_;
};

class P1DGELaplaceOperator final : public Operator< P1DGEFunction< real_t >, P1DGEFunction< real_t > >
{
 public:
   P1DGELaplaceOperator( const std::shared_ptr< PrimitiveStorage >& storage, uint_t minLevel, uint_t maxLevel )
   : Operator< P1DGEFunction< real_t >, P1DGEFunction< real_t > >( storage, minLevel, maxLevel )
   , cg_to_cg_coupling_( storage, minLevel, maxLevel )
   , eg_to_cg_coupling_( storage, minLevel, maxLevel )
   , cg_to_eg_coupling_( storage, minLevel, maxLevel )
   , eg_to_eg_coupling_( storage, minLevel, maxLevel, std::make_shared< dg::DGVectorLaplaceFormEDGEDG >() )
   {}

   void apply( const P1DGEFunction< real_t >& src,
               const P1DGEFunction< real_t >& dst,
               size_t                         level,
               DoFType                        flag,
               UpdateType                     updateType ) const override
   {
      eg_to_cg_coupling_.apply( *src.getDiscontinuousPart(), *dst.getConformingPart(), level, flag, updateType );
      cg_to_cg_coupling_.apply( *src.getConformingPart(), *dst.getConformingPart(), level, flag, Add );

      cg_to_eg_coupling_.apply( *src.getConformingPart(), *dst.getDiscontinuousPart(), level, flag, updateType );
      eg_to_eg_coupling_.apply( *src.getDiscontinuousPart(), *dst.getDiscontinuousPart(), level, flag, Add );
   }

   void toMatrix( const std::shared_ptr< SparseMatrixProxy >& mat,
                  const P1DGEFunction< idx_t >&               src,
                  const P1DGEFunction< idx_t >&               dst,
                  size_t                                      level,
                  DoFType                                     flag ) const override
   {
      communication::syncVectorFunctionBetweenPrimitives( *src.getConformingPart(), level );
      communication::syncVectorFunctionBetweenPrimitives( *dst.getConformingPart(), level );
      src.getDiscontinuousPart()->communicate( level );
      dst.getDiscontinuousPart()->communicate( level );

      cg_to_cg_coupling_.toMatrix( mat, *src.getConformingPart(), *dst.getConformingPart(), level, flag );
      eg_to_cg_coupling_.toMatrix( mat, *src.getDiscontinuousPart(), *dst.getConformingPart(), level, flag );
      cg_to_eg_coupling_.toMatrix( mat, *src.getConformingPart(), *dst.getDiscontinuousPart(), level, flag );
      eg_to_eg_coupling_.toMatrix( mat, *src.getDiscontinuousPart(), *dst.getDiscontinuousPart(), level, flag );
   }

 private:
   P1ConstantVectorLaplaceOperator                  cg_to_cg_coupling_;
   P1ToP0ConstantP1EDGVectorLaplaceCouplingOperator cg_to_eg_coupling_;
   P0ToP1ConstantP1EDGVectorLaplaceCouplingOperator eg_to_cg_coupling_;
   P0Operator< dg::DGVectorLaplaceFormEDGEDG >      eg_to_eg_coupling_;
};

<<<<<<< HEAD
class P1DGELaplaceBoundaryOperator final : public Operator< P1DGEFunction< real_t >, P1DGEFunction< real_t > >
{
 public:
   P1DGELaplaceBoundaryOperator( const std::shared_ptr< PrimitiveStorage >& storage, uint_t minLevel, uint_t maxLevel )
   : Operator< P1DGEFunction< real_t >, P1DGEFunction< real_t > >( storage, minLevel, maxLevel )
   , eg_to_cg_coupling_( storage, minLevel, maxLevel )
   , cg_to_eg_coupling_( storage, minLevel, maxLevel )
   , eg_to_eg_coupling_( storage, minLevel, maxLevel, std::make_shared< dg::DGVectorLaplaceFormDirichletBoundaryEDGEDG >() )
   {}

   void apply( const P1DGEFunction< real_t >& src,
               const P1DGEFunction< real_t >& dst,
               size_t                         level,
               DoFType                        flag,
               UpdateType                     updateType ) const override
   {
      eg_to_cg_coupling_.apply( *src.getDiscontinuousPart(), *dst.getConformingPart(), level, flag, updateType );

      cg_to_eg_coupling_.apply( *src.getConformingPart(), *dst.getDiscontinuousPart(), level, flag, updateType );
      eg_to_eg_coupling_.apply( *src.getDiscontinuousPart(), *dst.getDiscontinuousPart(), level, flag, Add );
   }

   void toMatrix( const std::shared_ptr< SparseMatrixProxy >& mat,
                  const P1DGEFunction< idx_t >&               src,
                  const P1DGEFunction< idx_t >&               dst,
                  size_t                                      level,
                  DoFType                                     flag ) const override
   {
      communication::syncVectorFunctionBetweenPrimitives( *src.getConformingPart(), level );
      communication::syncVectorFunctionBetweenPrimitives( *dst.getConformingPart(), level );
      src.getDiscontinuousPart()->communicate( level );
      dst.getDiscontinuousPart()->communicate( level );

      eg_to_cg_coupling_.toMatrix( mat, *src.getDiscontinuousPart(), *dst.getConformingPart(), level, flag );
      cg_to_eg_coupling_.toMatrix( mat, *src.getConformingPart(), *dst.getDiscontinuousPart(), level, flag );
      eg_to_eg_coupling_.toMatrix( mat, *src.getDiscontinuousPart(), *dst.getDiscontinuousPart(), level, flag );
   }

 private:
   P1VectorToP0ScalarOperator< P1ToP0Operator< dg::DGVectorLaplaceFormDirichletBoundaryEDGP1_0 >,
                               P1ToP0Operator< dg::DGVectorLaplaceFormDirichletBoundaryEDGP1_1 >,
                               P1ToP0Operator< dg::DGFormAbort > >
       cg_to_eg_coupling_;

   P0ScalarToP1VectorOperator< P0ToP1Operator< dg::DGVectorLaplaceFormDirichletBoundaryP1EDG_0 >,
                               P0ToP1Operator< dg::DGVectorLaplaceFormDirichletBoundaryP1EDG_1 >,
                               P0ToP1Operator< dg::DGFormAbort > >
       eg_to_cg_coupling_;

   P0Operator< dg::DGVectorLaplaceFormDirichletBoundaryEDGEDG > eg_to_eg_coupling_;
};


class P1DGEConstantEpsilonOperator final : public Operator< P1DGEFunction< real_t >, P1DGEFunction< real_t > >
{
 public:
   P1DGEElementwiseAffineEpsilonOperator( const std::shared_ptr< PrimitiveStorage >& storage, uint_t minLevel, uint_t maxLevel )
   : Operator< P1DGEFunction< real_t >, P1DGEFunction< real_t > >( storage, minLevel, maxLevel )
   , cg_to_cg_coupling_( storage, minLevel, maxLevel )
   , eg_to_cg_coupling_( storage, minLevel, maxLevel )
   , cg_to_eg_coupling_( storage, minLevel, maxLevel )
   , eg_to_eg_coupling_( storage, minLevel, maxLevel, std::make_shared< dg::EDGEpsilonFormEDGEDG >() )
   {}

   void apply( const P1DGEFunction< real_t >& src,
               const P1DGEFunction< real_t >& dst,
               size_t                         level,
               DoFType                        flag,
               UpdateType                     updateType ) const override
   {
      eg_to_cg_coupling_.apply( *src.getDiscontinuousPart(), *dst.getConformingPart(), level, flag, updateType );
      cg_to_cg_coupling_.apply( *src.getConformingPart(), *dst.getConformingPart(), level, flag, Add );

      cg_to_eg_coupling_.apply( *src.getConformingPart(), *dst.getDiscontinuousPart(), level, flag, updateType );
      eg_to_eg_coupling_.apply( *src.getDiscontinuousPart(), *dst.getDiscontinuousPart(), level, flag, Add );
   }

   void toMatrix( const std::shared_ptr< SparseMatrixProxy >& mat,
                  const P1DGEFunction< idx_t >&               src,
                  const P1DGEFunction< idx_t >&               dst,
                  size_t                                      level,
                  DoFType                                     flag ) const override
   {
      communication::syncVectorFunctionBetweenPrimitives( *src.getConformingPart(), level );
      communication::syncVectorFunctionBetweenPrimitives( *dst.getConformingPart(), level );
      src.getDiscontinuousPart()->communicate( level );
      dst.getDiscontinuousPart()->communicate( level );

      cg_to_cg_coupling_.toMatrix( mat, *src.getConformingPart(), *dst.getConformingPart(), level, flag );
      eg_to_cg_coupling_.toMatrix( mat, *src.getDiscontinuousPart(), *dst.getConformingPart(), level, flag );
      cg_to_eg_coupling_.toMatrix( mat, *src.getConformingPart(), *dst.getDiscontinuousPart(), level, flag );
      eg_to_eg_coupling_.toMatrix( mat, *src.getDiscontinuousPart(), *dst.getDiscontinuousPart(), level, flag );
   }

 private:
   P1ConstantEpsilonOperator                  cg_to_cg_coupling_;
   P1ToP0ConstantP1EDGEpsilonCouplingOperator cg_to_eg_coupling_;
   P0ToP1ConstantP1EDGEpsilonCouplingOperator eg_to_cg_coupling_;
   P0Operator< dg::EDGConstEpsilonFormEDGEDG >     eg_to_eg_coupling_;
};

=======
>>>>>>> 3762f29d
} // namespace hyteg<|MERGE_RESOLUTION|>--- conflicted
+++ resolved
@@ -123,51 +123,6 @@
    P0Operator< dg::DGDivFormP0EDG >      edg_to_p0;
 };
 
-<<<<<<< HEAD
-class P1DGEToP0DivBoundaryOperator final : public Operator< P1DGEFunction< real_t >, P0Function< real_t > >
-{
- public:
-   P1DGEToP0DivBoundaryOperator( const std::shared_ptr< PrimitiveStorage >& storage, uint_t minLevel, uint_t maxLevel )
-   : Operator< P1DGEFunction< real_t >, P0Function< real_t > >( storage, minLevel, maxLevel )
-   , p1x_to_p0( storage, minLevel, maxLevel )
-   , p1y_to_p0( storage, minLevel, maxLevel )
-   {}
-
-   void apply( const P1DGEFunction< real_t >& src,
-               const P0Function< real_t >&    dst,
-               size_t                         level,
-               DoFType                        flag,
-               UpdateType                     updateType ) const override
-   {
-      communication::syncVectorFunctionBetweenPrimitives( *src.getConformingPart(), level );
-      dst.communicate( level );
-      src.getDiscontinuousPart()->communicate( level );
-
-      p1x_to_p0.apply( src.getConformingPart()->component( 0 ), dst, level, flag, updateType );
-      p1y_to_p0.apply( src.getConformingPart()->component( 1 ), dst, level, flag, Add );
-   }
-
-   void toMatrix( const std::shared_ptr< SparseMatrixProxy >& mat,
-                  const P1DGEFunction< idx_t >&               src,
-                  const P0Function< idx_t >&                  dst,
-                  size_t                                      level,
-                  DoFType                                     flag ) const override
-   {
-      communication::syncVectorFunctionBetweenPrimitives( *src.getConformingPart(), level );
-      dst.communicate( level );
-      src.getDiscontinuousPart()->communicate( level );
-
-      p1x_to_p0.toMatrix( mat, src.getConformingPart()->component( 0 ), dst, level, flag );
-      p1y_to_p0.toMatrix( mat, src.getConformingPart()->component( 1 ), dst, level, flag );
-   }
-
- private:
-   P1ToP0Operator< dg::DGDivtFormDirichletBoundaryP1P0_0 > p1x_to_p0;
-   P1ToP0Operator< dg::DGDivtFormDirichletBoundaryP1P0_1 > p1y_to_p0;
-};
-
-=======
->>>>>>> 3762f29d
 class P1DGEMassOperator final : public Operator< P1DGEFunction< real_t >, P1DGEFunction< real_t > >
 {
  public:
@@ -264,108 +219,4 @@
    P0Operator< dg::DGVectorLaplaceFormEDGEDG >      eg_to_eg_coupling_;
 };
 
-<<<<<<< HEAD
-class P1DGELaplaceBoundaryOperator final : public Operator< P1DGEFunction< real_t >, P1DGEFunction< real_t > >
-{
- public:
-   P1DGELaplaceBoundaryOperator( const std::shared_ptr< PrimitiveStorage >& storage, uint_t minLevel, uint_t maxLevel )
-   : Operator< P1DGEFunction< real_t >, P1DGEFunction< real_t > >( storage, minLevel, maxLevel )
-   , eg_to_cg_coupling_( storage, minLevel, maxLevel )
-   , cg_to_eg_coupling_( storage, minLevel, maxLevel )
-   , eg_to_eg_coupling_( storage, minLevel, maxLevel, std::make_shared< dg::DGVectorLaplaceFormDirichletBoundaryEDGEDG >() )
-   {}
-
-   void apply( const P1DGEFunction< real_t >& src,
-               const P1DGEFunction< real_t >& dst,
-               size_t                         level,
-               DoFType                        flag,
-               UpdateType                     updateType ) const override
-   {
-      eg_to_cg_coupling_.apply( *src.getDiscontinuousPart(), *dst.getConformingPart(), level, flag, updateType );
-
-      cg_to_eg_coupling_.apply( *src.getConformingPart(), *dst.getDiscontinuousPart(), level, flag, updateType );
-      eg_to_eg_coupling_.apply( *src.getDiscontinuousPart(), *dst.getDiscontinuousPart(), level, flag, Add );
-   }
-
-   void toMatrix( const std::shared_ptr< SparseMatrixProxy >& mat,
-                  const P1DGEFunction< idx_t >&               src,
-                  const P1DGEFunction< idx_t >&               dst,
-                  size_t                                      level,
-                  DoFType                                     flag ) const override
-   {
-      communication::syncVectorFunctionBetweenPrimitives( *src.getConformingPart(), level );
-      communication::syncVectorFunctionBetweenPrimitives( *dst.getConformingPart(), level );
-      src.getDiscontinuousPart()->communicate( level );
-      dst.getDiscontinuousPart()->communicate( level );
-
-      eg_to_cg_coupling_.toMatrix( mat, *src.getDiscontinuousPart(), *dst.getConformingPart(), level, flag );
-      cg_to_eg_coupling_.toMatrix( mat, *src.getConformingPart(), *dst.getDiscontinuousPart(), level, flag );
-      eg_to_eg_coupling_.toMatrix( mat, *src.getDiscontinuousPart(), *dst.getDiscontinuousPart(), level, flag );
-   }
-
- private:
-   P1VectorToP0ScalarOperator< P1ToP0Operator< dg::DGVectorLaplaceFormDirichletBoundaryEDGP1_0 >,
-                               P1ToP0Operator< dg::DGVectorLaplaceFormDirichletBoundaryEDGP1_1 >,
-                               P1ToP0Operator< dg::DGFormAbort > >
-       cg_to_eg_coupling_;
-
-   P0ScalarToP1VectorOperator< P0ToP1Operator< dg::DGVectorLaplaceFormDirichletBoundaryP1EDG_0 >,
-                               P0ToP1Operator< dg::DGVectorLaplaceFormDirichletBoundaryP1EDG_1 >,
-                               P0ToP1Operator< dg::DGFormAbort > >
-       eg_to_cg_coupling_;
-
-   P0Operator< dg::DGVectorLaplaceFormDirichletBoundaryEDGEDG > eg_to_eg_coupling_;
-};
-
-
-class P1DGEConstantEpsilonOperator final : public Operator< P1DGEFunction< real_t >, P1DGEFunction< real_t > >
-{
- public:
-   P1DGEElementwiseAffineEpsilonOperator( const std::shared_ptr< PrimitiveStorage >& storage, uint_t minLevel, uint_t maxLevel )
-   : Operator< P1DGEFunction< real_t >, P1DGEFunction< real_t > >( storage, minLevel, maxLevel )
-   , cg_to_cg_coupling_( storage, minLevel, maxLevel )
-   , eg_to_cg_coupling_( storage, minLevel, maxLevel )
-   , cg_to_eg_coupling_( storage, minLevel, maxLevel )
-   , eg_to_eg_coupling_( storage, minLevel, maxLevel, std::make_shared< dg::EDGEpsilonFormEDGEDG >() )
-   {}
-
-   void apply( const P1DGEFunction< real_t >& src,
-               const P1DGEFunction< real_t >& dst,
-               size_t                         level,
-               DoFType                        flag,
-               UpdateType                     updateType ) const override
-   {
-      eg_to_cg_coupling_.apply( *src.getDiscontinuousPart(), *dst.getConformingPart(), level, flag, updateType );
-      cg_to_cg_coupling_.apply( *src.getConformingPart(), *dst.getConformingPart(), level, flag, Add );
-
-      cg_to_eg_coupling_.apply( *src.getConformingPart(), *dst.getDiscontinuousPart(), level, flag, updateType );
-      eg_to_eg_coupling_.apply( *src.getDiscontinuousPart(), *dst.getDiscontinuousPart(), level, flag, Add );
-   }
-
-   void toMatrix( const std::shared_ptr< SparseMatrixProxy >& mat,
-                  const P1DGEFunction< idx_t >&               src,
-                  const P1DGEFunction< idx_t >&               dst,
-                  size_t                                      level,
-                  DoFType                                     flag ) const override
-   {
-      communication::syncVectorFunctionBetweenPrimitives( *src.getConformingPart(), level );
-      communication::syncVectorFunctionBetweenPrimitives( *dst.getConformingPart(), level );
-      src.getDiscontinuousPart()->communicate( level );
-      dst.getDiscontinuousPart()->communicate( level );
-
-      cg_to_cg_coupling_.toMatrix( mat, *src.getConformingPart(), *dst.getConformingPart(), level, flag );
-      eg_to_cg_coupling_.toMatrix( mat, *src.getDiscontinuousPart(), *dst.getConformingPart(), level, flag );
-      cg_to_eg_coupling_.toMatrix( mat, *src.getConformingPart(), *dst.getDiscontinuousPart(), level, flag );
-      eg_to_eg_coupling_.toMatrix( mat, *src.getDiscontinuousPart(), *dst.getDiscontinuousPart(), level, flag );
-   }
-
- private:
-   P1ConstantEpsilonOperator                  cg_to_cg_coupling_;
-   P1ToP0ConstantP1EDGEpsilonCouplingOperator cg_to_eg_coupling_;
-   P0ToP1ConstantP1EDGEpsilonCouplingOperator eg_to_cg_coupling_;
-   P0Operator< dg::EDGConstEpsilonFormEDGEDG >     eg_to_eg_coupling_;
-};
-
-=======
->>>>>>> 3762f29d
 } // namespace hyteg