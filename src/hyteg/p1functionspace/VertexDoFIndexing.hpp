--- conflicted
+++ resolved
@@ -519,22 +519,6 @@
 // ##############
 // ### Others ###
 // ##############
-<<<<<<< HEAD
-void getVertexDoFDataIndicesFromMicroFace( const indexing::Index & microFaceIndex,
-                                           const facedof::FaceType & faceType,
-                                           const uint_t level,
-                                           std::array< uint_t, 3 >& vertexDoFIndices );
-
-void getVertexDoFDataIndicesFromMicroFace( const indexing::Index & microFaceIndex,
-                                           const facedof::FaceType & faceType,
-                                           const uint_t level,
-                                           std::vector< uint_t >& vertexDoFIndices );
-
-void getVertexDoFDataIndicesFromMicroCell( const indexing::Index & microCellIndex,
-                                           const celldof::CellType & cellType,
-                                           const uint_t level,
-                                           std::array<uint_t, 4>& vertexDoFIndices );
-=======
 void getVertexDoFDataIndicesFromMicroFace( const indexing::Index&   microFaceIndex,
                                            const facedof::FaceType& faceType,
                                            const uint_t             level,
@@ -544,12 +528,6 @@
                                            const celldof::CellType& cellType,
                                            const uint_t             level,
                                            std::array< uint_t, 4 >& vertexDoFIndices );
->>>>>>> 2070ebe0
-
-        void getVertexDoFDataIndicesFromMicroCell( const indexing::Index & microCellIndex,
-                                                   const celldof::CellType & cellType,
-                                                   const uint_t level,
-                                                   std::vector< uint_t >& vertexDoFIndices );
 
 } // namespace vertexdof
 } // namespace hyteg