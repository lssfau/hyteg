/*
 * Copyright (c) 2017-2019 Daniel Drzisga, Dominik Thoennes, Marcus Mohr, Nils Kohl.
 *
 * This file is part of HyTeG
 * (see https://i10git.cs.fau.de/hyteg/hyteg).
 *
 * This program is free software: you can redistribute it and/or modify
 * it under the terms of the GNU General Public License as published by
 * the Free Software Foundation, either version 3 of the License, or
 * (at your option) any later version.
 *
 * This program is distributed in the hope that it will be useful,
 * but WITHOUT ANY WARRANTY; without even the implied warranty of
 * MERCHANTABILITY or FITNESS FOR A PARTICULAR PURPOSE.  See the
 * GNU General Public License for more details.
 *
 * You should have received a copy of the GNU General Public License
 * along with this program. If not, see <http://www.gnu.org/licenses/>.
 */
#pragma once

#include "core/DataTypes.h"
#include "core/math/KahanSummation.h"

#include "hyteg/Algorithms.hpp"
#include "hyteg/Levelinfo.hpp"
#include "hyteg/facedofspace/FaceDoFIndexing.hpp"
#include "hyteg/indexing/Common.hpp"
#include "hyteg/indexing/DistanceCoordinateSystem.hpp"
#include "hyteg/p1functionspace/VertexDoFIndexing.hpp"
#include "hyteg/p1functionspace/VertexDoFMemory.hpp"
#include "hyteg/petsc/PETScWrapper.hpp"
#include "hyteg/primitives/Cell.hpp"
#include "hyteg/sparseassembly/SparseMatrixProxy.hpp"
#include "hyteg/sparseassembly/VectorProxy.hpp"
#include "hyteg/types/matrix.hpp"

#ifdef DEBUG_ELEMENTWISE
#include "hyteg/format.hpp"
#endif

namespace hyteg {
namespace vertexdof {
namespace macroedge {

using indexing::Index;
using walberla::real_c;

inline indexing::Index getIndexInNeighboringMacroCell( const indexing::Index&  vertexDoFIndexInMacroEdge,
                                                       const Edge&             edge,
                                                       const uint_t&           neighborCellID,
                                                       const PrimitiveStorage& storage,
                                                       const uint_t&           level )
{
   const Cell&  neighborCell = *( storage.getCell( edge.neighborCells().at( neighborCellID ) ) );
   const uint_t localEdgeID  = neighborCell.getLocalEdgeID( edge.getID() );

   const std::array< uint_t, 4 > localVertexIDsAtCell = algorithms::getMissingIntegersAscending< 2, 4 >(
       { neighborCell.getEdgeLocalVertexToCellLocalVertexMaps().at( localEdgeID ).at( 0 ),
         neighborCell.getEdgeLocalVertexToCellLocalVertexMaps().at( localEdgeID ).at( 1 ) } );

   const auto indexInMacroCell = indexing::basisConversion(
       vertexDoFIndexInMacroEdge, localVertexIDsAtCell, { 0, 1, 2, 3 }, levelinfo::num_microvertices_per_edge( level ) );
   return indexInMacroCell;
}

inline Point3D coordinateFromIndex( const uint_t& level, const Edge& edge, const Index& index )
{
   const real_t  stepFrequency = 1.0 / levelinfo::num_microedges_per_edge( level );
   const Point3D step          = ( edge.getCoordinates()[1] - edge.getCoordinates()[0] ) * stepFrequency;
   return edge.getCoordinates()[0] + step * real_c( index.x() );
}

template < typename ValueType >
inline ValueType assembleLocal( const uint_t&                            level,
                                uint_t                                   pos,
                                const Matrix3r&                          localMatrix,
                                double*                                  src,
                                double*                                  coeff,
                                const std::array< stencilDirection, 3 >& vertices,
                                const std::array< uint_t, 3 >&           idx )
{
   ValueType meanCoeff = 1.0 / 3.0 *
                         ( coeff[vertexdof::macroedge::indexFromVertex( level, pos, vertices[0] )] +
                           coeff[vertexdof::macroedge::indexFromVertex( level, pos, vertices[1] )] +
                           coeff[vertexdof::macroedge::indexFromVertex( level, pos, vertices[2] )] );

   ValueType tmp;
   tmp = localMatrix( idx[0], idx[0] ) * src[vertexdof::macroedge::indexFromVertex( level, pos, vertices[0] )] +
         localMatrix( idx[0], idx[1] ) * src[vertexdof::macroedge::indexFromVertex( level, pos, vertices[1] )] +
         localMatrix( idx[0], idx[2] ) * src[vertexdof::macroedge::indexFromVertex( level, pos, vertices[2] )];
   return meanCoeff * tmp;
}

template < typename ValueType >
inline void assembleLocalStencil( uint_t                                   level,
                                  uint_t                                   pos,
                                  const Matrix3r&                          localMatrix,
                                  real_t*                                  opr_data,
                                  real_t*                                  coeff,
                                  const std::array< stencilDirection, 3 >& vertices,
                                  const std::array< uint_t, 3 >&           idx )
{
   ValueType meanCoeff = 1.0 / 3.0 *
                         ( coeff[vertexdof::macroedge::indexFromVertex( level, pos, vertices[0] )] +
                           coeff[vertexdof::macroedge::indexFromVertex( level, pos, vertices[1] )] +
                           coeff[vertexdof::macroedge::indexFromVertex( level, pos, vertices[2] )] );

   opr_data[vertexdof::stencilIndexFromVertex( vertices[0] )] += meanCoeff * localMatrix( idx[0], idx[0] );
   opr_data[vertexdof::stencilIndexFromVertex( vertices[1] )] += meanCoeff * localMatrix( idx[0], idx[1] );
   opr_data[vertexdof::stencilIndexFromVertex( vertices[2] )] += meanCoeff * localMatrix( idx[0], idx[2] );
}

template < typename ValueType >
inline void interpolate( const uint_t&                                               level,
                         Edge&                                                       edge,
                         const PrimitiveDataID< FunctionMemory< ValueType >, Edge >& edgeMemoryId,
                         const ValueType&                                            scalar )
{
   size_t rowsize  = levelinfo::num_microvertices_per_edge( level );
   auto   edgeData = edge.getData( edgeMemoryId )->getPointer( level );
   for ( size_t i = 1; i < rowsize - 1; ++i )
   {
      edgeData[i] = scalar;
   }
}

template < typename ValueType >
inline void interpolate( const uint_t&                                                                               level,
                         Edge&                                                                                       edge,
                         const PrimitiveDataID< FunctionMemory< ValueType >, Edge >&                                 edgeMemoryId,
                         const std::vector< PrimitiveDataID< FunctionMemory< ValueType >, Edge > >&                  srcIds,
                         const std::function< ValueType( const hyteg::Point3D&, const std::vector< ValueType >& ) >& expr )
{
   ValueType* edgeData = edge.getData( edgeMemoryId )->getPointer( level );

   std::vector< ValueType* > srcPtr;
   for ( const auto& src : srcIds )
   {
      srcPtr.push_back( edge.getData( src )->getPointer( level ) );
   }

   std::vector< ValueType > srcVector( srcIds.size() );

   Point3D xBlend;

   for ( const auto& it : vertexdof::macroedge::Iterator( level, 1 ) )
   {
      const Point3D coordinate = coordinateFromIndex( level, edge, it );
      const uint_t  idx        = vertexdof::macroedge::indexFromVertex( level, it.x(), stencilDirection::VERTEX_C );

      for ( uint_t k = 0; k < srcPtr.size(); ++k )
      {
         srcVector[k] = srcPtr[k][idx];
      }
      edge.getGeometryMap()->evalF( coordinate, xBlend );
      edgeData[idx] = expr( xBlend, srcVector );
   }
}

template < typename ValueType >
inline void swap( const uint_t&                                               level,
                  Edge&                                                       edge,
                  const PrimitiveDataID< FunctionMemory< ValueType >, Edge >& srcID,
                  const PrimitiveDataID< FunctionMemory< ValueType >, Edge >& dstID )
{
   auto srcData = edge.getData( srcID );
   auto dstData = edge.getData( dstID );
   srcData->swap( *dstData, level );
}

template < typename ValueType >
inline void assign( const uint_t&                                                              level,
                    Edge&                                                                      edge,
                    const std::vector< ValueType >&                                            scalars,
                    const std::vector< PrimitiveDataID< FunctionMemory< ValueType >, Edge > >& srcIds,
                    const PrimitiveDataID< FunctionMemory< ValueType >, Edge >&                dstId )
{
   size_t rowsize = levelinfo::num_microvertices_per_edge( level );

   for ( size_t i = 1; i < rowsize - 1; ++i )
   {
      ValueType tmp =
          scalars[0] * edge.getData( srcIds[0] )
                           ->getPointer( level )[vertexdof::macroedge::indexFromVertex( level, i, stencilDirection::VERTEX_C )];

      for ( size_t k = 1; k < srcIds.size(); ++k )
      {
         tmp += scalars[k] *
                edge.getData( srcIds[k] )
                    ->getPointer( level )[vertexdof::macroedge::indexFromVertex( level, i, stencilDirection::VERTEX_C )];
      }

      edge.getData( dstId )->getPointer( level )[vertexdof::macroedge::indexFromVertex( level, i, stencilDirection::VERTEX_C )] =
          tmp;
   }
}

template < typename ValueType >
inline void add( const uint_t&                                               level,
                 const Edge&                                                 edge,
                 const ValueType&                                            scalar,
                 const PrimitiveDataID< FunctionMemory< ValueType >, Edge >& dstId )
{
   size_t rowsize = levelinfo::num_microvertices_per_edge( level );

   for ( size_t i = 1; i < rowsize - 1; ++i )
   {
      edge.getData( dstId )->getPointer( level )[vertexdof::macroedge::indexFromVertex( level, i, stencilDirection::VERTEX_C )] +=
          scalar;
   }
}

template < typename ValueType >
inline void add( const uint_t&                                                              level,
                 Edge&                                                                      edge,
                 const std::vector< ValueType >&                                            scalars,
                 const std::vector< PrimitiveDataID< FunctionMemory< ValueType >, Edge > >& srcIds,
                 const PrimitiveDataID< FunctionMemory< ValueType >, Edge >&                dstId )
{
   size_t rowsize = levelinfo::num_microvertices_per_edge( level );

   for ( size_t i = 1; i < rowsize - 1; ++i )
   {
      auto tmp = ValueType( 0 );

      for ( size_t k = 0; k < srcIds.size(); ++k )
      {
         tmp += scalars[k] *
                edge.getData( srcIds[k] )
                    ->getPointer( level )[vertexdof::macroedge::indexFromVertex( level, i, stencilDirection::VERTEX_C )];
      }

      edge.getData( dstId )->getPointer( level )[vertexdof::macroedge::indexFromVertex( level, i, stencilDirection::VERTEX_C )] +=
          tmp;
   }
}

template < typename ValueType >
inline void multElementwise( const uint_t&                                                              level,
                             Edge&                                                                      edge,
                             const std::vector< PrimitiveDataID< FunctionMemory< ValueType >, Edge > >& srcIds,
                             const PrimitiveDataID< FunctionMemory< ValueType >, Edge >&                dstId )
{
   size_t rowsize = levelinfo::num_microvertices_per_edge( level );
   auto   dst     = edge.getData( dstId )->getPointer( level );

   for ( size_t i = 1; i < rowsize - 1; ++i )
   {
      const uint_t idx = vertexdof::macroedge::indexFromVertex( level, i, stencilDirection::VERTEX_C );
      ValueType    tmp = edge.getData( srcIds[0] )->getPointer( level )[idx];

      for ( size_t k = 1; k < srcIds.size(); ++k )
      {
         tmp *= edge.getData( srcIds[k] )->getPointer( level )[idx];
      }

      dst[idx] = tmp;
   }
}

template < typename ValueType >
inline ValueType dot( const uint_t&                                               level,
                      Edge&                                                       edge,
                      const PrimitiveDataID< FunctionMemory< ValueType >, Edge >& lhsMemoryId,
                      const PrimitiveDataID< FunctionMemory< ValueType >, Edge >& rhsMemoryId )
{
   walberla::math::KahanAccumulator< ValueType > scalarProduct;
   size_t                                        rowsize = levelinfo::num_microvertices_per_edge( level );

   for ( size_t i = 1; i < rowsize - 1; ++i )
   {
      scalarProduct += edge.getData( lhsMemoryId )
                           ->getPointer( level )[vertexdof::macroedge::indexFromVertex( level, i, stencilDirection::VERTEX_C )] *
                       edge.getData( rhsMemoryId )
                           ->getPointer( level )[vertexdof::macroedge::indexFromVertex( level, i, stencilDirection::VERTEX_C )];
   }

   return scalarProduct.get();
}

template < typename ValueType >
inline ValueType sum( const uint_t&                                               level,
                      const Edge&                                                 edge,
                      const PrimitiveDataID< FunctionMemory< ValueType >, Edge >& dataID,
                      const bool&                                                 absolute )
{
   auto   sum     = ValueType( 0 );
   size_t rowsize = levelinfo::num_microvertices_per_edge( level );

   auto data = edge.getData( dataID )->getPointer( level );

   for ( size_t i = 1; i < rowsize - 1; ++i )
   {
      if ( absolute )
      {
         sum += std::abs( data[vertexdof::macroedge::indexFromVertex( level, i, stencilDirection::VERTEX_C )] );
      }
      else
      {
         sum += data[vertexdof::macroedge::indexFromVertex( level, i, stencilDirection::VERTEX_C )];
      }
   }
   return sum;
}

template < typename ValueType >
inline void apply( const uint_t&                                               level,
                   Edge&                                                       edge,
                   const PrimitiveDataID< StencilMemory< ValueType >, Edge >&  operatorId,
                   const PrimitiveDataID< FunctionMemory< ValueType >, Edge >& srcId,
                   const PrimitiveDataID< FunctionMemory< ValueType >, Edge >& dstId,
                   UpdateType                                                  update )
{
   typedef stencilDirection sD;
   size_t                   rowsize = levelinfo::num_microvertices_per_edge( level );

   auto opr_data = edge.getData( operatorId )->getPointer( level );
   auto src      = edge.getData( srcId )->getPointer( level );
   auto dst      = edge.getData( dstId )->getPointer( level );

   ValueType tmp;

   for ( size_t i = 1; i < rowsize - 1; ++i )
   {
      const auto stencilIdxW = vertexdof::macroedge::stencilIndexOnEdge( sD::VERTEX_W );
      const auto stencilIdxC = vertexdof::macroedge::stencilIndexOnEdge( sD::VERTEX_C );
      const auto stencilIdxE = vertexdof::macroedge::stencilIndexOnEdge( sD::VERTEX_E );

      const auto dofIdxW = vertexdof::macroedge::indexFromVertex( level, i, sD::VERTEX_W );
      const auto dofIdxC = vertexdof::macroedge::indexFromVertex( level, i, sD::VERTEX_C );
      const auto dofIdxE = vertexdof::macroedge::indexFromVertex( level, i, sD::VERTEX_E );

      tmp = opr_data[stencilIdxW] * src[dofIdxW] + opr_data[stencilIdxC] * src[dofIdxC] + opr_data[stencilIdxE] * src[dofIdxE];

      for ( uint_t neighborFace = 0; neighborFace < edge.getNumNeighborFaces(); neighborFace++ )
      {
         const auto stencilIdxWNeighborFace = vertexdof::macroedge::stencilIndexOnNeighborFace( sD::VERTEX_W, neighborFace );
         const auto stencilIdxENeighborFace = vertexdof::macroedge::stencilIndexOnNeighborFace( sD::VERTEX_E, neighborFace );
         const auto stencilWeightW          = opr_data[stencilIdxWNeighborFace];
         const auto stencilWeightE          = opr_data[stencilIdxENeighborFace];
         const auto dofIdxWNeighborFace =
             vertexdof::macroedge::indexFromVertexOnNeighborFace( level, i, neighborFace, sD::VERTEX_W );
         const auto dofIdxENeighborFace =
             vertexdof::macroedge::indexFromVertexOnNeighborFace( level, i, neighborFace, sD::VERTEX_E );
         tmp += stencilWeightW * src[dofIdxWNeighborFace] + stencilWeightE * src[dofIdxENeighborFace];
      }

      for ( uint_t neighborCell = 0; neighborCell < edge.getNumNeighborCells(); neighborCell++ )
      {
         const auto stencilIdx = vertexdof::macroedge::stencilIndexOnNeighborCell( neighborCell, edge.getNumNeighborFaces() );
         const auto dofIdx =
             vertexdof::macroedge::indexFromVertexOnNeighborCell( level, i, neighborCell, edge.getNumNeighborFaces() );
         tmp += opr_data[stencilIdx] * src[dofIdx];
      }

      if ( update == Replace )
      {
         dst[vertexdof::macroedge::indexFromVertex( level, i, stencilDirection::VERTEX_C )] = tmp;
      }
      else if ( update == Add )
      {
         dst[vertexdof::macroedge::indexFromVertex( level, i, stencilDirection::VERTEX_C )] += tmp;
      }
   }
}

template < typename ValueType >
inline void smooth_gs( const uint_t&                                               level,
                       Edge&                                                       edge,
                       const PrimitiveDataID< StencilMemory< ValueType >, Edge >&  operatorId,
                       const PrimitiveDataID< FunctionMemory< ValueType >, Edge >& dstId,
                       const PrimitiveDataID< FunctionMemory< ValueType >, Edge >& rhsId )
{
   typedef stencilDirection sD;
   size_t                   rowsize = levelinfo::num_microvertices_per_edge( level );

   auto opr_data = edge.getData( operatorId )->getPointer( level );
   auto rhs      = edge.getData( rhsId )->getPointer( level );
   auto dst      = edge.getData( dstId )->getPointer( level );

   const auto stencilIdxW = vertexdof::macroedge::stencilIndexOnEdge( sD::VERTEX_W );
   const auto stencilIdxC = vertexdof::macroedge::stencilIndexOnEdge( sD::VERTEX_C );
   const auto stencilIdxE = vertexdof::macroedge::stencilIndexOnEdge( sD::VERTEX_E );

   const auto invCenterWeight = 1.0 / opr_data[stencilIdxC];

   ValueType tmp;

   for ( size_t i = 1; i < rowsize - 1; ++i )
   {
      const auto dofIdxW = vertexdof::macroedge::indexFromVertex( level, i, sD::VERTEX_W );
      const auto dofIdxC = vertexdof::macroedge::indexFromVertex( level, i, sD::VERTEX_C );
      const auto dofIdxE = vertexdof::macroedge::indexFromVertex( level, i, sD::VERTEX_E );

      tmp = rhs[dofIdxC];

      tmp -= opr_data[stencilIdxW] * dst[dofIdxW] + opr_data[stencilIdxE] * dst[dofIdxE];

      for ( uint_t neighborFace = 0; neighborFace < edge.getNumNeighborFaces(); neighborFace++ )
      {
         const auto stencilIdxWNeighborFace = vertexdof::macroedge::stencilIndexOnNeighborFace( sD::VERTEX_W, neighborFace );
         const auto stencilIdxENeighborFace = vertexdof::macroedge::stencilIndexOnNeighborFace( sD::VERTEX_E, neighborFace );
         const auto stencilWeightW          = opr_data[stencilIdxWNeighborFace];
         const auto stencilWeightE          = opr_data[stencilIdxENeighborFace];
         const auto dofIdxWNeighborFace =
             vertexdof::macroedge::indexFromVertexOnNeighborFace( level, i, neighborFace, sD::VERTEX_W );
         const auto dofIdxENeighborFace =
             vertexdof::macroedge::indexFromVertexOnNeighborFace( level, i, neighborFace, sD::VERTEX_E );
         tmp -= stencilWeightW * dst[dofIdxWNeighborFace] + stencilWeightE * dst[dofIdxENeighborFace];
      }

      for ( uint_t neighborCell = 0; neighborCell < edge.getNumNeighborCells(); neighborCell++ )
      {
         const auto stencilIdx = vertexdof::macroedge::stencilIndexOnNeighborCell( neighborCell, edge.getNumNeighborFaces() );
         const auto dofIdx =
             vertexdof::macroedge::indexFromVertexOnNeighborCell( level, i, neighborCell, edge.getNumNeighborFaces() );
         tmp -= opr_data[stencilIdx] * dst[dofIdx];
      }

      dst[dofIdxC] = invCenterWeight * tmp;
   }
}

template < typename ValueType >
inline void smooth_sor( const uint_t&                                               level,
                        Edge&                                                       edge,
                        const PrimitiveDataID< StencilMemory< ValueType >, Edge >&  operatorId,
                        const PrimitiveDataID< FunctionMemory< ValueType >, Edge >& dstId,
                        const PrimitiveDataID< FunctionMemory< ValueType >, Edge >& rhsId,
                        ValueType                                                   relax,
                        const bool&                                                 backwards = false )
{
   typedef stencilDirection sD;
   size_t                   rowsize = levelinfo::num_microvertices_per_edge( level );

   auto opr_data = edge.getData( operatorId )->getPointer( level );
   auto rhs      = edge.getData( rhsId )->getPointer( level );
   auto dst      = edge.getData( dstId )->getPointer( level );

   const auto stencilIdxW = vertexdof::macroedge::stencilIndexOnEdge( sD::VERTEX_W );
   const auto stencilIdxC = vertexdof::macroedge::stencilIndexOnEdge( sD::VERTEX_C );
   const auto stencilIdxE = vertexdof::macroedge::stencilIndexOnEdge( sD::VERTEX_E );

   const auto invCenterWeight = 1.0 / opr_data[stencilIdxC];

   ValueType tmp;

   const int start = backwards ? (int) rowsize - 2 : 1;
   const int stop  = backwards ? 0 : (int) rowsize - 1;
   const int incr  = backwards ? -1 : 1;

   for ( int ii = start; ii != stop; ii += incr )
   {
      const uint_t i       = uint_c( ii );
      const auto   dofIdxW = vertexdof::macroedge::indexFromVertex( level, i, sD::VERTEX_W );
      const auto   dofIdxC = vertexdof::macroedge::indexFromVertex( level, i, sD::VERTEX_C );
      const auto   dofIdxE = vertexdof::macroedge::indexFromVertex( level, i, sD::VERTEX_E );

      tmp = rhs[dofIdxC];

      tmp -= opr_data[stencilIdxW] * dst[dofIdxW] + opr_data[stencilIdxE] * dst[dofIdxE];

      for ( uint_t neighborFace = 0; neighborFace < edge.getNumNeighborFaces(); neighborFace++ )
      {
         const auto stencilIdxWNeighborFace = vertexdof::macroedge::stencilIndexOnNeighborFace( sD::VERTEX_W, neighborFace );
         const auto stencilIdxENeighborFace = vertexdof::macroedge::stencilIndexOnNeighborFace( sD::VERTEX_E, neighborFace );
         const auto stencilWeightW          = opr_data[stencilIdxWNeighborFace];
         const auto stencilWeightE          = opr_data[stencilIdxENeighborFace];
         const auto dofIdxWNeighborFace =
             vertexdof::macroedge::indexFromVertexOnNeighborFace( level, i, neighborFace, sD::VERTEX_W );
         const auto dofIdxENeighborFace =
             vertexdof::macroedge::indexFromVertexOnNeighborFace( level, i, neighborFace, sD::VERTEX_E );
         tmp -= stencilWeightW * dst[dofIdxWNeighborFace] + stencilWeightE * dst[dofIdxENeighborFace];
      }

      for ( uint_t neighborCell = 0; neighborCell < edge.getNumNeighborCells(); neighborCell++ )
      {
         const auto stencilIdx = vertexdof::macroedge::stencilIndexOnNeighborCell( neighborCell, edge.getNumNeighborFaces() );
         const auto dofIdx =
             vertexdof::macroedge::indexFromVertexOnNeighborCell( level, i, neighborCell, edge.getNumNeighborFaces() );
         tmp -= opr_data[stencilIdx] * dst[dofIdx];
      }

      dst[dofIdxC] = ( 1.0 - relax ) * dst[dofIdxC] + relax * invCenterWeight * tmp;
   }
}

template < typename ValueType >
inline void smooth_jac( const uint_t&                                               level,
                        Edge&                                                       edge,
                        const PrimitiveDataID< StencilMemory< ValueType >, Edge >&  operatorId,
                        const PrimitiveDataID< FunctionMemory< ValueType >, Edge >& dstId,
                        const PrimitiveDataID< FunctionMemory< ValueType >, Edge >& rhsId,
                        const PrimitiveDataID< FunctionMemory< ValueType >, Edge >& tmpId )
{
   size_t rowsize = levelinfo::num_microvertices_per_edge( level );

   auto opr_data = edge.getData( operatorId )->getPointer( level );
   auto dst      = edge.getData( dstId )->getPointer( level );
   auto rhs      = edge.getData( rhsId )->getPointer( level );
   auto tmp      = edge.getData( tmpId )->getPointer( level );

   for ( size_t i = 1; i < rowsize - 1; ++i )
   {
      dst[vertexdof::macroedge::indexFromVertex( level, i, stencilDirection::VERTEX_C )] =
          rhs[vertexdof::macroedge::indexFromVertex( level, i, stencilDirection::VERTEX_C )];

      for ( auto& neighbor : vertexdof::macroedge::neighborsOnEdgeFromVertexDoF )
      {
         dst[vertexdof::macroedge::indexFromVertex( level, i, stencilDirection::VERTEX_C )] -=
             opr_data[vertexdof::stencilIndexFromVertex( neighbor )] *
             tmp[vertexdof::macroedge::indexFromVertex( level, i, neighbor )];
      }

      for ( auto& neighbor : vertexdof::macroedge::neighborsOnSouthFaceFromVertexDoF )
      {
         dst[vertexdof::macroedge::indexFromVertex( level, i, stencilDirection::VERTEX_C )] -=
             opr_data[vertexdof::stencilIndexFromVertex( neighbor )] *
             tmp[vertexdof::macroedge::indexFromVertex( level, i, neighbor )];
      }

      if ( edge.getNumNeighborFaces() == 2 )
      {
         for ( auto& neighbor : vertexdof::macroedge::neighborsOnNorthFaceFromVertexDoF )
         {
            dst[vertexdof::macroedge::indexFromVertex( level, i, stencilDirection::VERTEX_C )] -=
                opr_data[vertexdof::stencilIndexFromVertex( neighbor )] *
                tmp[vertexdof::macroedge::indexFromVertex( level, i, neighbor )];
         }
      }

      dst[vertexdof::macroedge::indexFromVertex( level, i, stencilDirection::VERTEX_C )] /=
          opr_data[vertexdof::stencilIndexFromVertex( stencilDirection::VERTEX_C )];
   }
}

template < typename ValueType >
inline void enumerate( const uint_t&                                               level,
                       Edge&                                                       edge,
                       const PrimitiveDataID< FunctionMemory< ValueType >, Edge >& dstId,
                       ValueType&                                                  num )
{
   size_t rowsize = levelinfo::num_microvertices_per_edge( level );

   for ( size_t i = 1; i < rowsize - 1; ++i )
   {
      edge.getData( dstId )->getPointer( level )[vertexdof::macroedge::indexFromVertex( level, i, stencilDirection::VERTEX_C )] =
          num;
      num++;
   }
}

template < typename ValueType >
inline void integrateDG( const uint_t&                                               level,
                         Edge&                                                       edge,
                         const std::shared_ptr< PrimitiveStorage >&                  storage,
                         const PrimitiveDataID< FunctionMemory< ValueType >, Edge >& rhsId,
                         const PrimitiveDataID< FunctionMemory< ValueType >, Edge >& rhsP1Id,
                         const PrimitiveDataID< FunctionMemory< ValueType >, Edge >& dstId )
{
   typedef stencilDirection sD;

   size_t rowsize = levelinfo::num_microvertices_per_edge( level );

   auto rhs   = edge.getData( rhsId )->getPointer( level );
   auto rhsP1 = edge.getData( rhsP1Id )->getPointer( level );
   auto dst   = edge.getData( dstId )->getPointer( level );

   real_t tmp;

   Face* face = storage->getFace( edge.neighborFaces()[0] );

   real_t weightedFaceArea0 = std::pow( 4.0, -walberla::real_c( level ) ) * face->area / 3.0;
   real_t weightedFaceArea1 = real_c( 0 );

   if ( edge.getNumNeighborFaces() == 2 )
   {
      face              = storage->getFace( edge.neighborFaces()[1] );
      weightedFaceArea1 = std::pow( 4.0, -walberla::real_c( level ) ) * face->area / 3.0;
   }

   for ( size_t i = 1; i < rowsize - 1; ++i )
   {
      tmp = weightedFaceArea0 * rhs[facedof::macroedge::indexFaceFromVertex( level, i, sD::CELL_GRAY_SW )] *
            ( 0.5 * 0.5 *
                  ( rhsP1[vertexdof::macroedge::indexFromVertex( level, i, sD::VERTEX_C )] +
                    rhsP1[vertexdof::macroedge::indexFromVertex( level, i, sD::VERTEX_W )] ) +
              0.5 * 0.5 *
                  ( rhsP1[vertexdof::macroedge::indexFromVertex( level, i, sD::VERTEX_C )] +
                    rhsP1[vertexdof::macroedge::indexFromVertex( level, i, sD::VERTEX_S )] ) );
      tmp += weightedFaceArea0 * rhs[facedof::macroedge::indexFaceFromVertex( level, i, sD::CELL_BLUE_SE )] *
             ( 0.5 * 0.5 *
                   ( rhsP1[vertexdof::macroedge::indexFromVertex( level, i, sD::VERTEX_C )] +
                     rhsP1[vertexdof::macroedge::indexFromVertex( level, i, sD::VERTEX_S )] ) +
               0.5 * 0.5 *
                   ( rhsP1[vertexdof::macroedge::indexFromVertex( level, i, sD::VERTEX_C )] +
                     rhsP1[vertexdof::macroedge::indexFromVertex( level, i, sD::VERTEX_SE )] ) );
      tmp += weightedFaceArea0 * rhs[facedof::macroedge::indexFaceFromVertex( level, i, sD::CELL_GRAY_SE )] *
             ( 0.5 * 0.5 *
                   ( rhsP1[vertexdof::macroedge::indexFromVertex( level, i, sD::VERTEX_C )] +
                     rhsP1[vertexdof::macroedge::indexFromVertex( level, i, sD::VERTEX_SE )] ) +
               0.5 * 0.5 *
                   ( rhsP1[vertexdof::macroedge::indexFromVertex( level, i, sD::VERTEX_C )] +
                     rhsP1[vertexdof::macroedge::indexFromVertex( level, i, sD::VERTEX_E )] ) );

      if ( edge.getNumNeighborFaces() == 2 )
      {
         tmp += weightedFaceArea1 * rhs[facedof::macroedge::indexFaceFromVertex( level, i, sD::CELL_GRAY_NW )] *
                ( 0.5 * 0.5 *
                      ( rhsP1[vertexdof::macroedge::indexFromVertex( level, i, sD::VERTEX_C )] +
                        rhsP1[vertexdof::macroedge::indexFromVertex( level, i, sD::VERTEX_W )] ) +
                  0.5 * 0.5 *
                      ( rhsP1[vertexdof::macroedge::indexFromVertex( level, i, sD::VERTEX_C )] +
                        rhsP1[vertexdof::macroedge::indexFromVertex( level, i, sD::VERTEX_NW )] ) );
         tmp += weightedFaceArea1 * rhs[facedof::macroedge::indexFaceFromVertex( level, i, sD::CELL_BLUE_NW )] *
                ( 0.5 * 0.5 *
                      ( rhsP1[vertexdof::macroedge::indexFromVertex( level, i, sD::VERTEX_C )] +
                        rhsP1[vertexdof::macroedge::indexFromVertex( level, i, sD::VERTEX_NW )] ) +
                  0.5 * 0.5 *
                      ( rhsP1[vertexdof::macroedge::indexFromVertex( level, i, sD::VERTEX_C )] +
                        rhsP1[vertexdof::macroedge::indexFromVertex( level, i, sD::VERTEX_N )] ) );
         tmp += weightedFaceArea1 * rhs[facedof::macroedge::indexFaceFromVertex( level, i, sD::CELL_GRAY_NE )] *
                ( 0.5 * 0.5 *
                      ( rhsP1[vertexdof::macroedge::indexFromVertex( level, i, sD::VERTEX_C )] +
                        rhsP1[vertexdof::macroedge::indexFromVertex( level, i, sD::VERTEX_N )] ) +
                  0.5 * 0.5 *
                      ( rhsP1[vertexdof::macroedge::indexFromVertex( level, i, sD::VERTEX_C )] +
                        rhsP1[vertexdof::macroedge::indexFromVertex( level, i, sD::VERTEX_E )] ) );
      }

      dst[vertexdof::macroedge::indexFromVertex( level, i, sD::VERTEX_C )] = ValueType( tmp );
   }
}

template < typename ValueType >
inline void printFunctionMemory( const uint_t&                                               level,
                                 const Edge&                                                 edge,
                                 const PrimitiveDataID< FunctionMemory< ValueType >, Edge >& dstId )
{
   ValueType* edgeMemory = edge.getData( dstId )->getPointer( level );
   using namespace std;
   cout << setfill( '=' ) << setw( 100 ) << "" << endl;
   cout << edge << std::left << setprecision( 1 ) << fixed << setfill( ' ' ) << endl;
   uint_t rowsize = levelinfo::num_microvertices_per_edge( level );

   if ( edge.getNumNeighborFaces() == 2 )
   {
      for ( uint_t i = 0; i < ( rowsize - 1 ); ++i )
      {
         cout << setw( 5 ) << edgeMemory[hyteg::vertexdof::macroedge::indexFromVertex( level, i, stencilDirection::VERTEX_N )]
              << "|";
      }
      cout << endl;
   }
   for ( uint_t i = 0; i < rowsize; ++i )
   {
      cout << setw( 5 ) << edgeMemory[hyteg::vertexdof::macroedge::indexFromVertex( level, i, stencilDirection::VERTEX_C )]
           << "|";
   }
   cout << endl << "     |";
   for ( uint_t i = 1; i < rowsize; ++i )
   {
      cout << setw( 5 ) << edgeMemory[hyteg::vertexdof::macroedge::indexFromVertex( level, i, stencilDirection::VERTEX_S )]
           << "|";
   }
   cout << endl << setfill( '=' ) << setw( 100 ) << "" << endl << setfill( ' ' );
}

template < typename ValueType >
inline ValueType getMaxValue( const uint_t& level, Edge& edge, const PrimitiveDataID< FunctionMemory< ValueType >, Edge >& srcId )
{
   uint_t rowsize = levelinfo::num_microvertices_per_edge( level );

   auto src      = edge.getData( srcId )->getPointer( level );
   auto localMax = -std::numeric_limits< ValueType >::max();

   for ( size_t i = 1; i < rowsize - 1; ++i )
   {
      localMax = std::max( localMax, src[vertexdof::macroedge::indexFromVertex( level, i, stencilDirection::VERTEX_C )] );
   }

   return localMax;
}

template < typename ValueType >
inline ValueType
    getMaxMagnitude( const uint_t& level, Edge& edge, const PrimitiveDataID< FunctionMemory< ValueType >, Edge >& srcId )
{
   uint_t rowsize = levelinfo::num_microvertices_per_edge( level );

   auto src      = edge.getData( srcId )->getPointer( level );
   auto localMax = ValueType( 0.0 );

   for ( size_t i = 1; i < rowsize - 1; ++i )
   {
      localMax =
          std::max( localMax, std::abs( src[vertexdof::macroedge::indexFromVertex( level, i, stencilDirection::VERTEX_C )] ) );
   }

   return localMax;
}

<<<<<<< HEAD
template < typename ValueType >
inline ValueType getMinValue( const uint_t& level, Edge& edge, const PrimitiveDataID< FunctionMemory< ValueType >, Edge >& srcId )
{
   uint_t rowsize = levelinfo::num_microvertices_per_edge( level );

   auto src      = edge.getData( srcId )->getPointer( level );
   auto localMin = std::numeric_limits< ValueType >::max();

   for ( size_t i = 1; i < rowsize - 1; ++i )
   {
      localMin = std::min( localMin, src[vertexdof::macroedge::indexFromVertex( level, i, stencilDirection::VERTEX_C )] );
   }

   return localMin;
}

#ifdef HYTEG_BUILD_WITH_PETSC
inline void saveOperator( const uint_t&                                              level,
                          Edge&                                                      edge,
                          const PrimitiveStorage&                                    storage,
                          const PrimitiveDataID< StencilMemory< real_t >, Edge >&    operatorId,
                          const PrimitiveDataID< FunctionMemory< PetscInt >, Edge >& srcId,
                          const PrimitiveDataID< FunctionMemory< PetscInt >, Edge >& dstId,
                          const std::shared_ptr< SparseMatrixProxy >&                mat )
=======
inline void saveOperator( const uint_t&                                           level,
                          Edge&                                                   edge,
                          const PrimitiveStorage&                                 storage,
                          const PrimitiveDataID< StencilMemory< real_t >, Edge >& operatorId,
                          const PrimitiveDataID< FunctionMemory< idx_t >, Edge >& srcId,
                          const PrimitiveDataID< FunctionMemory< idx_t >, Edge >& dstId,
                          const std::shared_ptr< SparseMatrixProxy >&             mat )
>>>>>>> 7f615a6f
{
   size_t rowsize = levelinfo::num_microvertices_per_edge( level );

   auto opr_data = edge.getData( operatorId )->getPointer( level );
   auto src      = edge.getData( srcId )->getPointer( level );
   auto dst      = edge.getData( dstId )->getPointer( level );

   for ( uint_t i = 1; i < rowsize - 1; ++i )
   {
      idx_t dstint = dst[vertexdof::macroedge::indexFromVertex( level, i, stencilDirection::VERTEX_C )];
      idx_t srcint = src[vertexdof::macroedge::indexFromVertex( level, i, stencilDirection::VERTEX_C )];
      mat->addValue(
          uint_c( dstint ), uint_c( srcint ), opr_data[vertexdof::stencilIndexFromVertex( stencilDirection::VERTEX_C )] );

      for ( const auto& neighbor : vertexdof::macroedge::neighborsOnEdgeFromVertexDoF )
      {
         srcint = src[vertexdof::macroedge::indexFromVertex( level, i, neighbor )];
         mat->addValue( uint_c( dstint ), uint_c( srcint ), opr_data[vertexdof::stencilIndexFromVertex( neighbor )] );
      }

      for ( uint_t neighborFace = 0; neighborFace < edge.getNumNeighborFaces(); neighborFace++ )
      {
         srcint = src[vertexdof::macroedge::indexFromVertexOnNeighborFace( level, i, neighborFace, stencilDirection::VERTEX_W )];
         mat->addValue( uint_c( dstint ),
                        uint_c( srcint ),
                        opr_data[vertexdof::macroedge::stencilIndexOnNeighborFace( stencilDirection::VERTEX_W, neighborFace )] );

         srcint = src[vertexdof::macroedge::indexFromVertexOnNeighborFace( level, i, neighborFace, stencilDirection::VERTEX_E )];
         mat->addValue( uint_c( dstint ),
                        uint_c( srcint ),
                        opr_data[vertexdof::macroedge::stencilIndexOnNeighborFace( stencilDirection::VERTEX_E, neighborFace )] );
      }

      for ( uint_t neighborCellID = 0; neighborCellID < edge.getNumNeighborCells(); neighborCellID++ )
      {
         const auto& neighborCell              = *( storage.getCell( edge.neighborCells().at( neighborCellID ) ) );
         const auto  localEdgeIDOnNeighborCell = neighborCell.getLocalEdgeID( edge.getID() );
         if ( localEdgeIDOnNeighborCell == 1 || localEdgeIDOnNeighborCell == 4 )
         {
            // Since the functions we access here carry the petsc vector indices, we cannot simply also loop over
            // ghost layer DoFs that do not exist. In the apply kernel this is okay, as we only add zeros in that case.
            // Therefore we check if there are inner vertices - this only applies for macro-edge IDs 1 and 4.
            srcint =
                src[vertexdof::macroedge::indexFromVertexOnNeighborCell( level, i, neighborCellID, edge.getNumNeighborFaces() )];
            mat->addValue(
                uint_c( dstint ),
                uint_c( srcint ),
                opr_data[vertexdof::macroedge::stencilIndexOnNeighborCell( neighborCellID, edge.getNumNeighborFaces() )] );
         }
      }
   }
}

inline void saveIdentityOperator( const uint_t&                                           level,
                                  Edge&                                                   edge,
                                  const PrimitiveDataID< FunctionMemory< idx_t >, Edge >& dstId,
                                  const std::shared_ptr< SparseMatrixProxy >&             mat )
{
   size_t rowsize = levelinfo::num_microvertices_per_edge( level );

   auto dst = edge.getData( dstId )->getPointer( level );

   for ( uint_t i = 1; i < rowsize - 1; ++i )
   {
      idx_t dstint = dst[vertexdof::macroedge::indexFromVertex( level, i, stencilDirection::VERTEX_C )];
      mat->addValue( uint_c( dstint ), uint_c( dstint ), 1.0 );
   }
}

#ifdef HYTEG_BUILD_WITH_PETSC

template < typename ValueType >
inline void createVectorFromFunction( const uint_t&                                               level,
                                      Edge&                                                       edge,
                                      const PrimitiveDataID< FunctionMemory< ValueType >, Edge >& srcId,
                                      const PrimitiveDataID< FunctionMemory< idx_t >, Edge >&     numeratorId,
                                      const std::shared_ptr< VectorProxy >&                       vec )
{
   idx_t rowsize = (idx_t) levelinfo::num_microvertices_per_edge( level );

   auto src       = edge.getData( srcId )->getPointer( level );
   auto numerator = edge.getData( numeratorId )->getPointer( level );

   for ( uint_t i = 1; i < uint_c( rowsize - 1 ); i++ )
   {
      vec->setValue( numerator[i], src[i] );
   }
}

template < typename ValueType >
inline void createFunctionFromVector( const uint_t&                                               level,
                                      Edge&                                                       edge,
                                      const PrimitiveDataID< FunctionMemory< ValueType >, Edge >& srcId,
                                      const PrimitiveDataID< FunctionMemory< idx_t >, Edge >&     numeratorId,
                                      const std::shared_ptr< VectorProxy >&                       vec )
{
   idx_t rowsize = (idx_t) levelinfo::num_microvertices_per_edge( level );

   auto numerator = edge.getData( numeratorId )->getPointer( level );

   for ( uint_t i = 1; i < uint_c( rowsize - 1 ); i++ )
   {
      edge.getData( srcId )->getPointer( level )[i] = vec->getValue( numerator[i] );
   }
}

<<<<<<< HEAD
inline void applyDirichletBC( const uint_t&                                              level,
                              Edge&                                                      edge,
                              std::vector< PetscInt >&                                   mat,
                              const PrimitiveDataID< FunctionMemory< PetscInt >, Edge >& numeratorId )
=======
inline void applyDirichletBC( const uint_t&                                           level,
                              Edge&                                                   edge,
                              std::vector< idx_t >&                                   mat,
                              const PrimitiveDataID< FunctionMemory< idx_t >, Edge >& numeratorId )
>>>>>>> 7f615a6f
{
   size_t rowsize = levelinfo::num_microvertices_per_edge( level );

   for ( uint_t i = 1; i < rowsize - 1; i++ )
   {
      mat.push_back( edge.getData( numeratorId )->getPointer( level )[i] );
   }
}
#endif

} // namespace macroedge
} // namespace vertexdof
} // namespace hyteg<|MERGE_RESOLUTION|>--- conflicted
+++ resolved
@@ -701,7 +701,6 @@
    return localMax;
 }
 
-<<<<<<< HEAD
 template < typename ValueType >
 inline ValueType getMinValue( const uint_t& level, Edge& edge, const PrimitiveDataID< FunctionMemory< ValueType >, Edge >& srcId )
 {
@@ -718,15 +717,6 @@
    return localMin;
 }
 
-#ifdef HYTEG_BUILD_WITH_PETSC
-inline void saveOperator( const uint_t&                                              level,
-                          Edge&                                                      edge,
-                          const PrimitiveStorage&                                    storage,
-                          const PrimitiveDataID< StencilMemory< real_t >, Edge >&    operatorId,
-                          const PrimitiveDataID< FunctionMemory< PetscInt >, Edge >& srcId,
-                          const PrimitiveDataID< FunctionMemory< PetscInt >, Edge >& dstId,
-                          const std::shared_ptr< SparseMatrixProxy >&                mat )
-=======
 inline void saveOperator( const uint_t&                                           level,
                           Edge&                                                   edge,
                           const PrimitiveStorage&                                 storage,
@@ -734,7 +724,6 @@
                           const PrimitiveDataID< FunctionMemory< idx_t >, Edge >& srcId,
                           const PrimitiveDataID< FunctionMemory< idx_t >, Edge >& dstId,
                           const std::shared_ptr< SparseMatrixProxy >&             mat )
->>>>>>> 7f615a6f
 {
    size_t rowsize = levelinfo::num_microvertices_per_edge( level );
 
@@ -841,17 +830,10 @@
    }
 }
 
-<<<<<<< HEAD
-inline void applyDirichletBC( const uint_t&                                              level,
-                              Edge&                                                      edge,
-                              std::vector< PetscInt >&                                   mat,
-                              const PrimitiveDataID< FunctionMemory< PetscInt >, Edge >& numeratorId )
-=======
 inline void applyDirichletBC( const uint_t&                                           level,
                               Edge&                                                   edge,
                               std::vector< idx_t >&                                   mat,
                               const PrimitiveDataID< FunctionMemory< idx_t >, Edge >& numeratorId )
->>>>>>> 7f615a6f
 {
    size_t rowsize = levelinfo::num_microvertices_per_edge( level );
 
