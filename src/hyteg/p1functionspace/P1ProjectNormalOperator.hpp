--- conflicted
+++ resolved
@@ -50,9 +50,9 @@
    void project( const P1StokesFunction< real_t >& dst, size_t level, DoFType flag ) const;
 
    void toMatrix( const std::shared_ptr< SparseMatrixProxy >& mat,
-                  const P1Function< matIdx_t >&               numU,
-                  const P1Function< matIdx_t >&               numV,
-                  const P1Function< matIdx_t >&               numW,
+                  const P1Function< idx_t >&                  numU,
+                  const P1Function< idx_t >&                  numV,
+                  const P1Function< idx_t >&                  numW,
                   uint_t                                      level,
                   DoFType                                     flag ) const;
 
@@ -65,25 +65,15 @@
    /// \param level level in mesh hierarchy for which local operator is to be assembled
    /// \param flag  determines on which primitives this operator is assembled
    ///
-<<<<<<< HEAD
    void toMatrix( const std::shared_ptr< SparseMatrixProxy >& mat,
-                  const P1VectorFunction< matIdx_t >&         src,
-                  const P1VectorFunction< matIdx_t >&         dst,
+                  const P1VectorFunction< idx_t >&            src,
+                  const P1VectorFunction< idx_t >&            dst,
                   uint_t                                      level,
                   DoFType                                     flag ) const override
    {
       WALBERLA_UNUSED( dst );
       toMatrix( mat, src[0], src[1], src[2], level, flag );
    }
-=======
-   void assembleLocalMatrix( const std::shared_ptr< SparseMatrixProxy >& mat,
-                             const P1Function< idx_t >&                  numU,
-                             const P1Function< idx_t >&                  numV,
-                             const P1Function< idx_t >&                  numW,
-                             uint_t                                      level,
-                             DoFType                                     flag ) const;
-#endif
->>>>>>> 48d53aef
 
  private:
    const std::function< void( const Point3D&, Point3D& ) > normal_function_;
