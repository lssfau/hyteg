--- conflicted
+++ resolved
@@ -72,23 +72,12 @@
 : VertexDoFFunction( name, storage, minLevel, maxLevel, BoundaryCondition::create0123BC() )
 {}
 
-    template < typename ValueType >
-    VertexDoFFunction< ValueType >::VertexDoFFunction( const std::string&                         name,
-                                                       const std::shared_ptr< PrimitiveStorage >& storage,
-                                                       uint_t                                     minLevel,
-                                                       uint_t                                     maxLevel,
-                                                       BoundaryCondition                          boundaryCondition )
-            : VertexDoFFunction( name, storage, minLevel, maxLevel, boundaryCondition, false )
-    {}
-
 template < typename ValueType >
 VertexDoFFunction< ValueType >::VertexDoFFunction( const std::string&                         name,
                                                    const std::shared_ptr< PrimitiveStorage >& storage,
                                                    uint_t                                     minLevel,
                                                    uint_t                                     maxLevel,
-                                                   BoundaryCondition                          boundaryCondition,
-                                                   bool                                       addVolumeGhostLayer
-)
+                                                   BoundaryCondition                          boundaryCondition )
 : Function< VertexDoFFunction< ValueType > >( name, storage, minLevel, maxLevel )
 , boundaryCondition_( std::move( boundaryCondition ) )
 , referenceCounter_( new internal::ReferenceCounter() )
@@ -99,44 +88,12 @@
    auto vertexVertexDoFFunctionMemoryDataHandling =
        std::make_shared< MemoryDataHandling< FunctionMemory< ValueType >, Vertex > >();
 
-    storage->addCellData( cellDataID_, cellVertexDoFFunctionMemoryDataHandling, name );
-    storage->addFaceData( faceDataID_, faceVertexDoFFunctionMemoryDataHandling, name );
-    storage->addEdgeData( edgeDataID_, edgeVertexDoFFunctionMemoryDataHandling, name );
-    storage->addVertexData( vertexDataID_, vertexVertexDoFFunctionMemoryDataHandling, name );
-
-    if ( addVolumeGhostLayer )
-    {
-        WALBERLA_CHECK_GREATER_EQUAL( storage->getAdditionalHaloDepth(),
-                                      1,
-                                      "You are trying to extend the ghost-layers to the neighbor volume interior for "
-                                      "VertexDoFFunctions. This requires an additional halo depth of at least 1 in the "
-                                      "PrimitiveStorage. This can be set in the PrimitiveStorage constructor. Bye." )
-
-        if ( !storage->hasGlobalCells() )
-        {
-            // Create a data handling instance that handles the initialization, serialization, and deserialization of data.
-            const auto dofDataHandlingGL = std::make_shared< MemoryDataHandling< FunctionMemory< ValueType >, Face > >();
-
-            // Create three data IDs for all faces.
-            storage->addFaceData( faceGhostLayerDataIDs_[0], dofDataHandlingGL, "VolumeDoFMacroFaceGL0Data" );
-            storage->addFaceData( faceGhostLayerDataIDs_[1], dofDataHandlingGL, "VolumeDoFMacroFaceGL1Data" );
-            storage->addFaceData( faceGhostLayerDataIDs_[2], dofDataHandlingGL, "VolumeDoFMacroFaceGL2Data" );
-        }
-        else
-        {
-            // Create a data handling instance that handles the initialization, serialization, and deserialization of data.
-            const auto dofDataHandlingGL = std::make_shared< MemoryDataHandling< FunctionMemory< ValueType >, Cell > >();
-
-            // Create three data IDs for all faces.
-            storage->addCellData( cellGhostLayerDataIDs_[0], dofDataHandlingGL, "VolumeDoFMacroCellGL0Data" );
-            storage->addCellData( cellGhostLayerDataIDs_[1], dofDataHandlingGL, "VolumeDoFMacroCellGL1Data" );
-            storage->addCellData( cellGhostLayerDataIDs_[2], dofDataHandlingGL, "VolumeDoFMacroCellGL2Data" );
-            storage->addCellData( cellGhostLayerDataIDs_[3], dofDataHandlingGL, "VolumeDoFMacroCellGL3Data" );
-        }
-    }
-
-
-    for ( uint_t level = minLevel; level <= maxLevel; ++level )
+   storage->addCellData( cellDataID_, cellVertexDoFFunctionMemoryDataHandling, name );
+   storage->addFaceData( faceDataID_, faceVertexDoFFunctionMemoryDataHandling, name );
+   storage->addEdgeData( edgeDataID_, edgeVertexDoFFunctionMemoryDataHandling, name );
+   storage->addVertexData( vertexDataID_, vertexVertexDoFFunctionMemoryDataHandling, name );
+
+   for ( uint_t level = minLevel; level <= maxLevel; ++level )
    {
       for ( const auto& it : storage->getVertices() )
       {
@@ -155,14 +112,8 @@
          allocateMemory( level, *it.second );
       }
 
-      communicators_[level]->addPackInfo( std::make_shared< VertexDoFPackInfo< ValueType > >( level,
-                                                                                              vertexDataID_,
-                                                                                              edgeDataID_,
-                                                                                              faceDataID_,
-                                                                                              cellDataID_,
-                                                                                              faceGhostLayerDataIDs_,
-                                                                                              cellGhostLayerDataIDs_,
-                                                                                              this->getStorage() ) );
+      communicators_[level]->addPackInfo( std::make_shared< VertexDoFPackInfo< ValueType > >(
+          level, vertexDataID_, edgeDataID_, faceDataID_, cellDataID_, this->getStorage() ) );
       additiveCommunicators_[level]->addPackInfo( std::make_shared< VertexDoFAdditivePackInfo< ValueType > >(
           level, vertexDataID_, edgeDataID_, faceDataID_, cellDataID_, this->getStorage() ) );
    }
@@ -283,43 +234,25 @@
    edge.getData( getEdgeDataID() )->addData( level, vertexDoFMacroEdgeFunctionMemorySize( level, edge ), 0 );
 }
 
-    template < typename ValueType >
-    void VertexDoFFunction< ValueType >::allocateMemory( const uint_t& level, const Face& face )
-    {
-        WALBERLA_CHECK( this->getStorage()->faceExistsLocally( face.getID() ) );
-        WALBERLA_CHECK( face.hasData( getFaceDataID() ) )
-        if ( hasMemoryAllocated( level, face ) )
-            return;
-        face.getData( getFaceDataID() )->addData( level, vertexDoFMacroFaceFunctionMemorySize( level, face ), 0 );
-
-        if ( !this->getStorage()->hasGlobalCells() && hasVolumeGhostLayer() )
-        {
-            for ( uint_t glID = 0; glID < 3; glID++ )
-            {
-                face.getData( getFaceGLDataID( glID ) )->addData( level, levelinfo::num_microedges_per_edge( level ), 0 );
-            }
-        }
-    }
-
-    template < typename ValueType >
-    void VertexDoFFunction< ValueType >::allocateMemory( const uint_t& level, const Cell& cell )
-    {
-        WALBERLA_CHECK( this->getStorage()->cellExistsLocally( cell.getID() ) );
-        WALBERLA_CHECK( cell.hasData( getCellDataID() ) )
-        if ( hasMemoryAllocated( level, cell ) )
-            return;
-        cell.getData( getCellDataID() )->addData( level, vertexDoFMacroCellFunctionMemorySize( level, cell ), 0 );
-
-        if ( this->getStorage()->hasGlobalCells() && hasVolumeGhostLayer() )
-        {
-            for ( uint_t glID = 0; glID < 4; glID++ )
-            {
-                cell.getData( getCellGLDataID( glID ) )
-                        ->addData( level, facedof::macroface::numMicroFacesPerMacroFace( level, facedof::FaceType::GRAY ), 0 );
-            }
-        }
-    }
-
+template < typename ValueType >
+void VertexDoFFunction< ValueType >::allocateMemory( const uint_t& level, const Face& face )
+{
+   WALBERLA_CHECK( this->getStorage()->faceExistsLocally( face.getID() ) );
+   WALBERLA_CHECK( face.hasData( getFaceDataID() ) )
+   if ( hasMemoryAllocated( level, face ) )
+      return;
+   face.getData( getFaceDataID() )->addData( level, vertexDoFMacroFaceFunctionMemorySize( level, face ), 0 );
+}
+
+template < typename ValueType >
+void VertexDoFFunction< ValueType >::allocateMemory( const uint_t& level, const Cell& cell )
+{
+   WALBERLA_CHECK( this->getStorage()->cellExistsLocally( cell.getID() ) );
+   WALBERLA_CHECK( cell.hasData( getCellDataID() ) )
+   if ( hasMemoryAllocated( level, cell ) )
+      return;
+   cell.getData( getCellDataID() )->addData( level, vertexDoFMacroCellFunctionMemorySize( level, cell ), 0 );
+}
 
 template < typename ValueType >
 void VertexDoFFunction< ValueType >::deleteMemory( const uint_t& level, const Vertex& vertex )
@@ -724,28 +657,6 @@
    this->stopTiming( "setToZero" );
 }
 
-<<<<<<< HEAD
-    template < typename ValueType >
-    bool VertexDoFFunction< ValueType >::evaluate( const Point3D& coordinates,
-                                                   uint_t         level,
-                                                   ValueType&     value,
-                                                   real_t         searchToleranceRadius ) const
-    {
-        WALBERLA_UNUSED( coordinates );
-        WALBERLA_UNUSED( level );
-        WALBERLA_UNUSED( value );
-        WALBERLA_UNUSED( searchToleranceRadius );
-        WALBERLA_ABORT( "VertexDoFFunction< ValueType >::evaluate not implemented for requested template parameter" );
-    }
-
-    template <>
-    bool VertexDoFFunction< real_t >::evaluate( const Point3D& physicalCoords,
-                                                uint_t         level,
-                                                real_t&        value,
-                                                real_t         searchToleranceRadius ) const
-    {
-      if ( !this->getStorage()->hasGlobalCells() )
-=======
 template < typename ValueType >
 bool VertexDoFFunction< ValueType >::evaluate( const Point3D& physicalCoords,
                                                uint_t         level,
@@ -772,7 +683,6 @@
       Point3D computationalCoords;
 
       if ( coordExists )
->>>>>>> 2070ebe0
       {
          if ( threeD )
             storage->getCell( id )->getGeometryMap()->evalFinv( physicalCoords, computationalCoords );
@@ -787,9 +697,6 @@
          id                  = std::get< 1 >( target );
          computationalCoords = std::get< 2 >( target );
       }
-<<<<<<< HEAD
-      return false;
-=======
 
       if ( coordExists )
       {
@@ -798,8 +705,11 @@
       }
 
       return coordExists;
->>>>>>> 2070ebe0
-   }
+   }
+
+   // will not be reached, but some compilers complain otherwise
+   return false;
+}
 
 template < typename ValueType >
 void VertexDoFFunction< ValueType >::evaluateGradient( const Point3D& physicalCoords, uint_t level, Point3D& gradient ) const
