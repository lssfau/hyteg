--- conflicted
+++ resolved
@@ -147,7 +147,6 @@
 }
 
 template < typename ValueType >
-<<<<<<< HEAD
 VertexDoFFunction< ValueType >& VertexDoFFunction< ValueType >::operator=( const VertexDoFFunction< ValueType >& other )
 {
    if ( this == &other )
@@ -189,8 +188,6 @@
 }
 
 template < typename ValueType >
-=======
->>>>>>> e682975e
 bool VertexDoFFunction< ValueType >::hasMemoryAllocated( const uint_t& level, const Vertex& vertex ) const
 {
    WALBERLA_CHECK( this->getStorage()->vertexExistsLocally( vertex.getID() ) );
@@ -569,50 +566,12 @@
 {
    if constexpr ( !std::is_same< ValueType, real_t >::value )
    {
-<<<<<<< HEAD
-      Point2D coordinates2D( { coordinates[0], coordinates[1] } );
-
-      for ( auto& it : this->getStorage()->getFaces() )
-      {
-         Face& face = *it.second;
-
-         Point2D faceCoodinates0( { face.getCoordinates()[0][0], face.getCoordinates()[0][1] } );
-         Point2D faceCoodinates1( { face.getCoordinates()[1][0], face.getCoordinates()[1][1] } );
-         Point2D faceCoodinates2( { face.getCoordinates()[2][0], face.getCoordinates()[2][1] } );
-
-         if ( isPointInTriangle( coordinates2D, faceCoodinates0, faceCoodinates1, faceCoodinates2 ) )
-         {
-            value = vertexdof::macroface::evaluate< real_t >( level, face, coordinates, faceDataID_ );
-            return true;
-         }
-      }
-
-      if ( searchToleranceRadius > 0 )
-      {
-         for ( auto& it : this->getStorage()->getFaces() )
-         {
-            Face& face = *it.second;
-
-            Point2D faceCoodinates0( { face.getCoordinates()[0][0], face.getCoordinates()[0][1] } );
-            Point2D faceCoodinates1( { face.getCoordinates()[1][0], face.getCoordinates()[1][1] } );
-            Point2D faceCoodinates2( { face.getCoordinates()[2][0], face.getCoordinates()[2][1] } );
-
-            if ( circleTriangleIntersection(
-                     coordinates2D, searchToleranceRadius, faceCoodinates0, faceCoodinates1, faceCoodinates2 ) )
-            {
-               value = vertexdof::macroface::evaluate< real_t >( level, face, coordinates, faceDataID_ );
-               return true;
-            }
-         }
-      }
-=======
       WALBERLA_UNUSED( physicalCoords );
       WALBERLA_UNUSED( level );
       WALBERLA_UNUSED( value );
       WALBERLA_UNUSED( searchToleranceRadius );
       WALBERLA_ABORT( "VertexDoFFunction< ValueType >::evaluate not implemented for requested template parameter" );
       return false;
->>>>>>> e682975e
    }
    else
    {
@@ -972,14 +931,8 @@
       auto scalar1  = scalars.at( 1 );
       vertexdof::macroface::generated::assign_2D_macroface_vertexdof_2_rhs_functions(
           dstData, srcData0, srcData1, scalar0, scalar1, static_cast< int32_t >( level ) );
-<<<<<<< HEAD
-      WALBERLA_NON_OPENMP_SECTION()
-      {
-         storage.getTimingTree()->stop( "2 RHS functions" );
-      }
-=======
+
       WALBERLA_NON_OPENMP_SECTION() { storage.getTimingTree()->stop( "2 RHS functions" ); }
->>>>>>> e682975e
    }
    else if ( hyteg::globalDefines::useGeneratedKernels && scalars.size() == 3 )
    {
@@ -996,14 +949,8 @@
       auto scalar2  = scalars.at( 2 );
       vertexdof::macroface::generated::assign_2D_macroface_vertexdof_3_rhs_functions(
           dstData, srcData0, srcData1, srcData2, scalar0, scalar1, scalar2, static_cast< int32_t >( level ) );
-<<<<<<< HEAD
-      WALBERLA_NON_OPENMP_SECTION()
-      {
-         storage.getTimingTree()->stop( "3 RHS functions" );
-      }
-=======
+
       WALBERLA_NON_OPENMP_SECTION() { storage.getTimingTree()->stop( "3 RHS functions" ); }
->>>>>>> e682975e
    }
    else
    {
