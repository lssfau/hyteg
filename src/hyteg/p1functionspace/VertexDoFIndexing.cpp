--- conflicted
+++ resolved
@@ -27,338 +27,180 @@
 #include "hyteg/indexing/MacroEdgeIndexing.hpp"
 
 namespace hyteg {
-    namespace vertexdof {
-
-        using walberla::int_c;
+namespace vertexdof {
+
+using walberla::int_c;
 
 // ##################
 // ### Macro Edge ###
 // ##################
 
-        namespace macroedge {
-
-            uint_t neighborFaceGhostLayerSize(const uint_t &level) {
-                return levelinfo::num_microvertices_per_edge(level) - 1;
-            }
-
-            uint_t neighborCellGhostLayerSize(const uint_t &level) {
-                return levelinfo::num_microvertices_per_edge(level) - 2;
-            }
-
-            uint_t index(const uint_t &level, const idx_t &x) {
-                return hyteg::indexing::macroEdgeIndex(levelinfo::num_microvertices_per_edge(level), x);
-            }
-
-            uint_t innerIndex(const uint_t &level, const idx_t &x) {
-                WALBERLA_ASSERT_GREATER(x, 0);
-                const uint_t innerWidth = levelinfo::num_microvertices_per_edge(level) - 2;
-                return indexing::macroEdgeIndex(innerWidth, x - 1);
-            }
-
-            uint_t indexOnNeighborFace(const uint_t &level, const idx_t &x, const uint_t &neighbor) {
-                return hyteg::indexing::macroEdgeSize(levelinfo::num_microvertices_per_edge(level)) +
-                       neighbor * hyteg::indexing::macroEdgeSize(neighborFaceGhostLayerSize(level)) +
-                       hyteg::indexing::macroEdgeIndex(neighborFaceGhostLayerSize(level), x);
-            }
-
-            uint_t indexOnNeighborCell(const uint_t &level, const idx_t &x, const uint_t &neighbor,
-                                       const uint_t &numNeighborFaces) {
-                return hyteg::indexing::macroEdgeSize(levelinfo::num_microvertices_per_edge(level)) +
-                       numNeighborFaces * hyteg::indexing::macroEdgeSize(neighborFaceGhostLayerSize(level)) +
-                       neighbor * hyteg::indexing::macroEdgeSize(neighborCellGhostLayerSize(level)) +
-                       hyteg::indexing::macroEdgeIndex(neighborCellGhostLayerSize(level), x);
-            }
-
-            uint_t indexFromVertexOnNeighborFace(const uint_t &level, const idx_t &x, const uint_t &faceID,
-                                                 const stencilDirection &dir) {
-                typedef stencilDirection sD;
-                WALBERLA_ASSERT(dir == sD::VERTEX_W || dir == sD::VERTEX_E);
-                switch (dir) {
-                    case sD::VERTEX_W:
-                        return indexOnNeighborFace(level, x - 1, faceID);
-                    case sD::VERTEX_E:
-                        return indexOnNeighborFace(level, x, faceID);
-                    default:
-                        return std::numeric_limits<uint_t>::max();
-                }
-            }
-
-            uint_t indexFromVertexOnNeighborCell(const uint_t &level, const idx_t &x, const uint_t &cellID,
-                                                 const uint_t &numNeighborFaces) {
-                WALBERLA_ASSERT_GREATER_EQUAL(x, 1, "The 0th edge idx has no cell neighbor.");
-                WALBERLA_ASSERT_LESS_EQUAL(x, neighborCellGhostLayerSize(level));
-                return indexOnNeighborCell(level, x - 1, cellID, numNeighborFaces);
-            }
-
-            uint_t indexFromVertex(const uint_t &level, const idx_t &x, const stencilDirection &dir) {
-                typedef stencilDirection sD;
-
-                switch (dir) {
-                    case sD::VERTEX_C:
-                        return index(level, x);
-                    case sD::VERTEX_E:
-                        return index(level, x + 1);
-                    case sD::VERTEX_W:
-                        return index(level, x - 1);
-                    case sD::VERTEX_N:
-                        return indexFromVertexOnNeighborFace(level, x, 1, sD::VERTEX_E);
-                    case sD::VERTEX_S:
-                        return indexFromVertexOnNeighborFace(level, x, 0, sD::VERTEX_W);
-                    case sD::VERTEX_NW:
-                        return indexFromVertexOnNeighborFace(level, x, 1, sD::VERTEX_W);
-                    case sD::VERTEX_SE:
-                        return indexFromVertexOnNeighborFace(level, x, 0, sD::VERTEX_E);
-                    default:
-                        return std::numeric_limits<uint_t>::max();
-                }
-            }
-
-            uint_t stencilIndexOnEdge(const stencilDirection &dir) {
-                typedef stencilDirection sD;
-                WALBERLA_ASSERT(dir == sD::VERTEX_C || dir == sD::VERTEX_W || dir == sD::VERTEX_E);
-                switch (dir) {
-                    case sD::VERTEX_C:
-                        return 3;
-                    case sD::VERTEX_W:
-                        return 2;
-                    case sD::VERTEX_E:
-                        return 4;
-                    default:
-                        return std::numeric_limits<uint_t>::max();
-                }
-            }
-
-            uint_t stencilIndexOnNeighborFace(const stencilDirection dir, const uint_t faceID) {
-                typedef stencilDirection sD;
-                WALBERLA_ASSERT(dir == sD::VERTEX_W || dir == sD::VERTEX_E);
-                if (faceID == 0) {
-                    switch (dir) {
-                        case sD::VERTEX_W:
-                            return 0;
-                        case sD::VERTEX_E:
-                            return 1;
-                        default: WALBERLA_ABORT("wrong direction")
-                    }
-                } else {
-                    switch (dir) {
-                        case sD::VERTEX_W:
-                            return 3 + 2 * faceID;
-                        case sD::VERTEX_E:
-                            return 3 + 2 * faceID + 1;
-                        default: WALBERLA_ABORT("wrong direction")
-                    }
-                }
-            }
-
-            uint_t stencilIndexOnNeighborCell(const uint_t &cellID, const uint_t &numNeighborFaces) {
-                return 3 + 2 * numNeighborFaces + cellID;
-            }
-
-            uint_t indexFromHorizontalEdge(const uint_t &level, const idx_t &x, const stencilDirection &dir) {
-                typedef stencilDirection sD;
-
-                switch (dir) {
-                    case sD::VERTEX_W:
-                        return index(level, x);
-                    case sD::VERTEX_E:
-                        return index(level, x + 1);
-                    case sD::VERTEX_SE:
-                        return indexOnNeighborFace(level, x, 0);
-                    case sD::VERTEX_NW:
-                        return indexOnNeighborFace(level, x, 1);
-                    default:
-                        return std::numeric_limits<uint_t>::max();
-                }
-            }
-
-            Iterator::Iterator(const uint_t &level, const uint_t &offsetToCenter, const bool &backwards)
-                    : EdgeIterator(levelinfo::num_microvertices_per_edge(level), offsetToCenter, backwards) {}
-        } // namespace macroedge
+namespace macroedge {
+
+uint_t neighborFaceGhostLayerSize( const uint_t& level )
+{
+   return levelinfo::num_microvertices_per_edge( level ) - 1;
+}
+
+uint_t neighborCellGhostLayerSize( const uint_t& level )
+{
+   return levelinfo::num_microvertices_per_edge( level ) - 2;
+}
+
+uint_t index( const uint_t& level, const idx_t& x )
+{
+   return hyteg::indexing::macroEdgeIndex( levelinfo::num_microvertices_per_edge( level ), x );
+}
+
+uint_t innerIndex( const uint_t& level, const idx_t& x )
+{
+   WALBERLA_ASSERT_GREATER( x, 0 );
+   const uint_t innerWidth = levelinfo::num_microvertices_per_edge( level ) - 2;
+   return indexing::macroEdgeIndex( innerWidth, x - 1 );
+}
+
+uint_t indexOnNeighborFace( const uint_t& level, const idx_t& x, const uint_t& neighbor )
+{
+   return hyteg::indexing::macroEdgeSize( levelinfo::num_microvertices_per_edge( level ) ) +
+          neighbor * hyteg::indexing::macroEdgeSize( neighborFaceGhostLayerSize( level ) ) +
+          hyteg::indexing::macroEdgeIndex( neighborFaceGhostLayerSize( level ), x );
+}
+
+uint_t indexOnNeighborCell( const uint_t& level, const idx_t& x, const uint_t& neighbor, const uint_t& numNeighborFaces )
+{
+   return hyteg::indexing::macroEdgeSize( levelinfo::num_microvertices_per_edge( level ) ) +
+          numNeighborFaces * hyteg::indexing::macroEdgeSize( neighborFaceGhostLayerSize( level ) ) +
+          neighbor * hyteg::indexing::macroEdgeSize( neighborCellGhostLayerSize( level ) ) +
+          hyteg::indexing::macroEdgeIndex( neighborCellGhostLayerSize( level ), x );
+}
+
+uint_t indexFromVertexOnNeighborFace( const uint_t& level, const idx_t& x, const uint_t& faceID, const stencilDirection& dir )
+{
+   typedef stencilDirection sD;
+   WALBERLA_ASSERT( dir == sD::VERTEX_W || dir == sD::VERTEX_E );
+   switch ( dir )
+   {
+   case sD::VERTEX_W:
+      return indexOnNeighborFace( level, x - 1, faceID );
+   case sD::VERTEX_E:
+      return indexOnNeighborFace( level, x, faceID );
+   default:
+      return std::numeric_limits< uint_t >::max();
+   }
+}
+
+uint_t indexFromVertexOnNeighborCell( const uint_t& level, const idx_t& x, const uint_t& cellID, const uint_t& numNeighborFaces )
+{
+   WALBERLA_ASSERT_GREATER_EQUAL( x, 1, "The 0th edge idx has no cell neighbor." );
+   WALBERLA_ASSERT_LESS_EQUAL( x, neighborCellGhostLayerSize( level ) );
+   return indexOnNeighborCell( level, x - 1, cellID, numNeighborFaces );
+}
+
+uint_t indexFromVertex( const uint_t& level, const idx_t& x, const stencilDirection& dir )
+{
+   typedef stencilDirection sD;
+
+   switch ( dir )
+   {
+   case sD::VERTEX_C:
+      return index( level, x );
+   case sD::VERTEX_E:
+      return index( level, x + 1 );
+   case sD::VERTEX_W:
+      return index( level, x - 1 );
+   case sD::VERTEX_N:
+      return indexFromVertexOnNeighborFace( level, x, 1, sD::VERTEX_E );
+   case sD::VERTEX_S:
+      return indexFromVertexOnNeighborFace( level, x, 0, sD::VERTEX_W );
+   case sD::VERTEX_NW:
+      return indexFromVertexOnNeighborFace( level, x, 1, sD::VERTEX_W );
+   case sD::VERTEX_SE:
+      return indexFromVertexOnNeighborFace( level, x, 0, sD::VERTEX_E );
+   default:
+      return std::numeric_limits< uint_t >::max();
+   }
+}
+
+uint_t stencilIndexOnEdge( const stencilDirection& dir )
+{
+   typedef stencilDirection sD;
+   WALBERLA_ASSERT( dir == sD::VERTEX_C || dir == sD::VERTEX_W || dir == sD::VERTEX_E );
+   switch ( dir )
+   {
+   case sD::VERTEX_C:
+      return 3;
+   case sD::VERTEX_W:
+      return 2;
+   case sD::VERTEX_E:
+      return 4;
+   default:
+      return std::numeric_limits< uint_t >::max();
+   }
+}
+
+uint_t stencilIndexOnNeighborFace( const stencilDirection dir, const uint_t faceID )
+{
+   typedef stencilDirection sD;
+   WALBERLA_ASSERT( dir == sD::VERTEX_W || dir == sD::VERTEX_E );
+   if ( faceID == 0 )
+   {
+      switch ( dir )
+      {
+      case sD::VERTEX_W:
+         return 0;
+      case sD::VERTEX_E:
+         return 1;
+      default:
+         WALBERLA_ABORT( "wrong direction" )
+      }
+   }
+   else
+   {
+      switch ( dir )
+      {
+      case sD::VERTEX_W:
+         return 3 + 2 * faceID;
+      case sD::VERTEX_E:
+         return 3 + 2 * faceID + 1;
+      default:
+         WALBERLA_ABORT( "wrong direction" )
+      }
+   }
+}
+
+uint_t stencilIndexOnNeighborCell( const uint_t& cellID, const uint_t& numNeighborFaces )
+{
+   return 3 + 2 * numNeighborFaces + cellID;
+}
+
+uint_t indexFromHorizontalEdge( const uint_t& level, const idx_t& x, const stencilDirection& dir )
+{
+   typedef stencilDirection sD;
+
+   switch ( dir )
+   {
+   case sD::VERTEX_W:
+      return index( level, x );
+   case sD::VERTEX_E:
+      return index( level, x + 1 );
+   case sD::VERTEX_SE:
+      return indexOnNeighborFace( level, x, 0 );
+   case sD::VERTEX_NW:
+      return indexOnNeighborFace( level, x, 1 );
+   default:
+      return std::numeric_limits< uint_t >::max();
+   }
+}
+
+Iterator::Iterator( const uint_t& level, const uint_t& offsetToCenter, const bool& backwards )
+: EdgeIterator( levelinfo::num_microvertices_per_edge( level ), offsetToCenter, backwards )
+{}
+} // namespace macroedge
 
 // ##################
 // ### Macro Face ###
 // ##################
 
-<<<<<<< HEAD
-        namespace macroface {
-
-            uint_t index(const uint_t &level, const idx_t &x, const idx_t &y) {
-                return hyteg::indexing::macroFaceIndex(levelinfo::num_microvertices_per_edge(level), x, y);
-            }
-
-            uint_t innerIndex(const uint_t &level, const idx_t &x, const idx_t &y) {
-                WALBERLA_ASSERT_GREATER(x, 0);
-                WALBERLA_ASSERT_GREATER(y, 0);
-                const uint_t innerWidth = levelinfo::num_microvertices_per_edge(level) - 3;
-                return indexing::macroFaceIndex(innerWidth, x - 1, y - 1);
-            }
-
-            uint_t index(const uint_t &level, const idx_t &x, const idx_t &y, const uint_t &neighbor) {
-                WALBERLA_ASSERT_LESS_EQUAL(neighbor, 1);
-
-                return hyteg::indexing::macroFaceSize(levelinfo::num_microvertices_per_edge(level)) +
-                       neighbor * hyteg::indexing::macroFaceSize(levelinfo::num_microvertices_per_edge(level) - 1) +
-                       hyteg::indexing::macroFaceIndex(levelinfo::num_microvertices_per_edge(level) - 1, x, y);
-            }
-
-            uint_t indexFromVertex(const uint_t &level, const idx_t &x, const idx_t &y, const stencilDirection &dir) {
-                typedef stencilDirection sD;
-
-                switch (dir) {
-                    case sD::VERTEX_C:
-                        return index(level, x, y);
-                    case sD::VERTEX_E:
-                        return index(level, x + 1, y);
-                    case sD::VERTEX_W:
-                        return index(level, x - 1, y);
-                    case sD::VERTEX_N:
-                        return index(level, x, y + 1);
-                    case sD::VERTEX_S:
-                        return index(level, x, y - 1);
-                    case sD::VERTEX_NW:
-                        return index(level, x - 1, y + 1);
-                    case sD::VERTEX_SE:
-                        return index(level, x + 1, y - 1);
-                    case sD::VERTEX_TC:
-                        return index(level, x, y, 0);
-                    case sD::VERTEX_TW:
-                        return index(level, x - 1, y, 0);
-                    case sD::VERTEX_TS:
-                        return index(level, x, y - 1, 0);
-                    case sD::VERTEX_TSE:
-                        return index(level, x + 1, y - 1, 0);
-                    case sD::VERTEX_TSW:
-                        return index(level, x - 1, y - 1, 0);
-                    case sD::VERTEX_TNW:
-                        return index(level, x - 1, y + 1, 0);
-                    case sD::VERTEX_BC:
-                        return index(level, x, y, 1);
-                    case sD::VERTEX_BN:
-                        return index(level, x, y + 1, 1);
-                    case sD::VERTEX_BS:
-                        return index(level, x, y - 1, 1);
-                    case sD::VERTEX_BE:
-                        return index(level, x + 1, y, 1);
-                    case sD::VERTEX_BW:
-                        return index(level, x - 1, y, 1);
-                    case sD::VERTEX_BSW:
-                        return index(level, x - 1, y - 1, 1);
-                    case sD::VERTEX_BSE:
-                        return index(level, x + 1, y - 1, 1);
-                    case sD::VERTEX_BNW:
-                        return index(level, x - 1, y + 1, 1);
-                    default:
-                        return std::numeric_limits<uint_t>::max();
-                }
-            }
-
-            uint_t
-            indexFromHorizontalEdge(const uint_t &level, const idx_t &x, const idx_t &y, const stencilDirection &dir) {
-                typedef stencilDirection sD;
-
-                switch (dir) {
-                    case sD::VERTEX_W:
-                        return index(level, x, y);
-                    case sD::VERTEX_E:
-                        return index(level, x + 1, y);
-                    case sD::VERTEX_SE:
-                        return index(level, x + 1, y - 1);
-                    case sD::VERTEX_NW:
-                        return index(level, x, y + 1);
-                    default:
-                        return std::numeric_limits<uint_t>::max();
-                }
-            }
-
-            uint_t
-            indexFromDiagonalEdge(const uint_t &level, const idx_t &x, const idx_t &y, const stencilDirection &dir) {
-                typedef stencilDirection sD;
-
-                switch (dir) {
-                    case sD::VERTEX_SE:
-                        return index(level, x + 1, y);
-                    case sD::VERTEX_NE:
-                        return index(level, x + 1, y + 1);
-                    case sD::VERTEX_NW:
-                        return index(level, x, y + 1);
-                    case sD::VERTEX_SW:
-                        return index(level, x, y);
-                    default:
-                        return std::numeric_limits<uint_t>::max();
-                }
-            }
-
-            uint_t
-            indexFromVerticalEdge(const uint_t &level, const idx_t &x, const idx_t &y, const stencilDirection &dir) {
-                typedef stencilDirection sD;
-
-                switch (dir) {
-                    case sD::VERTEX_S:
-                        return index(level, x, y);
-                    case sD::VERTEX_SE:
-                        return index(level, x + 1, y);
-                    case sD::VERTEX_N:
-                        return index(level, x, y + 1);
-                    case sD::VERTEX_NW:
-                        return index(level, x - 1, y + 1);
-                    default:
-                        return std::numeric_limits<uint_t>::max();
-                }
-            }
-
-            uint_t indexFromGrayFace(const uint_t &level, const idx_t &x, const idx_t &y, const stencilDirection &dir) {
-                typedef stencilDirection sD;
-
-                switch (dir) {
-                    case sD::VERTEX_SW:
-                        return index(level, x, y);
-                    case sD::VERTEX_SE:
-                        return index(level, x + 1, y);
-                    case sD::VERTEX_NW:
-                        return index(level, x, y + 1);
-                    default:
-                        return std::numeric_limits<uint_t>::max();
-                }
-            }
-
-            uint_t indexFromBlueFace(const uint_t &level, const idx_t &x, const idx_t &y, const stencilDirection &dir) {
-                typedef stencilDirection sD;
-
-                switch (dir) {
-                    case sD::VERTEX_SE:
-                        return index(level, x + 1, y);
-                    case sD::VERTEX_NW:
-                        return index(level, x, y + 1);
-                    case sD::VERTEX_NE:
-                        return index(level, x + 1, y + 1);
-                    default:
-                        return std::numeric_limits<uint_t>::max();
-                }
-            }
-
-            bool isVertexOnBoundary(const uint_t &level, const hyteg::indexing::Index &idx) {
-                if (idx.row() == 0) {
-                    return true;
-                } else if (idx.col() == 0) {
-                    return true;
-                } else if ((idx.row() + idx.col()) == idx_t(hyteg::levelinfo::num_microvertices_per_edge(level) - 1)) {
-                    return true;
-                } else {
-                    return false;
-                }
-            }
-
-            Iterator::Iterator(const uint_t &level, const uint_t &offsetToCenter)
-                    : FaceIterator(levelinfo::num_microvertices_per_edge(level), offsetToCenter) {}
-
-            BoundaryIterator::BoundaryIterator(const uint_t &level,
-                                               const hyteg::indexing::FaceBoundaryDirection &direction,
-                                               const uint_t &offsetToCenter,
-                                               const uint_t &offsetFromVertices)
-                    : FaceBoundaryIterator(levelinfo::num_microvertices_per_edge(level), direction, offsetToCenter,
-                                           offsetFromVertices) {}
-        } // namespace macroface
-=======
 namespace macroface {
 
 uint_t index( const uint_t& level, const idx_t& x, const idx_t& y )
@@ -558,328 +400,11 @@
 : FaceBoundaryIterator( levelinfo::num_microvertices_per_edge( level ), direction, offsetToCenter, offsetFromVertices )
 {}
 } // namespace macroface
->>>>>>> 2070ebe0
 
 // ##################
 // ### Macro Cell ###
 // ##################
 
-<<<<<<< HEAD
-        namespace macrocell {
-
-            uint_t index(const uint_t &level, const idx_t &x, const idx_t &y, const idx_t &z) {
-                return hyteg::indexing::macroCellIndex(levelinfo::num_microvertices_per_edge(level), x, y, z);
-            }
-
-            uint_t indexFromVertex(const uint_t &level, const idx_t &x, const idx_t &y, const idx_t &z,
-                                   const stencilDirection &dir) {
-                typedef stencilDirection sD;
-
-                switch (dir) {
-                    case sD::VERTEX_C:
-                        return index(level, x, y, z);
-                    case sD::VERTEX_W:
-                        return index(level, x - 1, y, z);
-                    case sD::VERTEX_E:
-                        return index(level, x + 1, y, z);
-                    case sD::VERTEX_N:
-                        return index(level, x, y + 1, z);
-                    case sD::VERTEX_S:
-                        return index(level, x, y - 1, z);
-                    case sD::VERTEX_NW:
-                        return index(level, x - 1, y + 1, z);
-                    case sD::VERTEX_SE:
-                        return index(level, x + 1, y - 1, z);
-                    case sD::VERTEX_TC:
-                        return index(level, x, y, z + 1);
-                    case sD::VERTEX_TW:
-                        return index(level, x - 1, y, z + 1);
-                    case sD::VERTEX_TS:
-                        return index(level, x, y - 1, z + 1);
-                    case sD::VERTEX_TSE:
-                        return index(level, x + 1, y - 1, z + 1);
-                    case sD::VERTEX_BC:
-                        return index(level, x, y, z - 1);
-                    case sD::VERTEX_BN:
-                        return index(level, x, y + 1, z - 1);
-                    case sD::VERTEX_BE:
-                        return index(level, x + 1, y, z - 1);
-                    case sD::VERTEX_BNW:
-                        return index(level, x - 1, y + 1, z - 1);
-                    default:
-                        return std::numeric_limits<uint_t>::max();
-                }
-            }
-
-            std::set<uint_t> isOnCellFace(const indexing::Index &index, const uint_t &level) {
-                return indexing::isOnCellFace(index, levelinfo::num_microvertices_per_edge(level));
-            }
-
-            std::set<uint_t> isOnCellEdge(const indexing::Index &index, const uint_t &level) {
-                return indexing::isOnCellEdge(index, levelinfo::num_microvertices_per_edge(level));
-            }
-
-            std::set<uint_t> isOnCellVertex(const indexing::Index &index, const uint_t &level) {
-                return indexing::isOnCellVertex(index, levelinfo::num_microvertices_per_edge(level));
-            }
-
-            Iterator::Iterator(const uint_t &level, const uint_t &offsetToCenter)
-                    : CellIterator(levelinfo::num_microvertices_per_edge(level), offsetToCenter) {}
-
-            BoundaryIterator::BoundaryIterator(const uint_t &level,
-                                               const uint_t &vertex0,
-                                               const uint_t &vertex1,
-                                               const uint_t &vertex2,
-                                               const uint_t &offsetToCenter)
-                    : CellBoundaryIterator(levelinfo::num_microvertices_per_edge(level), vertex0, vertex1, vertex2,
-                                           offsetToCenter) {}
-        } // namespace macrocell
-
-        indexing::IndexIncrement logicalIndexOffsetFromVertex(const stencilDirection &dir) {
-            typedef stencilDirection sD;
-
-            switch (dir) {
-                case sD::VERTEX_C:
-                    return indexing::IndexIncrement(0, 0, 0);
-                case sD::VERTEX_W:
-                    return indexing::IndexIncrement(-1, 0, 0);
-                case sD::VERTEX_E:
-                    return indexing::IndexIncrement(1, 0, 0);
-                case sD::VERTEX_N:
-                    return indexing::IndexIncrement(0, 1, 0);
-                case sD::VERTEX_S:
-                    return indexing::IndexIncrement(0, -1, 0);
-                case sD::VERTEX_NW:
-                    return indexing::IndexIncrement(-1, 1, 0);
-                case sD::VERTEX_SE:
-                    return indexing::IndexIncrement(1, -1, 0);
-                case sD::VERTEX_TC:
-                    return indexing::IndexIncrement(0, 0, 1);
-                case sD::VERTEX_TW:
-                    return indexing::IndexIncrement(-1, 0, 1);
-                case sD::VERTEX_TS:
-                    return indexing::IndexIncrement(0, -1, 1);
-                case sD::VERTEX_TSE:
-                    return indexing::IndexIncrement(1, -1, 1);
-                case sD::VERTEX_BC:
-                    return indexing::IndexIncrement(0, 0, -1);
-                case sD::VERTEX_BN:
-                    return indexing::IndexIncrement(0, 1, -1);
-                case sD::VERTEX_BE:
-                    return indexing::IndexIncrement(1, 0, -1);
-                case sD::VERTEX_BNW:
-                    return indexing::IndexIncrement(-1, 1, -1);
-                default:
-                    WALBERLA_ASSERT(false, "Invalid stencil direction");
-                    return indexing::IndexIncrement(
-                            std::numeric_limits<int>::max(), std::numeric_limits<int>::max(),
-                            std::numeric_limits<int>::max());
-            }
-        }
-
-        stencilDirection stencilDirectionFromLogicalOffset(const indexing::IndexIncrement &offset) {
-            typedef stencilDirection sD;
-            typedef indexing::IndexIncrement inc;
-
-            if (offset == inc(0, 0, 0))
-                return sD::VERTEX_C;
-            else if (offset == inc(-1, 0, 0))
-                return sD::VERTEX_W;
-            else if (offset == inc(1, 0, 0))
-                return sD::VERTEX_E;
-            else if (offset == inc(0, 1, 0))
-                return sD::VERTEX_N;
-            else if (offset == inc(0, -1, 0))
-                return sD::VERTEX_S;
-            else if (offset == inc(-1, 1, 0))
-                return sD::VERTEX_NW;
-            else if (offset == inc(1, 1, 0))
-                return sD::VERTEX_NE;
-            else if (offset == inc(-1, -1, 0))
-                return sD::VERTEX_SW;
-            else if (offset == inc(1, -1, 0))
-                return sD::VERTEX_SE;
-
-            else if (offset == inc(0, 0, 1))
-                return sD::VERTEX_TC;
-            else if (offset == inc(-1, 0, 1))
-                return sD::VERTEX_TW;
-            else if (offset == inc(1, 0, 1))
-                return sD::VERTEX_TE;
-            else if (offset == inc(0, 1, 1))
-                return sD::VERTEX_TN;
-            else if (offset == inc(0, -1, 1))
-                return sD::VERTEX_TS;
-            else if (offset == inc(-1, 1, 1))
-                return sD::VERTEX_TNW;
-            else if (offset == inc(1, 1, 1))
-                return sD::VERTEX_TNE;
-            else if (offset == inc(-1, -1, 1))
-                return sD::VERTEX_TSW;
-            else if (offset == inc(1, -1, 1))
-                return sD::VERTEX_TSE;
-
-            else if (offset == inc(0, 0, -1))
-                return sD::VERTEX_BC;
-            else if (offset == inc(-1, 0, -1))
-                return sD::VERTEX_BW;
-            else if (offset == inc(1, 0, -1))
-                return sD::VERTEX_BE;
-            else if (offset == inc(0, 1, -1))
-                return sD::VERTEX_BN;
-            else if (offset == inc(0, -1, -1))
-                return sD::VERTEX_BS;
-            else if (offset == inc(-1, 1, -1))
-                return sD::VERTEX_BNW;
-            else if (offset == inc(1, 1, -1))
-                return sD::VERTEX_BNE;
-            else if (offset == inc(-1, -1, -1))
-                return sD::VERTEX_BSW;
-            else if (offset == inc(1, -1, -1))
-                return sD::VERTEX_BSE;
-
-            WALBERLA_ASSERT(false, "Invaild offset!");
-            return sD::VERTEX_C;
-        }
-
-        uint_t stencilIndexFromVertex(const stencilDirection dir) {
-            typedef stencilDirection sD;
-            switch (dir) {
-                case sD::VERTEX_S:
-                    return 0;
-                case sD::VERTEX_SE:
-                    return 1;
-                case sD::VERTEX_W:
-                    return 2;
-                case sD::VERTEX_C:
-                    return 3;
-                case sD::VERTEX_E:
-                    return 4;
-                case sD::VERTEX_NW:
-                    return 5;
-                case sD::VERTEX_N:
-                    return 6;
-                case sD::VERTEX_NE:
-                    return 7;
-                case sD::VERTEX_SW:
-                    return 8;
-                case sD::VERTEX_TS:
-                    return 9;
-                case sD::VERTEX_TSE:
-                    return 10;
-                case sD::VERTEX_TW:
-                    return 11;
-                case sD::VERTEX_TC:
-                    return 12;
-                case sD::VERTEX_TE:
-                    return 13;
-                case sD::VERTEX_TNW:
-                    return 14;
-                case sD::VERTEX_TN:
-                    return 15;
-                case sD::VERTEX_TNE:
-                    return 16;
-                case sD::VERTEX_TSW:
-                    return 17;
-                case sD::VERTEX_BS:
-                    return 18;
-                case sD::VERTEX_BSE:
-                    return 19;
-                case sD::VERTEX_BW:
-                    return 20;
-                case sD::VERTEX_BC:
-                    return 21;
-                case sD::VERTEX_BE:
-                    return 22;
-                case sD::VERTEX_BNW:
-                    return 23;
-                case sD::VERTEX_BN:
-                    return 24;
-                case sD::VERTEX_BNE:
-                    return 25;
-                case sD::VERTEX_BSW:
-                    return 26;
-                default:
-                    return std::numeric_limits<size_t>::max();
-            }
-        }
-
-        uint_t stencilIndexFromHorizontalEdge(const stencilDirection dir) {
-            typedef stencilDirection sD;
-            switch (dir) {
-                case sD::VERTEX_E:
-                    return 0;
-                case sD::VERTEX_W:
-                    return 1;
-                case sD::VERTEX_SE:
-                    return 2;
-                case sD::VERTEX_NW:
-                    return 3;
-                default:
-                    return std::numeric_limits<size_t>::max();
-            }
-        }
-
-        uint_t stencilIndexFromDiagonalEdge(const stencilDirection dir) {
-            typedef stencilDirection sD;
-            switch (dir) {
-                case sD::VERTEX_SE:
-                    return 4;
-                case sD::VERTEX_NE:
-                    return 5;
-                case sD::VERTEX_NW:
-                    return 6;
-                case sD::VERTEX_SW:
-                    return 7;
-                default:
-                    return std::numeric_limits<size_t>::max();
-            }
-        }
-
-        uint_t stencilIndexFromVerticalEdge(const stencilDirection dir) {
-            typedef stencilDirection sD;
-            switch (dir) {
-                case sD::VERTEX_S:
-                    return 8;
-                case sD::VERTEX_SE:
-                    return 9;
-                case sD::VERTEX_N:
-                    return 10;
-                case sD::VERTEX_NW:
-                    return 11;
-                default:
-                    return std::numeric_limits<size_t>::max();
-            }
-        }
-
-        uint_t stencilIndexFromGrayFace(const stencilDirection &dir) {
-            typedef stencilDirection sD;
-            switch (dir) {
-                case sD::VERTEX_SW:
-                    return 0;
-                case sD::VERTEX_SE:
-                    return 1;
-                case sD::VERTEX_NW:
-                    return 2;
-                default:
-                    return std::numeric_limits<size_t>::max();
-            }
-        }
-
-        uint_t stencilIndexFromBlueFace(const stencilDirection &dir) {
-            typedef stencilDirection sD;
-            switch (dir) {
-                case sD::VERTEX_SE:
-                    return 0;
-                case sD::VERTEX_NW:
-                    return 1;
-                case sD::VERTEX_NE:
-                    return 2;
-                default:
-                    return std::numeric_limits<size_t>::max();
-            }
-        }
-=======
 namespace macrocell {
 
 uint_t index( const uint_t& level, const idx_t& x, const idx_t& y, const idx_t& z )
@@ -1214,64 +739,11 @@
       return std::numeric_limits< size_t >::max();
    }
 }
->>>>>>> 2070ebe0
 
 // ##############
 // ### Others ###
 // ##############
 
-<<<<<<< HEAD
-        void getVertexDoFDataIndicesFromMicroFace(const indexing::Index &microFaceIndex,
-                                                  const facedof::FaceType &faceType,
-                                                  const uint_t level,
-                                                  std::array<uint_t, 3> &vertexDoFIndices) {
-            std::array<indexing::Index, 3> verts = facedof::macroface::getMicroVerticesFromMicroFace(microFaceIndex,
-                                                                                                     faceType);
-            for (uint_t k = 0; k < 3; ++k) {
-                vertexDoFIndices[k] =
-                        vertexdof::macroface::indexFromVertex(level, verts[k].col(), verts[k].row(),
-                                                              stencilDirection::VERTEX_C);
-            }
-        }
-
-        void getVertexDoFDataIndicesFromMicroFace(const indexing::Index &microFaceIndex,
-                                                  const facedof::FaceType &faceType,
-                                                  const uint_t level,
-                                                  std::vector<uint_t> &vertexDoFIndices) {
-            std::array<indexing::Index, 3> verts = facedof::macroface::getMicroVerticesFromMicroFace(microFaceIndex,
-                                                                                                     faceType);
-            for (uint_t k = 0; k < 3; ++k) {
-                vertexDoFIndices[k] =
-                        vertexdof::macroface::indexFromVertex(level, verts[k].col(), verts[k].row(),
-                                                              stencilDirection::VERTEX_C);
-            }
-        }
-
-        void getVertexDoFDataIndicesFromMicroCell(const indexing::Index &microCellIndex,
-                                                  const celldof::CellType &cellType,
-                                                  const uint_t level,
-                                                  std::array<uint_t, 4> &vertexDoFIndices) {
-            std::array<indexing::Index, 4> verts = celldof::macrocell::getMicroVerticesFromMicroCell(microCellIndex,
-                                                                                                     cellType);
-            for (uint_t k = 0; k < 4; ++k) {
-                vertexDoFIndices[k] = vertexdof::macrocell::indexFromVertex(
-                        level, verts[k].col(), verts[k].row(), verts[k].dep(), stencilDirection::VERTEX_C);
-            }
-        }
-
-        void getVertexDoFDataIndicesFromMicroCell(const indexing::Index &microCellIndex,
-                                                  const celldof::CellType &cellType,
-                                                  const uint_t level,
-                                                  std::vector<uint_t> &vertexDoFIndices) {
-            std::array<indexing::Index, 4> verts = celldof::macrocell::getMicroVerticesFromMicroCell(microCellIndex,
-                                                                                                     cellType);
-            for (uint_t k = 0; k < 4; ++k) {
-                vertexDoFIndices[k] = vertexdof::macrocell::indexFromVertex(
-                        level, verts[k].col(), verts[k].row(), verts[k].dep(), stencilDirection::VERTEX_C);
-            }
-        }
-    } // namespace vertexdof
-=======
 void getVertexDoFDataIndicesFromMicroFace( const indexing::Index&   microFaceIndex,
                                            const facedof::FaceType& faceType,
                                            const uint_t             level,
@@ -1299,5 +771,4 @@
 }
 
 } // namespace vertexdof
->>>>>>> 2070ebe0
 } // namespace hyteg