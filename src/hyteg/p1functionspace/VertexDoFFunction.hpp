--- conflicted
+++ resolved
@@ -77,7 +77,20 @@
                       uint_t                                     maxLevel,
                       BoundaryCondition                          boundaryCondition );
 
-<<<<<<< HEAD
+   ~VertexDoFFunction();
+
+   /// Copy constructor
+   VertexDoFFunction( const VertexDoFFunction< ValueType >& other );
+
+   /// Copy assignment
+   VertexDoFFunction& operator=( const VertexDoFFunction< ValueType >& other );
+
+   virtual uint_t getDimension() const { return 1; }
+
+   bool hasMemoryAllocated( const uint_t& level, const Vertex& vertex ) const;
+   bool hasMemoryAllocated( const uint_t& level, const Edge& edge ) const;
+   bool hasMemoryAllocated( const uint_t& level, const Face& face ) const;
+   bool hasMemoryAllocated( const uint_t& level, const Cell& cell ) const;
    VertexDoFFunction( const std::string&                         name,
                       const std::shared_ptr< PrimitiveStorage >& storage,
                       uint_t                                     minLevel,
@@ -90,23 +103,6 @@
    bool hasMemoryAllocated( const uint_t& level, const Face& face ) const;
    bool hasMemoryAllocated( const uint_t& level, const Cell& cell ) const;
 
-=======
-   ~VertexDoFFunction();
-
-   /// Copy constructor
-   VertexDoFFunction( const VertexDoFFunction< ValueType >& other );
-
-   /// Copy assignment
-   VertexDoFFunction& operator=( const VertexDoFFunction< ValueType >& other );
-
-   virtual uint_t getDimension() const { return 1; }
-
-   bool hasMemoryAllocated( const uint_t& level, const Vertex& vertex ) const;
-   bool hasMemoryAllocated( const uint_t& level, const Edge& edge ) const;
-   bool hasMemoryAllocated( const uint_t& level, const Face& face ) const;
-   bool hasMemoryAllocated( const uint_t& level, const Cell& cell ) const;
-
->>>>>>> f351a82b
    void allocateMemory( const uint_t& level, const Vertex& vertex );
    void allocateMemory( const uint_t& level, const Edge& edge );
    void allocateMemory( const uint_t& level, const Face& face );
@@ -500,19 +496,17 @@
 
    BoundaryCondition boundaryCondition_;
 
-<<<<<<< HEAD
-   /// One data ID per ghost-layer. Should be up to 3 in 2D and 4 in 3D.
-   /// Maps from the local macro-edge ID (for 2D) or local macro-face ID (for 3D) to the respective ghost-layer memory.
-   std::map< uint_t, PrimitiveDataID< FunctionMemory< ValueType >, Face > > faceGhostLayerDataIDs_;
-   std::map< uint_t, PrimitiveDataID< FunctionMemory< ValueType >, Cell > > cellGhostLayerDataIDs_;
-=======
    /// All functions that actually allocate data and are not composites are handles to the allocated memory.
    /// This means the copy-ctor and copy-assignment only create a handle that is associated with the same memory.
    /// Deep copies must be created explicitly.
    /// To make sure that functions that are not used anymore are deleted, we need to add this reference counter to the handle.
    /// Once it drops to zero, we can deallocate the memory from the storage.
    std::shared_ptr< internal::ReferenceCounter > referenceCounter_;
->>>>>>> f351a82b
+
+   /// One data ID per ghost-layer. Should be up to 3 in 2D and 4 in 3D.
+   /// Maps from the local macro-edge ID (for 2D) or local macro-face ID (for 3D) to the respective ghost-layer memory.
+   std::map< uint_t, PrimitiveDataID< FunctionMemory< ValueType >, Face > > faceGhostLayerDataIDs_;
+   std::map< uint_t, PrimitiveDataID< FunctionMemory< ValueType >, Cell > > cellGhostLayerDataIDs_;
 };
 
 inline void projectMean( const VertexDoFFunction< real_t >& pressure, const uint_t& level )
@@ -528,15 +522,12 @@
    pressure.add( -sum / real_c( numGlobalVertices ), level, All );
 }
 
-<<<<<<< HEAD
 template <>
 bool VertexDoFFunction< real_t >::evaluate( const Point3D& coordinates,
                                             uint_t         level,
                                             real_t&        value,
                                             real_t         searchToleranceRadius ) const;
 
-=======
->>>>>>> f351a82b
 // extern template class VertexDoFFunction< double >;
 extern template class VertexDoFFunction< int >;
 extern template class VertexDoFFunction< idx_t >;
