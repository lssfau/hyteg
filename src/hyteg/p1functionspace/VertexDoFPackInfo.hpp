--- conflicted
+++ resolved
@@ -158,7 +158,6 @@
 /// @name Vertex to Edge
 ///@{
 
-<<<<<<< HEAD
 template < typename ValueType >
 void VertexDoFPackInfo< ValueType >::packVertexForEdge( const Vertex*              sender,
                                                         const PrimitiveID&         receiver,
@@ -211,45 +210,6 @@
       WALBERLA_LOG_WARNING( "Vertex: " << sender << " is not in Edge: " << receiver )
    }
    edgeData[vertexdof::macroedge::indexFromVertex( level_, pos, stencilDirection::VERTEX_C )] = vertexData[0];
-=======
-template< typename ValueType >
-void VertexDoFPackInfo< ValueType >::packVertexForEdge(const Vertex *sender, const PrimitiveID &receiver, walberla::mpi::SendBuffer &buffer) const {
-  WALBERLA_UNUSED(receiver);
-  ValueType *vertexData = sender->getData(dataIDVertex_)->getPointer( level_ );
-  buffer << vertexData[0];
-}
-
-template< typename ValueType >
-void VertexDoFPackInfo< ValueType >::unpackEdgeFromVertex(Edge *receiver, const PrimitiveID &sender, walberla::mpi::RecvBuffer &buffer) const
-{
-  ValueType* edgeData = receiver->getData(dataIDEdge_)->getPointer( level_ );
-  //position in edge memory
-  uint_t pos;
-  if(receiver->vertex_index(sender) == 0){
-    pos = 0;
-  } else if(receiver->vertex_index(sender) == 1) {
-    pos = levelinfo::num_microvertices_per_edge(level_) - 1;
-  } else {
-    WALBERLA_LOG_WARNING("Vertex with ID: " << sender << " is not in Edge: " << receiver)
-  }
-  buffer >> edgeData[vertexdof::macroedge::indexFromVertex( level_, pos, stencilDirection::VERTEX_C ) ];
-}
-
-template< typename ValueType >
-void VertexDoFPackInfo< ValueType >::communicateLocalVertexToEdge(const Vertex *sender, Edge *receiver) const
-{
-  ValueType *vertexData = sender->getData(dataIDVertex_)->getPointer( level_ );
-  ValueType *edgeData = receiver->getData(dataIDEdge_)->getPointer( level_ );
-  uint_t pos;
-  if(receiver->vertex_index(sender->getID()) == 0){
-    pos = 0;
-  } else if(receiver->vertex_index(sender->getID()) == 1) {
-    pos = levelinfo::num_microvertices_per_edge(level_) - 1;
-  } else {
-    WALBERLA_LOG_WARNING("Vertex: " << sender << " is not in Edge: " << receiver)
-  }
-  edgeData[vertexdof::macroedge::indexFromVertex( level_, pos, stencilDirection::VERTEX_C ) ] = vertexData[0];
->>>>>>> f351a82b
 }
 
 ///@}
@@ -261,24 +221,6 @@
                                                         const PrimitiveID&         receiver,
                                                         walberla::mpi::SendBuffer& buffer ) const
 {
-<<<<<<< HEAD
-   ValueType*   edgeData       = sender->getData( dataIDEdge_ )->getPointer( level_ );
-   const uint_t vertexIdOnEdge = sender->vertex_index( receiver );
-   //the last element would be the vertex itself so we have to send the next one
-   if ( vertexIdOnEdge == 0 )
-   {
-      buffer << edgeData[vertexdof::macroedge::indexFromVertex( level_, 1u, stencilDirection::VERTEX_C )];
-   }
-   else if ( vertexIdOnEdge == 1 )
-   {
-      buffer << edgeData[vertexdof::macroedge::indexFromVertex(
-          level_, levelinfo::num_microvertices_per_edge( level_ ) - 2, stencilDirection::VERTEX_C )];
-   }
-   else
-   {
-      WALBERLA_LOG_WARNING( "Vertex with ID: " << receiver.getID() << " is not in Edge: " << sender );
-   }
-=======
   ValueType *edgeData = sender->getData(dataIDEdge_)->getPointer( level_ );
   const uint_t vertexIdOnEdge = sender->vertex_index(receiver);
   //the last element would be the vertex itself so we have to send the next one
@@ -289,7 +231,6 @@
   } else {
     WALBERLA_LOG_WARNING("Vertex with ID: " << receiver << " is not in Edge: " << sender);
   }
->>>>>>> f351a82b
 }
 
 template < typename ValueType >
