/*
 * Copyright (c) 2020 Daniel Drzisga.
 *
 * This file is part of HyTeG
 * (see https://i10git.cs.fau.de/hyteg/hyteg).
 *
 * This program is free software: you can redistribute it and/or modify
 * it under the terms of the GNU General Public License as published by
 * the Free Software Foundation, either version 3 of the License, or
 * (at your option) any later version.
 *
 * This program is distributed in the hope that it will be useful,
 * but WITHOUT ANY WARRANTY; without even the implied warranty of
 * MERCHANTABILITY or FITNESS FOR A PARTICULAR PURPOSE.  See the
 * GNU General Public License for more details.
 *
 * You should have received a copy of the GNU General Public License
 * along with this program. If not, see <http://www.gnu.org/licenses/>.
 */
#include "P1ProjectNormalOperator.hpp"

#include "hyteg/communication/Syncing.hpp"
#include "hyteg/p1functionspace/VertexDoFMacroCell.hpp"
#include "hyteg/p1functionspace/VertexDoFMacroEdge.hpp"
#include "hyteg/p1functionspace/VertexDoFMacroFace.hpp"
#include "hyteg/p1functionspace/VertexDoFMacroVertex.hpp"
#include "hyteg/p1functionspace/freeslip/VertexDoFProjectNormal.hpp"

namespace hyteg {

P1ProjectNormalOperator::P1ProjectNormalOperator( const std::shared_ptr< PrimitiveStorage >&               storage,
                                                  size_t                                                   minLevel,
                                                  size_t                                                   maxLevel,
                                                  const std::function< void( const Point3D&, Point3D& ) >& normal_function )
: Operator( storage, minLevel, maxLevel )
, normal_function_( normal_function )
{}

void P1ProjectNormalOperator::project( const P1Function< real_t >& dst_u,
                                       const P1Function< real_t >& dst_v,
                                       const P1Function< real_t >& dst_w,
                                       size_t                      level,
                                       DoFType                     flag ) const
{
   this->startTiming( "Project" );
   dst_u.communicate< Vertex, Edge >( level );
   dst_u.communicate< Edge, Face >( level );
   dst_u.communicate< Face, Cell >( level );

   dst_v.communicate< Vertex, Edge >( level );
   dst_v.communicate< Edge, Face >( level );
   dst_v.communicate< Face, Cell >( level );

   if ( storage_->hasGlobalCells() )
   {
      dst_w.communicate< Vertex, Edge >( level );
      dst_w.communicate< Edge, Face >( level );
      dst_w.communicate< Face, Cell >( level );
   }

   dst_u.communicate< Cell, Face >( level );
   dst_u.communicate< Face, Edge >( level );
   dst_u.communicate< Edge, Vertex >( level );

   dst_v.communicate< Cell, Face >( level );
   dst_v.communicate< Face, Edge >( level );
   dst_v.communicate< Edge, Vertex >( level );

   if ( storage_->hasGlobalCells() )
   {
      dst_w.communicate< Cell, Face >( level );
      dst_w.communicate< Face, Edge >( level );
      dst_w.communicate< Edge, Vertex >( level );
   }

   this->timingTree_->start( "Macro-Vertex" );

   for ( const auto& it : storage_->getVertices() )
   {
      Vertex& vertex = *it.second;

      const DoFType vertexBC = dst_u.getBoundaryCondition().getBoundaryType( vertex.getMeshBoundaryFlag() );
      if ( testFlag( vertexBC, flag ) )
      {
         if ( storage_->hasGlobalCells() )
         {
            vertexdof::macrovertex::projectNormal3D< real_t >( level,
                                                               vertex,
                                                               storage_,
                                                               normal_function_,
                                                               dst_u.getVertexDataID(),
                                                               dst_v.getVertexDataID(),
                                                               dst_w.getVertexDataID() );
         }
         else
         {
            vertexdof::macrovertex::projectNormal2D< real_t >(
                level, vertex, storage_, normal_function_, dst_u.getVertexDataID(), dst_v.getVertexDataID() );
         }
      }
   }

   this->timingTree_->stop( "Macro-Vertex" );

   this->timingTree_->start( "Macro-Edge" );

   if ( level >= 1 )
   {
      for ( const auto& it : storage_->getEdges() )
      {
         Edge& edge = *it.second;

         const DoFType edgeBC = dst_u.getBoundaryCondition().getBoundaryType( edge.getMeshBoundaryFlag() );
         if ( testFlag( edgeBC, flag ) )
         {
            if ( storage_->hasGlobalCells() )
            {
               vertexdof::macroedge::projectNormal3D< real_t >(
                   level, edge, storage_, normal_function_, dst_u.getEdgeDataID(), dst_v.getEdgeDataID(), dst_w.getEdgeDataID() );
            }
            else
            {
               vertexdof::macroedge::projectNormal2D< real_t >(
                   level, edge, storage_, normal_function_, dst_u.getEdgeDataID(), dst_v.getEdgeDataID() );
            }
         }
      }
   }

   this->timingTree_->stop( "Macro-Edge" );

   this->timingTree_->start( "Macro-Face" );

   if ( level >= 2 )
   {
      for ( const auto& it : storage_->getFaces() )
      {
         Face& face = *it.second;

         const DoFType faceBC = dst_u.getBoundaryCondition().getBoundaryType( face.getMeshBoundaryFlag() );
         if ( testFlag( faceBC, flag ) )
         {
            if ( storage_->hasGlobalCells() )
            {
               vertexdof::macroface::projectNormal3D< real_t >(
                   level, face, storage_, normal_function_, dst_u.getFaceDataID(), dst_v.getFaceDataID(), dst_w.getFaceDataID() );
            }
         }
      }
   }

   this->timingTree_->stop( "Macro-Face" );

   this->stopTiming( "Project" );
}

void P1ProjectNormalOperator::project( const P1StokesFunction< real_t >& dst, size_t level, DoFType flag ) const
{
   // This way of delegation will not work for 2D case, as there ist no dst.uvw[2]
   // project( dst.uvw[0], dst.uvw[1], dst.uvw[2], level, flag );

   this->startTiming( "Project" );

   for ( uint_t k = 0; k < dst.uvw.getDimension(); k++ )
   {
      dst.uvw[k].communicate< Vertex, Edge >( level );
      dst.uvw[k].communicate< Edge, Face >( level );
      dst.uvw[k].communicate< Face, Cell >( level );
   }

   for ( uint_t k = 0; k < dst.uvw.getDimension(); k++ )
   {
      dst.uvw[k].communicate< Cell, Face >( level );
      dst.uvw[k].communicate< Face, Edge >( level );
      dst.uvw[k].communicate< Edge, Vertex >( level );
   }

   this->timingTree_->start( "Macro-Vertex" );

   for ( const auto& it : storage_->getVertices() )
   {
      Vertex& vertex = *it.second;

      const DoFType vertexBC = dst.uvw.getBoundaryCondition().getBoundaryType( vertex.getMeshBoundaryFlag() );
      if ( testFlag( vertexBC, flag ) )
      {
         if ( storage_->hasGlobalCells() )
         {
            vertexdof::macrovertex::projectNormal3D< real_t >( level,
                                                               vertex,
                                                               storage_,
                                                               normal_function_,
                                                               dst.uvw[0].getVertexDataID(),
                                                               dst.uvw[1].getVertexDataID(),
                                                               dst.uvw[2].getVertexDataID() );
         }
         else
         {
            vertexdof::macrovertex::projectNormal2D< real_t >(
                level, vertex, storage_, normal_function_, dst.uvw[0].getVertexDataID(), dst.uvw[1].getVertexDataID() );
         }
      }
   }

   this->timingTree_->stop( "Macro-Vertex" );

   this->timingTree_->start( "Macro-Edge" );

   if ( level >= 1 )
   {
      for ( const auto& it : storage_->getEdges() )
      {
         Edge& edge = *it.second;

         const DoFType edgeBC = dst.uvw.getBoundaryCondition().getBoundaryType( edge.getMeshBoundaryFlag() );
         if ( testFlag( edgeBC, flag ) )
         {
            if ( storage_->hasGlobalCells() )
            {
               vertexdof::macroedge::projectNormal3D< real_t >( level,
                                                                edge,
                                                                storage_,
                                                                normal_function_,
                                                                dst.uvw[0].getEdgeDataID(),
                                                                dst.uvw[1].getEdgeDataID(),
                                                                dst.uvw[2].getEdgeDataID() );
            }
            else
            {
               vertexdof::macroedge::projectNormal2D< real_t >(
                   level, edge, storage_, normal_function_, dst.uvw[0].getEdgeDataID(), dst.uvw[1].getEdgeDataID() );
            }
         }
      }
   }

   this->timingTree_->stop( "Macro-Edge" );

   this->timingTree_->start( "Macro-Face" );

   if ( level >= 2 )
   {
      for ( const auto& it : storage_->getFaces() )
      {
         Face& face = *it.second;

         const DoFType faceBC = dst.uvw.getBoundaryCondition().getBoundaryType( face.getMeshBoundaryFlag() );
         if ( testFlag( faceBC, flag ) )
         {
            if ( storage_->hasGlobalCells() )
            {
               vertexdof::macroface::projectNormal3D< real_t >( level,
                                                                face,
                                                                storage_,
                                                                normal_function_,
                                                                dst.uvw[0].getFaceDataID(),
                                                                dst.uvw[1].getFaceDataID(),
                                                                dst.uvw[2].getFaceDataID() );
            }
         }
      }
   }

   this->timingTree_->stop( "Macro-Face" );

   this->stopTiming( "Project" );
}

<<<<<<< HEAD
void P1ProjectNormalOperator::toMatrix( const std::shared_ptr< SparseMatrixProxy >& mat,
                                        const P1Function< matIdx_t >&               numU,
                                        const P1Function< matIdx_t >&               numV,
                                        const P1Function< matIdx_t >&               numW,
                                        uint_t                                      level,
                                        DoFType                                     flag ) const
=======
#ifdef HYTEG_BUILD_WITH_PETSC

void P1ProjectNormalOperator::assembleLocalMatrix( const std::shared_ptr< SparseMatrixProxy >& mat,
                                                   const P1Function< idx_t >&                  numU,
                                                   const P1Function< idx_t >&                  numV,
                                                   const P1Function< idx_t >&                  numW,
                                                   uint_t                                      level,
                                                   DoFType                                     flag ) const
>>>>>>> 48d53aef
{
   communication::syncFunctionBetweenPrimitives( numU, level );
   communication::syncFunctionBetweenPrimitives( numV, level );
   communication::syncFunctionBetweenPrimitives( numW, level );

   // The matrix-free application of the projection operator (ID - nn^t) emulates
   // the application of Id by not touching the vector at all.
   // However, the Id diagonal must be assembled.

   for ( const auto& it : storage_->getVertices() )
   {
      Vertex& vertex = *it.second;

      const DoFType vertexBC = numU.getBoundaryCondition().getBoundaryType( vertex.getMeshBoundaryFlag() );

      if ( testFlag( vertexBC, flag ) )
      {
         if ( storage_->hasGlobalCells() )
         {
            WALBERLA_ABORT( "Sparse matrix assembly not implemented for 3D." );
         }
         else
         {
            vertexdof::macrovertex::saveProjectNormalOperator2D(
                level, vertex, storage_, normal_function_, numU.getVertexDataID(), numV.getVertexDataID(), mat );
         }
      }
      else
      {
         vertexdof::macrovertex::saveIdentityOperator( vertex, numU.getVertexDataID(), mat, level );
         vertexdof::macrovertex::saveIdentityOperator( vertex, numV.getVertexDataID(), mat, level );
         if ( storage_->hasGlobalCells() )
         {
            vertexdof::macrovertex::saveIdentityOperator( vertex, numW.getVertexDataID(), mat, level );
         }
      }
   }

   if ( level >= 1 )
   {
      for ( const auto& it : storage_->getEdges() )
      {
         Edge& edge = *it.second;

         const DoFType edgeBC = numU.getBoundaryCondition().getBoundaryType( edge.getMeshBoundaryFlag() );

         if ( testFlag( edgeBC, flag ) )
         {
            if ( storage_->hasGlobalCells() )
            {
               WALBERLA_ABORT( "Sparse matrix assembly not implemented for 3D." );
            }
            else
            {
               vertexdof::macroedge::saveProjectNormalOperator2D(
                   level, edge, storage_, normal_function_, numU.getEdgeDataID(), numV.getEdgeDataID(), mat );
            }
         }
         else
         {
            vertexdof::macroedge::saveIdentityOperator( level, edge, numU.getEdgeDataID(), mat );
            vertexdof::macroedge::saveIdentityOperator( level, edge, numV.getEdgeDataID(), mat );
            if ( storage_->hasGlobalCells() )
            {
               vertexdof::macroedge::saveIdentityOperator( level, edge, numW.getEdgeDataID(), mat );
            }
         }
      }
   }

   if ( level >= 2 )
   {
      for ( const auto& it : storage_->getFaces() )
      {
         Face& face = *it.second;

         const DoFType faceBC = numU.getBoundaryCondition().getBoundaryType( face.getMeshBoundaryFlag() );

         if ( testFlag( faceBC, flag ) )
         {
            if ( storage_->hasGlobalCells() )
            {
               WALBERLA_ABORT( "Sparse matrix assembly not implemented for 3D." );
            }
            else
            {
               WALBERLA_ABORT( "Normal projection for inner primitives?" );
            }
         }
         else
         {
            vertexdof::macroface::saveIdentityOperator( level, face, numU.getFaceDataID(), mat );
            vertexdof::macroface::saveIdentityOperator( level, face, numV.getFaceDataID(), mat );
            if ( storage_->hasGlobalCells() )
            {
               vertexdof::macroface::saveIdentityOperator( level, face, numW.getFaceDataID(), mat );
            }
         }
      }
   }
}

} // namespace hyteg<|MERGE_RESOLUTION|>--- conflicted
+++ resolved
@@ -266,23 +266,12 @@
    this->stopTiming( "Project" );
 }
 
-<<<<<<< HEAD
 void P1ProjectNormalOperator::toMatrix( const std::shared_ptr< SparseMatrixProxy >& mat,
-                                        const P1Function< matIdx_t >&               numU,
-                                        const P1Function< matIdx_t >&               numV,
-                                        const P1Function< matIdx_t >&               numW,
+                                        const P1Function< idx_t >&                  numU,
+                                        const P1Function< idx_t >&                  numV,
+                                        const P1Function< idx_t >&                  numW,
                                         uint_t                                      level,
                                         DoFType                                     flag ) const
-=======
-#ifdef HYTEG_BUILD_WITH_PETSC
-
-void P1ProjectNormalOperator::assembleLocalMatrix( const std::shared_ptr< SparseMatrixProxy >& mat,
-                                                   const P1Function< idx_t >&                  numU,
-                                                   const P1Function< idx_t >&                  numV,
-                                                   const P1Function< idx_t >&                  numW,
-                                                   uint_t                                      level,
-                                                   DoFType                                     flag ) const
->>>>>>> 48d53aef
 {
    communication::syncFunctionBetweenPrimitives( numU, level );
    communication::syncFunctionBetweenPrimitives( numV, level );
