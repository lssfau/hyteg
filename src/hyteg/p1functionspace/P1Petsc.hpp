/*
 * Copyright (c) 2017-2019 Daniel Drzisga, Dominik Thoennes, Nils Kohl.
 *
 * This file is part of HyTeG
 * (see https://i10git.cs.fau.de/hyteg/hyteg).
 *
 * This program is free software: you can redistribute it and/or modify
 * it under the terms of the GNU General Public License as published by
 * the Free Software Foundation, either version 3 of the License, or
 * (at your option) any later version.
 *
 * This program is distributed in the hope that it will be useful,
 * but WITHOUT ANY WARRANTY; without even the implied warranty of
 * MERCHANTABILITY or FITNESS FOR A PARTICULAR PURPOSE.  See the
 * GNU General Public License for more details.
 *
 * You should have received a copy of the GNU General Public License
 * along with this program. If not, see <http://www.gnu.org/licenses/>.
 */
#pragma once

#include "hyteg/p1functionspace/P1Function.hpp"
#include "hyteg/p1functionspace/P1VectorFunction.hpp"
#include "hyteg/p1functionspace/VertexDoFFunction.hpp"
#include "hyteg/p1functionspace/VertexDoFMacroCell.hpp"
#include "hyteg/p1functionspace/VertexDoFMacroEdge.hpp"
#include "hyteg/p1functionspace/VertexDoFMacroFace.hpp"
#include "hyteg/p1functionspace/VertexDoFMacroVertex.hpp"
#include "hyteg/sparseassembly/SparseMatrixProxy.hpp"
#include "hyteg/sparseassembly/VectorProxy.hpp"

#ifdef HYTEG_BUILD_WITH_PETSC

namespace hyteg {
namespace petsc {

// ============
//  P1Function
// ============
inline void createVectorFromFunction( const P1Function< PetscReal >&        function,
                                      const P1Function< idx_t >&            numerator,
                                      const std::shared_ptr< VectorProxy >& vec,
                                      uint_t                                level,
                                      DoFType                               flag )
{
   for ( auto& it : function.getStorage()->getVertices() )
   {
      Vertex& vertex = *it.second;

      const DoFType vertexBC = function.getBoundaryCondition().getBoundaryType( vertex.getMeshBoundaryFlag() );
      if ( testFlag( vertexBC, flag ) )
      {
         vertexdof::macrovertex::createVectorFromFunction< PetscReal >(
             vertex, function.getVertexDataID(), numerator.getVertexDataID(), vec, level );
      }
   }

   for ( auto& it : function.getStorage()->getEdges() )
   {
      Edge& edge = *it.second;

      const DoFType edgeBC = function.getBoundaryCondition().getBoundaryType( edge.getMeshBoundaryFlag() );
      if ( testFlag( edgeBC, flag ) )
      {
         vertexdof::macroedge::createVectorFromFunction< PetscReal >(
             level, edge, function.getEdgeDataID(), numerator.getEdgeDataID(), vec );
      }
   }

   for ( auto& it : function.getStorage()->getFaces() )
   {
      Face& face = *it.second;

      const DoFType faceBC = function.getBoundaryCondition().getBoundaryType( face.getMeshBoundaryFlag() );
      if ( testFlag( faceBC, flag ) )
      {
         vertexdof::macroface::createVectorFromFunction< PetscReal >(
             level, face, function.getFaceDataID(), numerator.getFaceDataID(), vec );
      }
   }

   for ( auto& it : function.getStorage()->getCells() )
   {
      Cell& cell = *it.second;

      const DoFType cellBC = function.getBoundaryCondition().getBoundaryType( cell.getMeshBoundaryFlag() );
      if ( testFlag( cellBC, flag ) )
      {
         vertexdof::macrocell::createVectorFromFunction< PetscReal >(
             level, cell, function.getCellDataID(), numerator.getCellDataID(), vec );
      }
   }
}

inline void createFunctionFromVector( const P1Function< PetscReal >&        function,
                                      const P1Function< idx_t >&            numerator,
                                      const std::shared_ptr< VectorProxy >& vec,
                                      uint_t                                level,
                                      DoFType                               flag )
{
   for ( auto& it : function.getStorage()->getVertices() )
   {
      Vertex& vertex = *it.second;

      const DoFType vertexBC = function.getBoundaryCondition().getBoundaryType( vertex.getMeshBoundaryFlag() );
      if ( testFlag( vertexBC, flag ) )
      {
         vertexdof::macrovertex::createFunctionFromVector< PetscReal >(
             vertex, function.getVertexDataID(), numerator.getVertexDataID(), vec, level );
      }
   }

   function.startCommunication< Vertex, Edge >( level );
   function.endCommunication< Vertex, Edge >( level );

   for ( auto& it : function.getStorage()->getEdges() )
   {
      Edge& edge = *it.second;

      const DoFType edgeBC = function.getBoundaryCondition().getBoundaryType( edge.getMeshBoundaryFlag() );
      if ( testFlag( edgeBC, flag ) )
      {
         vertexdof::macroedge::createFunctionFromVector< PetscReal >(
             level, edge, function.getEdgeDataID(), numerator.getEdgeDataID(), vec );
      }
   }

   function.startCommunication< Edge, Face >( level );
   function.endCommunication< Edge, Face >( level );

   for ( auto& it : function.getStorage()->getFaces() )
   {
      Face& face = *it.second;

      const DoFType faceBC = function.getBoundaryCondition().getBoundaryType( face.getMeshBoundaryFlag() );
      if ( testFlag( faceBC, flag ) )
      {
         vertexdof::macroface::createFunctionFromVector< PetscReal >(
             level, face, function.getFaceDataID(), numerator.getFaceDataID(), vec );
      }
   }

   function.startCommunication< Face, Cell >( level );
   function.endCommunication< Face, Cell >( level );

   for ( auto& it : function.getStorage()->getCells() )
   {
      Cell& cell = *it.second;

      const DoFType cellBC = function.getBoundaryCondition().getBoundaryType( cell.getMeshBoundaryFlag() );
      if ( testFlag( cellBC, flag ) )
      {
         vertexdof::macrocell::createFunctionFromVector< PetscReal >(
             level, cell, function.getCellDataID(), numerator.getCellDataID(), vec );
      }
   }
}

inline void applyDirichletBC( const P1Function< idx_t >& numerator, std::vector< idx_t >& mat, uint_t level )
{
   for ( auto& it : numerator.getStorage()->getVertices() )
   {
      Vertex& vertex = *it.second;

      const DoFType vertexBC = numerator.getBoundaryCondition().getBoundaryType( vertex.getMeshBoundaryFlag() );
      if ( testFlag( vertexBC, DirichletBoundary ) )
      {
         vertexdof::macrovertex::applyDirichletBC( vertex, mat, level, numerator.getVertexDataID() );
      }
   }

   for ( auto& it : numerator.getStorage()->getEdges() )
   {
      Edge& edge = *it.second;

      const DoFType edgeBC = numerator.getBoundaryCondition().getBoundaryType( edge.getMeshBoundaryFlag() );
      if ( testFlag( edgeBC, DirichletBoundary ) )
      {
         vertexdof::macroedge::applyDirichletBC( level, edge, mat, numerator.getEdgeDataID() );
      }
   }

   for ( auto& it : numerator.getStorage()->getFaces() )
   {
      Face& face = *it.second;

      const DoFType faceBC = numerator.getBoundaryCondition().getBoundaryType( face.getMeshBoundaryFlag() );
      if ( testFlag( faceBC, DirichletBoundary ) )
      {
         vertexdof::macroface::applyDirichletBC( level, face, mat, numerator.getFaceDataID() );
      }
   }
}

// ==================
//  P1VectorFunction
// ==================
inline void createVectorFromFunction( const P1VectorFunction< PetscReal >&  function,
                                      const P1VectorFunction< idx_t >&      numerator,
                                      const std::shared_ptr< VectorProxy >& vec,
                                      uint_t                                level,
                                      DoFType                               flag )
{
   for ( uint_t k = 0; k < function.getDimension(); k++ )
   {
      createVectorFromFunction( function[k], numerator[k], vec, level, flag );
   }
}

inline void createFunctionFromVector( const P1VectorFunction< PetscReal >&  function,
                                      const P1VectorFunction< idx_t >&      numerator,
                                      const std::shared_ptr< VectorProxy >& vec,
                                      uint_t                                level,
                                      DoFType                               flag )
{
   for ( uint_t k = 0; k < function.getDimension(); k++ )
   {
      createFunctionFromVector( function[k], numerator[k], vec, level, flag );
   }
}

inline void applyDirichletBC( const P1VectorFunction< idx_t >& numerator, std::vector< idx_t >& mat, uint_t level )
{
   for ( uint_t k = 0; k < numerator.getDimension(); k++ )
   {
      applyDirichletBC( numerator[k], mat, level );
   }
}

// =============
//  P1Operators
// =============
inline void saveIdentityOperator( const P1Function< idx_t >&                  dst,
                                  const std::shared_ptr< SparseMatrixProxy >& mat,
                                  size_t                                      level,
                                  DoFType                                     flag )
{
   const auto storage = dst.getStorage();

   for ( auto& it : storage->getVertices() )
   {
      Vertex& vertex = *it.second;

      const DoFType vertexBC = dst.getBoundaryCondition().getBoundaryType( vertex.getMeshBoundaryFlag() );
      if ( testFlag( vertexBC, flag ) )
      {
         vertexdof::macrovertex::saveIdentityOperator( vertex, dst.getVertexDataID(), mat, level );
      }
   }

   for ( auto& it : storage->getEdges() )
   {
      Edge& edge = *it.second;

      const DoFType edgeBC = dst.getBoundaryCondition().getBoundaryType( edge.getMeshBoundaryFlag() );
      if ( testFlag( edgeBC, flag ) )
      {
         vertexdof::macroedge::saveIdentityOperator( level, edge, dst.getEdgeDataID(), mat );
      }
   }

   if ( level >= 2 )
   {
      for ( auto& it : storage->getFaces() )
      {
         Face& face = *it.second;

         const DoFType faceBC = dst.getBoundaryCondition().getBoundaryType( face.getMeshBoundaryFlag() );
         if ( testFlag( faceBC, flag ) )
         {
            vertexdof::macroface::saveIdentityOperator( level, face, dst.getFaceDataID(), mat );
         }
      }

      for ( auto& it : storage->getCells() )
      {
         Cell& cell = *it.second;

         const DoFType cellBC = dst.getBoundaryCondition().getBoundaryType( cell.getMeshBoundaryFlag() );
         if ( testFlag( cellBC, flag ) )
         {
            vertexdof::macrocell::saveIdentityOperator( level, cell, dst.getCellDataID(), mat );
         }
      }
   }
}

<<<<<<< HEAD
=======
template < class OperatorType >
inline void createMatrix( const OperatorType&                         opr,
                          const P1Function< idx_t >&                  src,
                          const P1Function< idx_t >&                  dst,
                          const std::shared_ptr< SparseMatrixProxy >& mat,
                          size_t                                      level,
                          DoFType                                     flag )
{
   const auto storage = src.getStorage();

   for ( auto& it : opr.getStorage()->getVertices() )
   {
      Vertex& vertex = *it.second;

      const DoFType vertexBC = dst.getBoundaryCondition().getBoundaryType( vertex.getMeshBoundaryFlag() );
      if ( testFlag( vertexBC, flag ) )
      {
         vertexdof::macrovertex::saveOperator(
             vertex, opr.getVertexStencilID(), src.getVertexDataID(), dst.getVertexDataID(), mat, level );
      }
   }

   for ( auto& it : opr.getStorage()->getEdges() )
   {
      Edge& edge = *it.second;

      const DoFType edgeBC = dst.getBoundaryCondition().getBoundaryType( edge.getMeshBoundaryFlag() );
      if ( testFlag( edgeBC, flag ) )
      {
         vertexdof::macroedge::saveOperator(
             level, edge, *storage, opr.getEdgeStencilID(), src.getEdgeDataID(), dst.getEdgeDataID(), mat );
      }
   }

   if ( level >= 2 )
   {
      for ( auto& it : opr.getStorage()->getFaces() )
      {
         Face& face = *it.second;

         const DoFType faceBC = dst.getBoundaryCondition().getBoundaryType( face.getMeshBoundaryFlag() );
         if ( testFlag( faceBC, flag ) )
         {
            if ( storage->hasGlobalCells() )
            {
               vertexdof::macroface::saveOperator3D(
                   level, face, *storage, opr.getFaceStencil3DID(), src.getFaceDataID(), dst.getFaceDataID(), mat );
            }
            else
            {
               vertexdof::macroface::saveOperator(
                   level, face, opr.getFaceStencilID(), src.getFaceDataID(), dst.getFaceDataID(), mat );
            }
         }
      }

      for ( auto& it : opr.getStorage()->getCells() )
      {
         Cell& cell = *it.second;

         const DoFType cellBC = dst.getBoundaryCondition().getBoundaryType( cell.getMeshBoundaryFlag() );
         if ( testFlag( cellBC, flag ) )
         {
            vertexdof::macrocell::saveOperator(
                level, cell, opr.getCellStencilID(), src.getCellDataID(), dst.getCellDataID(), mat );
         }
      }
   }
}
>>>>>>> 48d53aef

} // namespace petsc
} // namespace hyteg

#endif<|MERGE_RESOLUTION|>--- conflicted
+++ resolved
@@ -285,79 +285,6 @@
    }
 }
 
-<<<<<<< HEAD
-=======
-template < class OperatorType >
-inline void createMatrix( const OperatorType&                         opr,
-                          const P1Function< idx_t >&                  src,
-                          const P1Function< idx_t >&                  dst,
-                          const std::shared_ptr< SparseMatrixProxy >& mat,
-                          size_t                                      level,
-                          DoFType                                     flag )
-{
-   const auto storage = src.getStorage();
-
-   for ( auto& it : opr.getStorage()->getVertices() )
-   {
-      Vertex& vertex = *it.second;
-
-      const DoFType vertexBC = dst.getBoundaryCondition().getBoundaryType( vertex.getMeshBoundaryFlag() );
-      if ( testFlag( vertexBC, flag ) )
-      {
-         vertexdof::macrovertex::saveOperator(
-             vertex, opr.getVertexStencilID(), src.getVertexDataID(), dst.getVertexDataID(), mat, level );
-      }
-   }
-
-   for ( auto& it : opr.getStorage()->getEdges() )
-   {
-      Edge& edge = *it.second;
-
-      const DoFType edgeBC = dst.getBoundaryCondition().getBoundaryType( edge.getMeshBoundaryFlag() );
-      if ( testFlag( edgeBC, flag ) )
-      {
-         vertexdof::macroedge::saveOperator(
-             level, edge, *storage, opr.getEdgeStencilID(), src.getEdgeDataID(), dst.getEdgeDataID(), mat );
-      }
-   }
-
-   if ( level >= 2 )
-   {
-      for ( auto& it : opr.getStorage()->getFaces() )
-      {
-         Face& face = *it.second;
-
-         const DoFType faceBC = dst.getBoundaryCondition().getBoundaryType( face.getMeshBoundaryFlag() );
-         if ( testFlag( faceBC, flag ) )
-         {
-            if ( storage->hasGlobalCells() )
-            {
-               vertexdof::macroface::saveOperator3D(
-                   level, face, *storage, opr.getFaceStencil3DID(), src.getFaceDataID(), dst.getFaceDataID(), mat );
-            }
-            else
-            {
-               vertexdof::macroface::saveOperator(
-                   level, face, opr.getFaceStencilID(), src.getFaceDataID(), dst.getFaceDataID(), mat );
-            }
-         }
-      }
-
-      for ( auto& it : opr.getStorage()->getCells() )
-      {
-         Cell& cell = *it.second;
-
-         const DoFType cellBC = dst.getBoundaryCondition().getBoundaryType( cell.getMeshBoundaryFlag() );
-         if ( testFlag( cellBC, flag ) )
-         {
-            vertexdof::macrocell::saveOperator(
-                level, cell, opr.getCellStencilID(), src.getCellDataID(), dst.getCellDataID(), mat );
-         }
-      }
-   }
-}
->>>>>>> 48d53aef
-
 } // namespace petsc
 } // namespace hyteg
 
