<<<<<<< HEAD
/*
 * Copyright (c) 2017-2019 Dominik Thoennes, Marcus Mohr, Nils Kohl.
 *
 * This file is part of HyTeG
 * (see https://i10git.cs.fau.de/hyteg/hyteg).
 *
 * This program is free software: you can redistribute it and/or modify
 * it under the terms of the GNU General Public License as published by
 * the Free Software Foundation, either version 3 of the License, or
 * (at your option) any later version.
 *
 * This program is distributed in the hope that it will be useful,
 * but WITHOUT ANY WARRANTY; without even the implied warranty of
 * MERCHANTABILITY or FITNESS FOR A PARTICULAR PURPOSE.  See the
 * GNU General Public License for more details.
 *
 * You should have received a copy of the GNU General Public License
 * along with this program. If not, see <http://www.gnu.org/licenses/>.
 */
#pragma once

#include <map>
#include <string>
#include <utility>
#include <vector>

#include "core/DataTypes.h"

#include "hyteg/composites/P1DGEP0StokesFunction.hpp"
#include "hyteg/composites/P1StokesFunction.hpp"
#include "hyteg/composites/P2P1TaylorHoodFunction.hpp"
#include "hyteg/dgfunctionspace/DGFunction.hpp"
#include "hyteg/dgfunctionspace/DGVectorFunction.hpp"
#include "hyteg/edgedofspace/EdgeDoFFunction.hpp"
#include "hyteg/egfunctionspace/EGFunction.hpp"
#include "hyteg/facedofspace_old/FaceDoFFunction.hpp"
#include "hyteg/functions/BlockFunction.hpp"
#include "hyteg/functions/FunctionMultiStore.hpp"
#include "hyteg/p1functionspace/P1Function.hpp"
#include "hyteg/p2functionspace/P2Function.hpp"

// our friends and helpers

// clang off
// ordering matter here, otherwise we need to add forward declarations
#include "hyteg/dataexport/VTKHelpers.hpp"
// clang on

#include "hyteg/dataexport/VTKEdgeDoFWriter.hpp"
#include "hyteg/dataexport/VTKFaceDoFWriter.hpp"
#include "hyteg/dataexport/VTKMeshWriter.hpp"
#include "hyteg/dataexport/VTKP1DGEWriter.hpp"
#include "hyteg/dataexport/VTKP1Writer.hpp"
#include "hyteg/dataexport/VTKP2Writer.hpp"

// from walblera
#include "vtk/Base64Writer.h"

namespace hyteg {

using walberla::real_c;
using walberla::real_t;
using walberla::uint64_t;
using walberla::uint_c;
using walberla::uint_t;

class PrimitiveStorage;

class VTKOutput
{
 public:
   ///
   /// \param dir             Directory where the files are stored
   /// \param filename        Basename of the vtk files
   /// \param storage         PrimitiveStorage containing the functions
   /// \param writeFrequency  Specifies the frequency of the VTK output see write()
   VTKOutput( std::string                                dir,
              std::string                                filename,
              const std::shared_ptr< PrimitiveStorage >& storage,
              const uint_t&                              writeFrequency = 1 );

   void setVTKDataFormat( vtk::DataFormat vtkDataFormat ) { vtkDataFormat_ = vtkDataFormat; }

   template < typename value_t >
   inline void add( const P0Function< value_t >& function )
   {
      dgFunctions_.push_back( *function.getDGFunction() );
   }
   template < typename value_t >
   inline void add( const DG1Function< value_t >& function )
   {
      dgFunctions_.push_back( *function.getDGFunction() );
   }

   template < typename value_t >
   inline void add( const P1Function< value_t >& function )
   {
      p1Functions_.push_back( function );
   }

   template < typename value_t >
   inline void add( const P2Function< value_t >& function )
   {
      p2Functions_.push_back( function );
   }

   template < typename value_t >
   inline void add( const P1VectorFunction< value_t >& function )
   {
      p1VecFunctions_.push_back( function );
   }

   template < typename value_t >
   inline void add( const P2VectorFunction< value_t >& function )
   {
      p2VecFunctions_.push_back( function );
   }

   template < typename value_t >
   inline void add( const dg::DGVectorFunction< value_t >& function )
   {
      dgVecFunctions_.push_back( function );
   }

   template < typename value_t >
   inline void add( const EGFunction< value_t >& function )
   {
      p1dgeVecFunctions_.push_back( function );
   }

   template < typename value_t >
   inline void add( const EdgeDoFFunction< value_t >& function )
   {
      edgeDoFFunctions_.push_back( function );
   }

   template < typename value_t >
   inline void add( const FaceDoFFunction_old< value_t >& function )
   {
      faceDoFFunctions_.push_back( function );
   }

   template < typename value_t >
   inline void add( const dg::DGFunction< value_t >& function )
   {
      dgFunctions_.push_back( function );
   }

   template < typename value_t >
   inline void add( const BlockFunction< value_t >& function )
   {
      for ( uint_t k = 0; k < function.getNumberOfBlocks(); k++ )
      {
         add( function[k] );
      }
   }

   template < typename value_t >
   void add( const GenericFunction< value_t >& function );

   void add( const P1StokesFunction< real_t >& function );
   void add( const P2P1TaylorHoodFunction< real_t >& function );
   void add( const EGP0StokesFunction< real_t >& function );

   /// Writes the VTK output only if writeFrequency > 0 and timestep % writeFrequency == 0.
   /// Therefore always writes output if timestep is 0.
   /// Appends the time step to the filename.
   /// Note: files will be overwritten if called twice with the same time step!
   void write( const uint_t& level, const uint_t& timestep = 0 ) const;

 private:
   /// Wrapper class that handles writing data in ASCII or binary format.
   ///
   /// \tparam DTypeInVTK data type that the input data is converted to before writing it to the VTK file
   template < typename DTypeInVTK >
   class VTKStreamWriter
   {
    public:
      explicit VTKStreamWriter( vtk::DataFormat vtkDataFormat )
      : vtkDataFormat_( vtkDataFormat )
      {
         if ( vtkDataFormat_ == vtk::DataFormat::ASCII )
         {
            outputAscii_ << std::scientific;
         }
      }

      template < typename T >
      VTKStreamWriter& operator<<( const T& data )
      {
         if ( vtkDataFormat_ == vtk::DataFormat::ASCII )
         {
            outputAscii_ << static_cast< DTypeInVTK >( data ) << "\n";
         }
         else if ( vtkDataFormat_ == vtk::DataFormat::BINARY )
         {
            outputBase64_ << static_cast< DTypeInVTK >( data );
         }

         return *this;
      }

      void toStream( std::ostream& os )
      {
         if ( vtkDataFormat_ == vtk::DataFormat::ASCII )
         {
            os << outputAscii_.str();
         }
         else if ( vtkDataFormat_ == vtk::DataFormat::BINARY )
         {
            outputBase64_.toStream( os );
         }
      }

    private:
      vtk::DataFormat             vtkDataFormat_;
      std::ostringstream          outputAscii_;
      walberla::vtk::Base64Writer outputBase64_;
   };

   static const std::map< vtk::DoFType, std::string > DoFTypeToString_;

   void   writeDoFByType( std::ostream& output, const uint_t& level, const vtk::DoFType& dofType ) const;
   uint_t getNumRegisteredFunctions( const vtk::DoFType& dofType ) const;

   std::string fileNameExtension( const vtk::DoFType& dofType, const uint_t& level, const uint_t& timestep ) const;

   void syncAllFunctions( const uint_t& level ) const;

   /// Writes only macro-faces.
   void set2D() { write2D_ = true; }

   /// Writes only macro-cells.
   void set3D() { write2D_ = false; }

   template < template < typename > class WrapperFunc, typename func_t >
   void unwrapAndAdd( const WrapperFunc< func_t >& function )
   {
      add( function.unwrap() );
   }

   template < typename WrapperFunc, typename value_t >
   bool tryUnwrapAndAdd( const GenericFunction< value_t >& function )
   {
      bool               success = false;
      const WrapperFunc* aux     = dynamic_cast< const WrapperFunc* >( &function );
      if ( aux != nullptr )
      {
         add( aux->unwrap() );
         success = true;
      }
      return success;
   }

   std::string dir_;
   std::string filename_;

   const std::string defaultFMT_ = "format=\"ascii\"";

   uint_t writeFrequency_;

   bool write2D_;

   FunctionMultiStore< P1Function > p1Functions_;
   FunctionMultiStore< P2Function > p2Functions_;

   FunctionMultiStore< P1VectorFunction > p1VecFunctions_;
   FunctionMultiStore< P2VectorFunction > p2VecFunctions_;

   FunctionMultiStore< EdgeDoFFunction >     edgeDoFFunctions_;
   FunctionMultiStore< FaceDoFFunction_old > faceDoFFunctions_;

   FunctionMultiStore< dg::DGFunction > dgFunctions_;

   FunctionMultiStore< dg::DGVectorFunction > dgVecFunctions_;

   FunctionMultiStore< EGFunction > p1dgeVecFunctions_;

   std::shared_ptr< PrimitiveStorage > storage_;

   vtk::DataFormat vtkDataFormat_;

   // all writers currently need to be our friends
   friend class VTKFaceDoFWriter;
   friend class VTKEdgeDoFWriter;
   friend class VTKMeshWriter;
   friend class VTKP1Writer;
   friend class VTKP2Writer;
   friend class VTKDGWriter;
   friend class VTKP1DGEWriter;
};

} // namespace hyteg
=======
/*
 * Copyright (c) 2017-2019 Dominik Thoennes, Marcus Mohr, Nils Kohl.
 *
 * This file is part of HyTeG
 * (see https://i10git.cs.fau.de/hyteg/hyteg).
 *
 * This program is free software: you can redistribute it and/or modify
 * it under the terms of the GNU General Public License as published by
 * the Free Software Foundation, either version 3 of the License, or
 * (at your option) any later version.
 *
 * This program is distributed in the hope that it will be useful,
 * but WITHOUT ANY WARRANTY; without even the implied warranty of
 * MERCHANTABILITY or FITNESS FOR A PARTICULAR PURPOSE.  See the
 * GNU General Public License for more details.
 *
 * You should have received a copy of the GNU General Public License
 * along with this program. If not, see <http://www.gnu.org/licenses/>.
 */
#pragma once

#include <map>
#include <string>
#include <utility>
#include <vector>

#include "core/DataTypes.h"

#include "hyteg/composites/P1StokesFunction.hpp"
#include "hyteg/composites/P2P1TaylorHoodFunction.hpp"
#include "hyteg/dgfunctionspace/DGFunction.hpp"
#include "hyteg/edgedofspace/EdgeDoFFunction.hpp"
#include "hyteg/facedofspace_old/FaceDoFFunction.hpp"
#include "hyteg/functions/BlockFunction.hpp"
#include "hyteg/functions/FunctionMultiStore.hpp"
#include "hyteg/n1e1functionspace/N1E1VectorFunction.hpp"
#include "hyteg/p1functionspace/P1Function.hpp"
#include "hyteg/p2functionspace/P2Function.hpp"

// our friends and helpers

// clang off
// ordering matter here, otherwise we need to add forward declarations
#include "hyteg/dataexport/VTKHelpers.hpp"
// clang on

#include "hyteg/dataexport/VTKEdgeDoFWriter.hpp"
#include "hyteg/dataexport/VTKFaceDoFWriter.hpp"
#include "hyteg/dataexport/VTKMeshWriter.hpp"
#include "hyteg/dataexport/VTKN1E1Writer.hpp"
#include "hyteg/dataexport/VTKP1Writer.hpp"
#include "hyteg/dataexport/VTKP2Writer.hpp"

// from walblera
#include "vtk/Base64Writer.h"

namespace hyteg {

using walberla::real_c;
using walberla::real_t;
using walberla::uint64_t;
using walberla::uint_c;
using walberla::uint_t;

class PrimitiveStorage;

class VTKOutput
{
 public:
   ///
   /// \param dir             Directory where the files are stored
   /// \param filename        Basename of the vtk files
   /// \param storage         PrimitiveStorage containing the functions
   /// \param writeFrequency  Specifies the frequency of the VTK output see write()
   VTKOutput( std::string                                dir,
              std::string                                filename,
              const std::shared_ptr< PrimitiveStorage >& storage,
              const uint_t&                              writeFrequency = 1 );

   void setVTKDataFormat( vtk::DataFormat vtkDataFormat ) { vtkDataFormat_ = vtkDataFormat; }

   template < typename value_t >
   inline void add( const P0Function< value_t >& function )
   {
      dgFunctions_.push_back( *function.getDGFunction() );
   }

   template < typename value_t >
   inline void add( const P1Function< value_t >& function )
   {
      p1Functions_.push_back( function );
   }

   template < typename value_t >
   inline void add( const P2Function< value_t >& function )
   {
      p2Functions_.push_back( function );
   }

   template < typename value_t >
   inline void add( const P1VectorFunction< value_t >& function )
   {
      p1VecFunctions_.push_back( function );
   }

   template < typename value_t >
   inline void add( const P2VectorFunction< value_t >& function )
   {
      p2VecFunctions_.push_back( function );
   }

   template < typename value_t >
   inline void add( const EdgeDoFFunction< value_t >& function )
   {
      edgeDoFFunctions_.push_back( function );
   }

   template < typename value_t >
   inline void add( const FaceDoFFunction_old< value_t >& function )
   {
      faceDoFFunctions_.push_back( function );
   }

   template < typename value_t >
   inline void add( const dg::DGFunction< value_t >& function )
   {
      dgFunctions_.push_back( function );
   }

   template < typename value_t >
   inline void add( const n1e1::N1E1VectorFunction< value_t >& function )
   {
      n1e1Functions_.push_back( function );
   }

   template < typename value_t >
   inline void add( const BlockFunction< value_t >& function )
   {
      for ( uint_t k = 0; k < function.getNumberOfBlocks(); k++ )
      {
         add( function[k] );
      }
   }

   template < typename value_t >
   void add( const GenericFunction< value_t >& function );

   void add( const P1StokesFunction< real_t >& function );
   void add( const P2P1TaylorHoodFunction< real_t >& function );

   /// Writes the VTK output only if writeFrequency > 0 and timestep % writeFrequency == 0.
   /// Therefore always writes output if timestep is 0.
   /// Appends the time step to the filename.
   /// Note: files will be overwritten if called twice with the same time step!
   void write( const uint_t& level, const uint_t& timestep = 0 ) const;

 private:
   /// Wrapper class that handles writing data in ASCII or binary format.
   ///
   /// \tparam DTypeInVTK data type that the input data is converted to before writing it to the VTK file
   template < typename DTypeInVTK >
   class VTKStreamWriter
   {
    public:
      explicit VTKStreamWriter( vtk::DataFormat vtkDataFormat )
      : vtkDataFormat_( vtkDataFormat )
      {
         if ( vtkDataFormat_ == vtk::DataFormat::ASCII )
         {
            outputAscii_ << std::scientific;
         }
      }

      template < typename T >
      VTKStreamWriter& operator<<( const T& data )
      {
         if ( vtkDataFormat_ == vtk::DataFormat::ASCII )
         {
            outputAscii_ << static_cast< DTypeInVTK >( data ) << "\n";
         }
         else if ( vtkDataFormat_ == vtk::DataFormat::BINARY )
         {
            outputBase64_ << static_cast< DTypeInVTK >( data );
         }

         return *this;
      }

      void toStream( std::ostream& os )
      {
         if ( vtkDataFormat_ == vtk::DataFormat::ASCII )
         {
            os << outputAscii_.str();
         }
         else if ( vtkDataFormat_ == vtk::DataFormat::BINARY )
         {
            outputBase64_.toStream( os );
         }
      }

    private:
      vtk::DataFormat             vtkDataFormat_;
      std::ostringstream          outputAscii_;
      walberla::vtk::Base64Writer outputBase64_;
   };

   static const std::map< vtk::DoFType, std::string > DoFTypeToString_;

   void   writeDoFByType( std::ostream& output, const uint_t& level, const vtk::DoFType& dofType ) const;
   uint_t getNumRegisteredFunctions( const vtk::DoFType& dofType ) const;

   std::string fileNameExtension( const vtk::DoFType& dofType, const uint_t& level, const uint_t& timestep ) const;

   void syncAllFunctions( const uint_t& level ) const;

   /// Writes only macro-faces.
   void set2D() { write2D_ = true; }

   /// Writes only macro-cells.
   void set3D() { write2D_ = false; }

   template < template < typename > class WrapperFunc, typename func_t >
   void unwrapAndAdd( const WrapperFunc< func_t >& function )
   {
      add( function.unwrap() );
   }

   template < typename WrapperFunc, typename value_t >
   bool tryUnwrapAndAdd( const GenericFunction< value_t >& function )
   {
      bool               success = false;
      const WrapperFunc* aux     = dynamic_cast< const WrapperFunc* >( &function );
      if ( aux != nullptr )
      {
         add( aux->unwrap() );
         success = true;
      }
      return success;
   }

   std::string dir_;
   std::string filename_;

   const std::string defaultFMT_ = "format=\"ascii\"";

   uint_t writeFrequency_;

   bool write2D_;

   FunctionMultiStore< P1Function > p1Functions_;
   FunctionMultiStore< P2Function > p2Functions_;

   FunctionMultiStore< P1VectorFunction > p1VecFunctions_;
   FunctionMultiStore< P2VectorFunction > p2VecFunctions_;

   FunctionMultiStore< EdgeDoFFunction >     edgeDoFFunctions_;
   FunctionMultiStore< FaceDoFFunction_old > faceDoFFunctions_;

   FunctionMultiStore< dg::DGFunction >           dgFunctions_;
   FunctionMultiStore< n1e1::N1E1VectorFunction > n1e1Functions_;

   std::shared_ptr< PrimitiveStorage > storage_;

   vtk::DataFormat vtkDataFormat_;

   // all writers currently need to be our friends
   friend class VTKFaceDoFWriter;
   friend class VTKEdgeDoFWriter;
   friend class VTKMeshWriter;
   friend class VTKP1Writer;
   friend class VTKP2Writer;
   friend class VTKDGWriter;
   friend class VTKN1E1Writer;
};

} // namespace hyteg
>>>>>>> f351a82b
<|MERGE_RESOLUTION|>--- conflicted
+++ resolved
@@ -1,572 +1,304 @@
-<<<<<<< HEAD
-/*
- * Copyright (c) 2017-2019 Dominik Thoennes, Marcus Mohr, Nils Kohl.
- *
- * This file is part of HyTeG
- * (see https://i10git.cs.fau.de/hyteg/hyteg).
- *
- * This program is free software: you can redistribute it and/or modify
- * it under the terms of the GNU General Public License as published by
- * the Free Software Foundation, either version 3 of the License, or
- * (at your option) any later version.
- *
- * This program is distributed in the hope that it will be useful,
- * but WITHOUT ANY WARRANTY; without even the implied warranty of
- * MERCHANTABILITY or FITNESS FOR A PARTICULAR PURPOSE.  See the
- * GNU General Public License for more details.
- *
- * You should have received a copy of the GNU General Public License
- * along with this program. If not, see <http://www.gnu.org/licenses/>.
- */
-#pragma once
-
-#include <map>
-#include <string>
-#include <utility>
-#include <vector>
-
-#include "core/DataTypes.h"
-
-#include "hyteg/composites/P1DGEP0StokesFunction.hpp"
-#include "hyteg/composites/P1StokesFunction.hpp"
-#include "hyteg/composites/P2P1TaylorHoodFunction.hpp"
-#include "hyteg/dgfunctionspace/DGFunction.hpp"
-#include "hyteg/dgfunctionspace/DGVectorFunction.hpp"
-#include "hyteg/edgedofspace/EdgeDoFFunction.hpp"
-#include "hyteg/egfunctionspace/EGFunction.hpp"
-#include "hyteg/facedofspace_old/FaceDoFFunction.hpp"
-#include "hyteg/functions/BlockFunction.hpp"
-#include "hyteg/functions/FunctionMultiStore.hpp"
-#include "hyteg/p1functionspace/P1Function.hpp"
-#include "hyteg/p2functionspace/P2Function.hpp"
-
-// our friends and helpers
-
-// clang off
-// ordering matter here, otherwise we need to add forward declarations
-#include "hyteg/dataexport/VTKHelpers.hpp"
-// clang on
-
-#include "hyteg/dataexport/VTKEdgeDoFWriter.hpp"
-#include "hyteg/dataexport/VTKFaceDoFWriter.hpp"
-#include "hyteg/dataexport/VTKMeshWriter.hpp"
-#include "hyteg/dataexport/VTKP1DGEWriter.hpp"
-#include "hyteg/dataexport/VTKP1Writer.hpp"
-#include "hyteg/dataexport/VTKP2Writer.hpp"
-
-// from walblera
-#include "vtk/Base64Writer.h"
-
-namespace hyteg {
-
-using walberla::real_c;
-using walberla::real_t;
-using walberla::uint64_t;
-using walberla::uint_c;
-using walberla::uint_t;
-
-class PrimitiveStorage;
-
-class VTKOutput
-{
- public:
-   ///
-   /// \param dir             Directory where the files are stored
-   /// \param filename        Basename of the vtk files
-   /// \param storage         PrimitiveStorage containing the functions
-   /// \param writeFrequency  Specifies the frequency of the VTK output see write()
-   VTKOutput( std::string                                dir,
-              std::string                                filename,
-              const std::shared_ptr< PrimitiveStorage >& storage,
-              const uint_t&                              writeFrequency = 1 );
-
-   void setVTKDataFormat( vtk::DataFormat vtkDataFormat ) { vtkDataFormat_ = vtkDataFormat; }
-
-   template < typename value_t >
-   inline void add( const P0Function< value_t >& function )
-   {
-      dgFunctions_.push_back( *function.getDGFunction() );
-   }
-   template < typename value_t >
-   inline void add( const DG1Function< value_t >& function )
-   {
-      dgFunctions_.push_back( *function.getDGFunction() );
-   }
-
-   template < typename value_t >
-   inline void add( const P1Function< value_t >& function )
-   {
-      p1Functions_.push_back( function );
-   }
-
-   template < typename value_t >
-   inline void add( const P2Function< value_t >& function )
-   {
-      p2Functions_.push_back( function );
-   }
-
-   template < typename value_t >
-   inline void add( const P1VectorFunction< value_t >& function )
-   {
-      p1VecFunctions_.push_back( function );
-   }
-
-   template < typename value_t >
-   inline void add( const P2VectorFunction< value_t >& function )
-   {
-      p2VecFunctions_.push_back( function );
-   }
-
-   template < typename value_t >
-   inline void add( const dg::DGVectorFunction< value_t >& function )
-   {
-      dgVecFunctions_.push_back( function );
-   }
-
-   template < typename value_t >
-   inline void add( const EGFunction< value_t >& function )
-   {
-      p1dgeVecFunctions_.push_back( function );
-   }
-
-   template < typename value_t >
-   inline void add( const EdgeDoFFunction< value_t >& function )
-   {
-      edgeDoFFunctions_.push_back( function );
-   }
-
-   template < typename value_t >
-   inline void add( const FaceDoFFunction_old< value_t >& function )
-   {
-      faceDoFFunctions_.push_back( function );
-   }
-
-   template < typename value_t >
-   inline void add( const dg::DGFunction< value_t >& function )
-   {
-      dgFunctions_.push_back( function );
-   }
-
-   template < typename value_t >
-   inline void add( const BlockFunction< value_t >& function )
-   {
-      for ( uint_t k = 0; k < function.getNumberOfBlocks(); k++ )
-      {
-         add( function[k] );
-      }
-   }
-
-   template < typename value_t >
-   void add( const GenericFunction< value_t >& function );
-
-   void add( const P1StokesFunction< real_t >& function );
-   void add( const P2P1TaylorHoodFunction< real_t >& function );
-   void add( const EGP0StokesFunction< real_t >& function );
-
-   /// Writes the VTK output only if writeFrequency > 0 and timestep % writeFrequency == 0.
-   /// Therefore always writes output if timestep is 0.
-   /// Appends the time step to the filename.
-   /// Note: files will be overwritten if called twice with the same time step!
-   void write( const uint_t& level, const uint_t& timestep = 0 ) const;
-
- private:
-   /// Wrapper class that handles writing data in ASCII or binary format.
-   ///
-   /// \tparam DTypeInVTK data type that the input data is converted to before writing it to the VTK file
-   template < typename DTypeInVTK >
-   class VTKStreamWriter
-   {
-    public:
-      explicit VTKStreamWriter( vtk::DataFormat vtkDataFormat )
-      : vtkDataFormat_( vtkDataFormat )
-      {
-         if ( vtkDataFormat_ == vtk::DataFormat::ASCII )
-         {
-            outputAscii_ << std::scientific;
-         }
-      }
-
-      template < typename T >
-      VTKStreamWriter& operator<<( const T& data )
-      {
-         if ( vtkDataFormat_ == vtk::DataFormat::ASCII )
-         {
-            outputAscii_ << static_cast< DTypeInVTK >( data ) << "\n";
-         }
-         else if ( vtkDataFormat_ == vtk::DataFormat::BINARY )
-         {
-            outputBase64_ << static_cast< DTypeInVTK >( data );
-         }
-
-         return *this;
-      }
-
-      void toStream( std::ostream& os )
-      {
-         if ( vtkDataFormat_ == vtk::DataFormat::ASCII )
-         {
-            os << outputAscii_.str();
-         }
-         else if ( vtkDataFormat_ == vtk::DataFormat::BINARY )
-         {
-            outputBase64_.toStream( os );
-         }
-      }
-
-    private:
-      vtk::DataFormat             vtkDataFormat_;
-      std::ostringstream          outputAscii_;
-      walberla::vtk::Base64Writer outputBase64_;
-   };
-
-   static const std::map< vtk::DoFType, std::string > DoFTypeToString_;
-
-   void   writeDoFByType( std::ostream& output, const uint_t& level, const vtk::DoFType& dofType ) const;
-   uint_t getNumRegisteredFunctions( const vtk::DoFType& dofType ) const;
-
-   std::string fileNameExtension( const vtk::DoFType& dofType, const uint_t& level, const uint_t& timestep ) const;
-
-   void syncAllFunctions( const uint_t& level ) const;
-
-   /// Writes only macro-faces.
-   void set2D() { write2D_ = true; }
-
-   /// Writes only macro-cells.
-   void set3D() { write2D_ = false; }
-
-   template < template < typename > class WrapperFunc, typename func_t >
-   void unwrapAndAdd( const WrapperFunc< func_t >& function )
-   {
-      add( function.unwrap() );
-   }
-
-   template < typename WrapperFunc, typename value_t >
-   bool tryUnwrapAndAdd( const GenericFunction< value_t >& function )
-   {
-      bool               success = false;
-      const WrapperFunc* aux     = dynamic_cast< const WrapperFunc* >( &function );
-      if ( aux != nullptr )
-      {
-         add( aux->unwrap() );
-         success = true;
-      }
-      return success;
-   }
-
-   std::string dir_;
-   std::string filename_;
-
-   const std::string defaultFMT_ = "format=\"ascii\"";
-
-   uint_t writeFrequency_;
-
-   bool write2D_;
-
-   FunctionMultiStore< P1Function > p1Functions_;
-   FunctionMultiStore< P2Function > p2Functions_;
-
-   FunctionMultiStore< P1VectorFunction > p1VecFunctions_;
-   FunctionMultiStore< P2VectorFunction > p2VecFunctions_;
-
-   FunctionMultiStore< EdgeDoFFunction >     edgeDoFFunctions_;
-   FunctionMultiStore< FaceDoFFunction_old > faceDoFFunctions_;
-
-   FunctionMultiStore< dg::DGFunction > dgFunctions_;
-
-   FunctionMultiStore< dg::DGVectorFunction > dgVecFunctions_;
-
-   FunctionMultiStore< EGFunction > p1dgeVecFunctions_;
-
-   std::shared_ptr< PrimitiveStorage > storage_;
-
-   vtk::DataFormat vtkDataFormat_;
-
-   // all writers currently need to be our friends
-   friend class VTKFaceDoFWriter;
-   friend class VTKEdgeDoFWriter;
-   friend class VTKMeshWriter;
-   friend class VTKP1Writer;
-   friend class VTKP2Writer;
-   friend class VTKDGWriter;
-   friend class VTKP1DGEWriter;
-};
-
-} // namespace hyteg
-=======
-/*
- * Copyright (c) 2017-2019 Dominik Thoennes, Marcus Mohr, Nils Kohl.
- *
- * This file is part of HyTeG
- * (see https://i10git.cs.fau.de/hyteg/hyteg).
- *
- * This program is free software: you can redistribute it and/or modify
- * it under the terms of the GNU General Public License as published by
- * the Free Software Foundation, either version 3 of the License, or
- * (at your option) any later version.
- *
- * This program is distributed in the hope that it will be useful,
- * but WITHOUT ANY WARRANTY; without even the implied warranty of
- * MERCHANTABILITY or FITNESS FOR A PARTICULAR PURPOSE.  See the
- * GNU General Public License for more details.
- *
- * You should have received a copy of the GNU General Public License
- * along with this program. If not, see <http://www.gnu.org/licenses/>.
- */
-#pragma once
-
-#include <map>
-#include <string>
-#include <utility>
-#include <vector>
-
-#include "core/DataTypes.h"
-
-#include "hyteg/composites/P1StokesFunction.hpp"
-#include "hyteg/composites/P2P1TaylorHoodFunction.hpp"
-#include "hyteg/dgfunctionspace/DGFunction.hpp"
-#include "hyteg/edgedofspace/EdgeDoFFunction.hpp"
-#include "hyteg/facedofspace_old/FaceDoFFunction.hpp"
-#include "hyteg/functions/BlockFunction.hpp"
-#include "hyteg/functions/FunctionMultiStore.hpp"
-#include "hyteg/n1e1functionspace/N1E1VectorFunction.hpp"
-#include "hyteg/p1functionspace/P1Function.hpp"
-#include "hyteg/p2functionspace/P2Function.hpp"
-
-// our friends and helpers
-
-// clang off
-// ordering matter here, otherwise we need to add forward declarations
-#include "hyteg/dataexport/VTKHelpers.hpp"
-// clang on
-
-#include "hyteg/dataexport/VTKEdgeDoFWriter.hpp"
-#include "hyteg/dataexport/VTKFaceDoFWriter.hpp"
-#include "hyteg/dataexport/VTKMeshWriter.hpp"
-#include "hyteg/dataexport/VTKN1E1Writer.hpp"
-#include "hyteg/dataexport/VTKP1Writer.hpp"
-#include "hyteg/dataexport/VTKP2Writer.hpp"
-
-// from walblera
-#include "vtk/Base64Writer.h"
-
-namespace hyteg {
-
-using walberla::real_c;
-using walberla::real_t;
-using walberla::uint64_t;
-using walberla::uint_c;
-using walberla::uint_t;
-
-class PrimitiveStorage;
-
-class VTKOutput
-{
- public:
-   ///
-   /// \param dir             Directory where the files are stored
-   /// \param filename        Basename of the vtk files
-   /// \param storage         PrimitiveStorage containing the functions
-   /// \param writeFrequency  Specifies the frequency of the VTK output see write()
-   VTKOutput( std::string                                dir,
-              std::string                                filename,
-              const std::shared_ptr< PrimitiveStorage >& storage,
-              const uint_t&                              writeFrequency = 1 );
-
-   void setVTKDataFormat( vtk::DataFormat vtkDataFormat ) { vtkDataFormat_ = vtkDataFormat; }
-
-   template < typename value_t >
-   inline void add( const P0Function< value_t >& function )
-   {
-      dgFunctions_.push_back( *function.getDGFunction() );
-   }
-
-   template < typename value_t >
-   inline void add( const P1Function< value_t >& function )
-   {
-      p1Functions_.push_back( function );
-   }
-
-   template < typename value_t >
-   inline void add( const P2Function< value_t >& function )
-   {
-      p2Functions_.push_back( function );
-   }
-
-   template < typename value_t >
-   inline void add( const P1VectorFunction< value_t >& function )
-   {
-      p1VecFunctions_.push_back( function );
-   }
-
-   template < typename value_t >
-   inline void add( const P2VectorFunction< value_t >& function )
-   {
-      p2VecFunctions_.push_back( function );
-   }
-
-   template < typename value_t >
-   inline void add( const EdgeDoFFunction< value_t >& function )
-   {
-      edgeDoFFunctions_.push_back( function );
-   }
-
-   template < typename value_t >
-   inline void add( const FaceDoFFunction_old< value_t >& function )
-   {
-      faceDoFFunctions_.push_back( function );
-   }
-
-   template < typename value_t >
-   inline void add( const dg::DGFunction< value_t >& function )
-   {
-      dgFunctions_.push_back( function );
-   }
-
-   template < typename value_t >
-   inline void add( const n1e1::N1E1VectorFunction< value_t >& function )
-   {
-      n1e1Functions_.push_back( function );
-   }
-
-   template < typename value_t >
-   inline void add( const BlockFunction< value_t >& function )
-   {
-      for ( uint_t k = 0; k < function.getNumberOfBlocks(); k++ )
-      {
-         add( function[k] );
-      }
-   }
-
-   template < typename value_t >
-   void add( const GenericFunction< value_t >& function );
-
-   void add( const P1StokesFunction< real_t >& function );
-   void add( const P2P1TaylorHoodFunction< real_t >& function );
-
-   /// Writes the VTK output only if writeFrequency > 0 and timestep % writeFrequency == 0.
-   /// Therefore always writes output if timestep is 0.
-   /// Appends the time step to the filename.
-   /// Note: files will be overwritten if called twice with the same time step!
-   void write( const uint_t& level, const uint_t& timestep = 0 ) const;
-
- private:
-   /// Wrapper class that handles writing data in ASCII or binary format.
-   ///
-   /// \tparam DTypeInVTK data type that the input data is converted to before writing it to the VTK file
-   template < typename DTypeInVTK >
-   class VTKStreamWriter
-   {
-    public:
-      explicit VTKStreamWriter( vtk::DataFormat vtkDataFormat )
-      : vtkDataFormat_( vtkDataFormat )
-      {
-         if ( vtkDataFormat_ == vtk::DataFormat::ASCII )
-         {
-            outputAscii_ << std::scientific;
-         }
-      }
-
-      template < typename T >
-      VTKStreamWriter& operator<<( const T& data )
-      {
-         if ( vtkDataFormat_ == vtk::DataFormat::ASCII )
-         {
-            outputAscii_ << static_cast< DTypeInVTK >( data ) << "\n";
-         }
-         else if ( vtkDataFormat_ == vtk::DataFormat::BINARY )
-         {
-            outputBase64_ << static_cast< DTypeInVTK >( data );
-         }
-
-         return *this;
-      }
-
-      void toStream( std::ostream& os )
-      {
-         if ( vtkDataFormat_ == vtk::DataFormat::ASCII )
-         {
-            os << outputAscii_.str();
-         }
-         else if ( vtkDataFormat_ == vtk::DataFormat::BINARY )
-         {
-            outputBase64_.toStream( os );
-         }
-      }
-
-    private:
-      vtk::DataFormat             vtkDataFormat_;
-      std::ostringstream          outputAscii_;
-      walberla::vtk::Base64Writer outputBase64_;
-   };
-
-   static const std::map< vtk::DoFType, std::string > DoFTypeToString_;
-
-   void   writeDoFByType( std::ostream& output, const uint_t& level, const vtk::DoFType& dofType ) const;
-   uint_t getNumRegisteredFunctions( const vtk::DoFType& dofType ) const;
-
-   std::string fileNameExtension( const vtk::DoFType& dofType, const uint_t& level, const uint_t& timestep ) const;
-
-   void syncAllFunctions( const uint_t& level ) const;
-
-   /// Writes only macro-faces.
-   void set2D() { write2D_ = true; }
-
-   /// Writes only macro-cells.
-   void set3D() { write2D_ = false; }
-
-   template < template < typename > class WrapperFunc, typename func_t >
-   void unwrapAndAdd( const WrapperFunc< func_t >& function )
-   {
-      add( function.unwrap() );
-   }
-
-   template < typename WrapperFunc, typename value_t >
-   bool tryUnwrapAndAdd( const GenericFunction< value_t >& function )
-   {
-      bool               success = false;
-      const WrapperFunc* aux     = dynamic_cast< const WrapperFunc* >( &function );
-      if ( aux != nullptr )
-      {
-         add( aux->unwrap() );
-         success = true;
-      }
-      return success;
-   }
-
-   std::string dir_;
-   std::string filename_;
-
-   const std::string defaultFMT_ = "format=\"ascii\"";
-
-   uint_t writeFrequency_;
-
-   bool write2D_;
-
-   FunctionMultiStore< P1Function > p1Functions_;
-   FunctionMultiStore< P2Function > p2Functions_;
-
-   FunctionMultiStore< P1VectorFunction > p1VecFunctions_;
-   FunctionMultiStore< P2VectorFunction > p2VecFunctions_;
-
-   FunctionMultiStore< EdgeDoFFunction >     edgeDoFFunctions_;
-   FunctionMultiStore< FaceDoFFunction_old > faceDoFFunctions_;
-
-   FunctionMultiStore< dg::DGFunction >           dgFunctions_;
-   FunctionMultiStore< n1e1::N1E1VectorFunction > n1e1Functions_;
-
-   std::shared_ptr< PrimitiveStorage > storage_;
-
-   vtk::DataFormat vtkDataFormat_;
-
-   // all writers currently need to be our friends
-   friend class VTKFaceDoFWriter;
-   friend class VTKEdgeDoFWriter;
-   friend class VTKMeshWriter;
-   friend class VTKP1Writer;
-   friend class VTKP2Writer;
-   friend class VTKDGWriter;
-   friend class VTKN1E1Writer;
-};
-
-} // namespace hyteg
->>>>>>> f351a82b
+/*
+ * Copyright (c) 2017-2019 Dominik Thoennes, Marcus Mohr, Nils Kohl.
+ *
+ * This file is part of HyTeG
+ * (see https://i10git.cs.fau.de/hyteg/hyteg).
+ *
+ * This program is free software: you can redistribute it and/or modify
+ * it under the terms of the GNU General Public License as published by
+ * the Free Software Foundation, either version 3 of the License, or
+ * (at your option) any later version.
+ *
+ * This program is distributed in the hope that it will be useful,
+ * but WITHOUT ANY WARRANTY; without even the implied warranty of
+ * MERCHANTABILITY or FITNESS FOR A PARTICULAR PURPOSE.  See the
+ * GNU General Public License for more details.
+ *
+ * You should have received a copy of the GNU General Public License
+ * along with this program. If not, see <http://www.gnu.org/licenses/>.
+ */
+#pragma once
+
+#include <map>
+#include <string>
+#include <utility>
+#include <vector>
+
+#include "core/DataTypes.h"
+
+#include "hyteg/composites/P1DGEP0StokesFunction.hpp"
+#include "hyteg/composites/P1StokesFunction.hpp"
+#include "hyteg/composites/P2P1TaylorHoodFunction.hpp"
+#include "hyteg/dgfunctionspace/DGFunction.hpp"
+#include "hyteg/dgfunctionspace/DGVectorFunction.hpp"
+#include "hyteg/dgfunctionspace/DGFunction.hpp"
+#include "hyteg/edgedofspace/EdgeDoFFunction.hpp"
+#include "hyteg/egfunctionspace/EGFunction.hpp"
+#include "hyteg/facedofspace_old/FaceDoFFunction.hpp"
+#include "hyteg/functions/BlockFunction.hpp"
+#include "hyteg/functions/FunctionMultiStore.hpp"
+#include "hyteg/n1e1functionspace/N1E1VectorFunction.hpp"
+#include "hyteg/p1functionspace/P1Function.hpp"
+#include "hyteg/p2functionspace/P2Function.hpp"
+
+// our friends and helpers
+
+// clang off
+// ordering matter here, otherwise we need to add forward declarations
+#include "hyteg/dataexport/VTKHelpers.hpp"
+// clang on
+
+#include "hyteg/dataexport/VTKEdgeDoFWriter.hpp"
+#include "hyteg/dataexport/VTKFaceDoFWriter.hpp"
+#include "hyteg/dataexport/VTKMeshWriter.hpp"
+#include "hyteg/dataexport/VTKP1DGEWriter.hpp"
+#include "hyteg/dataexport/VTKN1E1Writer.hpp"
+#include "hyteg/dataexport/VTKP1Writer.hpp"
+#include "hyteg/dataexport/VTKP2Writer.hpp"
+
+// from walblera
+#include "vtk/Base64Writer.h"
+
+namespace hyteg {
+
+using walberla::real_c;
+using walberla::real_t;
+using walberla::uint64_t;
+using walberla::uint_c;
+using walberla::uint_t;
+
+class PrimitiveStorage;
+
+class VTKOutput
+{
+ public:
+   ///
+   /// \param dir             Directory where the files are stored
+   /// \param filename        Basename of the vtk files
+   /// \param storage         PrimitiveStorage containing the functions
+   /// \param writeFrequency  Specifies the frequency of the VTK output see write()
+   VTKOutput( std::string                                dir,
+              std::string                                filename,
+              const std::shared_ptr< PrimitiveStorage >& storage,
+              const uint_t&                              writeFrequency = 1 );
+
+   void setVTKDataFormat( vtk::DataFormat vtkDataFormat ) { vtkDataFormat_ = vtkDataFormat; }
+
+   template < typename value_t >
+   inline void add( const P0Function< value_t >& function )
+   {
+      dgFunctions_.push_back( *function.getDGFunction() );
+   }
+   template < typename value_t >
+   inline void add( const DG1Function< value_t >& function )
+   {
+      dgFunctions_.push_back( *function.getDGFunction() );
+   }
+
+   template < typename value_t >
+   inline void add( const P1Function< value_t >& function )
+   {
+      p1Functions_.push_back( function );
+   }
+
+   template < typename value_t >
+   inline void add( const P2Function< value_t >& function )
+   {
+      p2Functions_.push_back( function );
+   }
+
+   template < typename value_t >
+   inline void add( const P1VectorFunction< value_t >& function )
+   {
+      p1VecFunctions_.push_back( function );
+   }
+
+   template < typename value_t >
+   inline void add( const P2VectorFunction< value_t >& function )
+   {
+      p2VecFunctions_.push_back( function );
+   }
+
+   template < typename value_t >
+   inline void add( const dg::DGVectorFunction< value_t >& function )
+   {
+      dgVecFunctions_.push_back( function );
+   }
+
+   template < typename value_t >
+   inline void add( const EGFunction< value_t >& function )
+   {
+      p1dgeVecFunctions_.push_back( function );
+   }
+
+   template < typename value_t >
+   inline void add( const EdgeDoFFunction< value_t >& function )
+   {
+      edgeDoFFunctions_.push_back( function );
+   }
+
+   template < typename value_t >
+   inline void add( const FaceDoFFunction_old< value_t >& function )
+   {
+      faceDoFFunctions_.push_back( function );
+   }
+
+   template < typename value_t >
+   inline void add( const dg::DGFunction< value_t >& function )
+   {
+      dgFunctions_.push_back( function );
+   }
+
+   template < typename value_t >
+   inline void add( const n1e1::N1E1VectorFunction< value_t >& function )
+   {
+      n1e1Functions_.push_back( function );
+   }
+
+   template < typename value_t >
+   inline void add( const BlockFunction< value_t >& function )
+   {
+      for ( uint_t k = 0; k < function.getNumberOfBlocks(); k++ )
+      {
+         add( function[k] );
+      }
+   }
+
+   template < typename value_t >
+   void add( const GenericFunction< value_t >& function );
+
+   void add( const P1StokesFunction< real_t >& function );
+   void add( const P2P1TaylorHoodFunction< real_t >& function );
+   void add( const EGP0StokesFunction< real_t >& function );
+
+   /// Writes the VTK output only if writeFrequency > 0 and timestep % writeFrequency == 0.
+   /// Therefore always writes output if timestep is 0.
+   /// Appends the time step to the filename.
+   /// Note: files will be overwritten if called twice with the same time step!
+   void write( const uint_t& level, const uint_t& timestep = 0 ) const;
+
+ private:
+   /// Wrapper class that handles writing data in ASCII or binary format.
+   ///
+   /// \tparam DTypeInVTK data type that the input data is converted to before writing it to the VTK file
+   template < typename DTypeInVTK >
+   class VTKStreamWriter
+   {
+    public:
+      explicit VTKStreamWriter( vtk::DataFormat vtkDataFormat )
+      : vtkDataFormat_( vtkDataFormat )
+      {
+         if ( vtkDataFormat_ == vtk::DataFormat::ASCII )
+         {
+            outputAscii_ << std::scientific;
+         }
+      }
+
+      template < typename T >
+      VTKStreamWriter& operator<<( const T& data )
+      {
+         if ( vtkDataFormat_ == vtk::DataFormat::ASCII )
+         {
+            outputAscii_ << static_cast< DTypeInVTK >( data ) << "\n";
+         }
+         else if ( vtkDataFormat_ == vtk::DataFormat::BINARY )
+         {
+            outputBase64_ << static_cast< DTypeInVTK >( data );
+         }
+
+         return *this;
+      }
+
+      void toStream( std::ostream& os )
+      {
+         if ( vtkDataFormat_ == vtk::DataFormat::ASCII )
+         {
+            os << outputAscii_.str();
+         }
+         else if ( vtkDataFormat_ == vtk::DataFormat::BINARY )
+         {
+            outputBase64_.toStream( os );
+         }
+      }
+
+    private:
+      vtk::DataFormat             vtkDataFormat_;
+      std::ostringstream          outputAscii_;
+      walberla::vtk::Base64Writer outputBase64_;
+   };
+
+   static const std::map< vtk::DoFType, std::string > DoFTypeToString_;
+
+   void   writeDoFByType( std::ostream& output, const uint_t& level, const vtk::DoFType& dofType ) const;
+   uint_t getNumRegisteredFunctions( const vtk::DoFType& dofType ) const;
+
+   std::string fileNameExtension( const vtk::DoFType& dofType, const uint_t& level, const uint_t& timestep ) const;
+
+   void syncAllFunctions( const uint_t& level ) const;
+
+   /// Writes only macro-faces.
+   void set2D() { write2D_ = true; }
+
+   /// Writes only macro-cells.
+   void set3D() { write2D_ = false; }
+
+   template < template < typename > class WrapperFunc, typename func_t >
+   void unwrapAndAdd( const WrapperFunc< func_t >& function )
+   {
+      add( function.unwrap() );
+   }
+
+   template < typename WrapperFunc, typename value_t >
+   bool tryUnwrapAndAdd( const GenericFunction< value_t >& function )
+   {
+      bool               success = false;
+      const WrapperFunc* aux     = dynamic_cast< const WrapperFunc* >( &function );
+      if ( aux != nullptr )
+      {
+         add( aux->unwrap() );
+         success = true;
+      }
+      return success;
+   }
+
+   std::string dir_;
+   std::string filename_;
+
+   const std::string defaultFMT_ = "format=\"ascii\"";
+
+   uint_t writeFrequency_;
+
+   bool write2D_;
+
+   FunctionMultiStore< P1Function > p1Functions_;
+   FunctionMultiStore< P2Function > p2Functions_;
+
+   FunctionMultiStore< P1VectorFunction > p1VecFunctions_;
+   FunctionMultiStore< P2VectorFunction > p2VecFunctions_;
+
+   FunctionMultiStore< EdgeDoFFunction >     edgeDoFFunctions_;
+   FunctionMultiStore< FaceDoFFunction_old > faceDoFFunctions_;
+
+   FunctionMultiStore< dg::DGFunction >           dgFunctions_;
+   FunctionMultiStore< n1e1::N1E1VectorFunction > n1e1Functions_;
+
+   FunctionMultiStore< dg::DGVectorFunction > dgVecFunctions_;
+
+   FunctionMultiStore< EGFunction > p1dgeVecFunctions_;
+
+   std::shared_ptr< PrimitiveStorage > storage_;
+
+   vtk::DataFormat vtkDataFormat_;
+
+   // all writers currently need to be our friends
+   friend class VTKFaceDoFWriter;
+   friend class VTKEdgeDoFWriter;
+   friend class VTKMeshWriter;
+   friend class VTKP1Writer;
+   friend class VTKP2Writer;
+   friend class VTKDGWriter;
+   friend class VTKP1DGEWriter;
+   friend class VTKN1E1Writer;
+};
+
+} // namespace hyteg