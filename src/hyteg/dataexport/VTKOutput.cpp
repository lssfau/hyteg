<<<<<<< HEAD
/*
 * Copyright (c) 2017-2019 Daniel Drzisga, Dominik Thoennes, Marcus Mohr, Nils Kohl.
 *
 * This file is part of HyTeG
 * (see https://i10git.cs.fau.de/hyteg/hyteg).
 *
 * This program is free software: you can redistribute it and/or modify
 * it under the terms of the GNU General Public License as published by
 * the Free Software Foundation, either version 3 of the License, or
 * (at your option) any later version.
 *
 * This program is distributed in the hope that it will be useful,
 * but WITHOUT ANY WARRANTY; without even the implied warranty of
 * MERCHANTABILITY or FITNESS FOR A PARTICULAR PURPOSE.  See the
 * GNU General Public License for more details.
 *
 * You should have received a copy of the GNU General Public License
 * along with this program. If not, see <http://www.gnu.org/licenses/>.
 */
#include "hyteg/dataexport/VTKOutput.hpp"

#include "core/Format.hpp"

#include "hyteg/Levelinfo.hpp"
#include "hyteg/celldofspace/CellDoFIndexing.hpp"
#include "hyteg/communication/Syncing.hpp"
#include "hyteg/dataexport/VTKDGWriter.hpp"
#include "hyteg/edgedofspace/EdgeDoFFunction.hpp"
#include "hyteg/edgedofspace/EdgeDoFIndexing.hpp"
#include "hyteg/edgedofspace/EdgeDoFMacroCell.hpp"
#include "hyteg/facedofspace_old/FaceDoFFunction.hpp"
#include "hyteg/facedofspace_old/FaceDoFIndexing.hpp"
#include "hyteg/p1functionspace/P1Function.hpp"
#include "hyteg/p1functionspace/VertexDoFFunction.hpp"
#include "hyteg/p1functionspace/VertexDoFIndexing.hpp"
#include "hyteg/p2functionspace/P2Function.hpp"

#include "vtk/UtilityFunctions.h"

namespace hyteg {

using walberla::int32_c;
using walberla::real_c;
using walberla::uint32_c;
using walberla::vtk::typeToString;

VTKOutput::VTKOutput( std::string                                dir,
                      std::string                                filename,
                      const std::shared_ptr< PrimitiveStorage >& storage,
                      const uint_t&                              writeFrequency )
: dir_( std::move( dir ) )
, filename_( std::move( filename ) )
, writeFrequency_( writeFrequency )
, write2D_( true )
, storage_( storage )
, vtkDataFormat_( vtk::DataFormat::ASCII )
{
   /// set output to 3D is storage contains cells
   if ( storage->hasGlobalCells() )
   {
      set3D();
   }
}

void VTKOutput::add( const P1StokesFunction< real_t >& function )
{
   add( function.uvw() );
   add( function.p() );
}

void VTKOutput::add( const P2P1TaylorHoodFunction< real_t >& function )
{
   add( function.uvw() );
   add( function.p() );
}

void VTKOutput::add( const EGP0StokesFunction< real_t >& function )
{
   add( function.uvw() );
   add( function.p() );
}

template < typename value_t >
void VTKOutput::add( const GenericFunction< value_t >& function )
{
   bool matchFound = false;
   switch ( function.getFunctionKind() )
   {
   case functionTraits::P1_FUNCTION:
      matchFound = tryUnwrapAndAdd< FunctionWrapper< P1Function< value_t > > >( function );
      break;

   case functionTraits::P2_FUNCTION:
      matchFound = tryUnwrapAndAdd< FunctionWrapper< P2Function< value_t > > >( function );
      break;

   case functionTraits::P1_VECTOR_FUNCTION:
      matchFound = tryUnwrapAndAdd< FunctionWrapper< P1VectorFunction< value_t > > >( function );
      break;

   case functionTraits::P2_VECTOR_FUNCTION:
      matchFound = tryUnwrapAndAdd< FunctionWrapper< P2VectorFunction< value_t > > >( function );
      break;

   case functionTraits::DG_VECTOR_FUNCTION:
      matchFound = tryUnwrapAndAdd< FunctionWrapper< dg::DGVectorFunction< value_t > > >( function );
      break;

   case functionTraits::EDGE_DOF_FUNCTION:
      matchFound = tryUnwrapAndAdd< FunctionWrapper< EdgeDoFFunction< value_t > > >( function );
      break;

   case functionTraits::DG_FUNCTION:
      matchFound = tryUnwrapAndAdd< FunctionWrapper< dg::DGFunction< value_t > > >( function );
      break;

   default:
      matchFound = false;
   }

   if ( !matchFound )
   {
      WALBERLA_ABORT( "VTKOutput: Failed to add GenericFunction object!" );
   }
}

const std::map< vtk::DoFType, std::string > VTKOutput::DoFTypeToString_ = {
    { vtk::DoFType::VERTEX, "VertexDoF" },
    { vtk::DoFType::EDGE_X, "XEdgeDoF" },
    { vtk::DoFType::EDGE_Y, "YEdgeDoF" },
    { vtk::DoFType::EDGE_Z, "ZEdgeDoF" },
    { vtk::DoFType::EDGE_XY, "XYEdgeDoF" },
    { vtk::DoFType::EDGE_XZ, "XZEdgeDoF" },
    { vtk::DoFType::EDGE_YZ, "YZEdgeDoF" },
    { vtk::DoFType::EDGE_XYZ, "XYZEdgeDoF" },
    { vtk::DoFType::DG, "DGDoF" },
    { vtk::DoFType::P2, "P2" },
    { vtk::DoFType::P1DGE, "P1DGE" },
};

std::string VTKOutput::fileNameExtension( const vtk::DoFType& dofType, const uint_t& level, const uint_t& timestep ) const
{
   return walberla::format( "_%s_level%u_ts%u", VTKOutput::DoFTypeToString_.at( dofType ).c_str(), level, timestep );
}

void VTKOutput::writeDoFByType( std::ostream& output, const uint_t& level, const vtk::DoFType& dofType ) const
{
   switch ( dofType )
   {
   case vtk::DoFType::VERTEX:
      VTKP1Writer::write( *this, output, level );
      break;
   case vtk::DoFType::EDGE_X:
   case vtk::DoFType::EDGE_Y:
   case vtk::DoFType::EDGE_Z:
   case vtk::DoFType::EDGE_XY:
   case vtk::DoFType::EDGE_XZ:
   case vtk::DoFType::EDGE_YZ:
   case vtk::DoFType::EDGE_XYZ:
      VTKEdgeDoFWriter::write( *this, output, level, dofType );
      break;
   case vtk::DoFType::DG:
      VTKDGWriter::write( *this, output, level );
      break;
   case vtk::DoFType::P2:
      VTKP2Writer::write( *this, output, level );
      break;
   case vtk::DoFType::P1DGE:
      VTKP1DGEWriter::write( *this, output, level );
      break;
   default:
      WALBERLA_ABORT( "[VTK] DoFType not supported!" );
      break;
   }
}

uint_t VTKOutput::getNumRegisteredFunctions( const vtk::DoFType& dofType ) const
{
   switch ( dofType )
   {
   case vtk::DoFType::VERTEX:
      return p1Functions_.size() + p1VecFunctions_.size();
   case vtk::DoFType::EDGE_X:
   case vtk::DoFType::EDGE_Y:
   case vtk::DoFType::EDGE_Z:
   case vtk::DoFType::EDGE_XY:
   case vtk::DoFType::EDGE_XZ:
   case vtk::DoFType::EDGE_YZ:
   case vtk::DoFType::EDGE_XYZ:
      return edgeDoFFunctions_.size();
   case vtk::DoFType::DG:
      return dgFunctions_.size() + dgVecFunctions_.size();
   case vtk::DoFType::P2:
      return p2Functions_.size() + p2VecFunctions_.size();
   case vtk::DoFType::P1DGE:
      return p1dgeVecFunctions_.size();
   default:
      WALBERLA_ABORT( "[VTK] DoFType not supported!" );
      return 0;
   }
}

void VTKOutput::write( const uint_t& level, const uint_t& timestep ) const
{
   // if ( level <= 1 )
   // {
   //    return;
   // }

   storage_->getTimingTree()->start( "VTK write" );

   if ( writeFrequency_ > 0 && timestep % writeFrequency_ == 0 )
   {
      syncAllFunctions( level );

      const std::vector< vtk::DoFType > dofTypes2D = { vtk::DoFType::VERTEX,
                                                       vtk::DoFType::EDGE_X,
                                                       vtk::DoFType::EDGE_Y,
                                                       vtk::DoFType::EDGE_XY,
                                                       vtk::DoFType::DG,
                                                       vtk::DoFType::P2,
                                                       vtk::DoFType::P1DGE };

      const std::vector< vtk::DoFType > dofTypes3D = { vtk::DoFType::VERTEX,
                                                       vtk::DoFType::EDGE_X,
                                                       vtk::DoFType::EDGE_Y,
                                                       vtk::DoFType::EDGE_Z,
                                                       vtk::DoFType::EDGE_XY,
                                                       vtk::DoFType::EDGE_XZ,
                                                       vtk::DoFType::EDGE_YZ,
                                                       vtk::DoFType::EDGE_XYZ,
                                                       vtk::DoFType::DG,
                                                       vtk::DoFType::P2 };

      auto dofTypes = write2D_ ? dofTypes2D : dofTypes3D;

      for ( const auto& dofType : dofTypes )
      {
         if ( getNumRegisteredFunctions( dofType ) > 0 )
         {
            const std::string completeFilePath = walberla::format(
                "%s/%s%s.vtu", dir_.c_str(), filename_.c_str(), fileNameExtension( dofType, level, timestep ).c_str() );
            //( fmt::format( "{}/{}{}.vtu", dir_, filename_, fileNameExtension( dofType, level, timestep ) ) );

            std::ostringstream output;

            vtk::writeXMLHeader( output );

            writeDoFByType( output, level, dofType );

            walberla::mpi::writeMPITextFile( completeFilePath, output.str() );

            WALBERLA_ROOT_SECTION()
            {
               std::ofstream pvtu_file;
               pvtu_file.open( completeFilePath.c_str(), std::ofstream::out | std::ofstream::app );
               WALBERLA_CHECK( !!pvtu_file, "[VTKWriter] Error opening file: " << completeFilePath );
               vtk::writeXMLFooter( pvtu_file );
               pvtu_file.close();
            }
         }
      }
   }

   storage_->getTimingTree()->stop( "VTK write" );
}

void VTKOutput::syncAllFunctions( const uint_t& level ) const
{
   // ----------------------------------------
   //  P1Functions [double, int32_t, int64_t]
   // ----------------------------------------
   for ( const auto& function : p1Functions_.getFunctions< double >() )
   {
      hyteg::communication::syncFunctionBetweenPrimitives< hyteg::P1Function< double > >( function, level );
   }
   for ( const auto& function : p1Functions_.getFunctions< int32_t >() )
   {
      hyteg::communication::syncFunctionBetweenPrimitives< hyteg::P1Function< int32_t > >( function, level );
   }
   for ( const auto& function : p1Functions_.getFunctions< int64_t >() )
   {
      hyteg::communication::syncFunctionBetweenPrimitives< hyteg::P1Function< int64_t > >( function, level );
   }

   // ----------------------------------------------
   //  P1VectorFunctions [double, int32_t, int64_t]
   // ----------------------------------------------
   for ( const auto& function : p1VecFunctions_.getFunctions< double >() )
   {
      hyteg::communication::syncVectorFunctionBetweenPrimitives( function, level );
   }
   for ( const auto& function : p1VecFunctions_.getFunctions< int32_t >() )
   {
      hyteg::communication::syncVectorFunctionBetweenPrimitives( function, level );
   }
   for ( const auto& function : p1VecFunctions_.getFunctions< int64_t >() )
   {
      hyteg::communication::syncVectorFunctionBetweenPrimitives( function, level );
   }

   // ----------------------------------------
   //  P2Functions [double, int32_t, int64_t]
   // ----------------------------------------
   for ( const auto& function : p2Functions_.getFunctions< double >() )
   {
      hyteg::communication::syncP2FunctionBetweenPrimitives( function, level );
   }
   for ( const auto& function : p2Functions_.getFunctions< int32_t >() )
   {
      hyteg::communication::syncP2FunctionBetweenPrimitives( function, level );
   }
   for ( const auto& function : p2Functions_.getFunctions< int64_t >() )
   {
      hyteg::communication::syncP2FunctionBetweenPrimitives( function, level );
   }

   // ----------------------------------------------
   //  P2VectorFunctions [double, int32_t, int64_t]
   // ----------------------------------------------
   for ( const auto& function : p2VecFunctions_.getFunctions< double >() )
   {
      hyteg::communication::syncVectorFunctionBetweenPrimitives( function, level );
   }
   for ( const auto& function : p2VecFunctions_.getFunctions< int32_t >() )
   {
      hyteg::communication::syncVectorFunctionBetweenPrimitives( function, level );
   }
   for ( const auto& function : p2VecFunctions_.getFunctions< int64_t >() )
   {
      hyteg::communication::syncVectorFunctionBetweenPrimitives( function, level );
   }

   // ----------------------------------------------
   //  DGVectorFunctions [double, int32_t, int64_t]
   // ----------------------------------------------

   // no communication necessary

   // ---------------------------------------------
   //  EdgeDoFFunctions [double, int32_t, int64_t]
   // ---------------------------------------------
   for ( const auto& function : edgeDoFFunctions_.getFunctions< double >() )
   {
      hyteg::communication::syncFunctionBetweenPrimitives( function, level );
   }
   for ( const auto& function : edgeDoFFunctions_.getFunctions< int32_t >() )
   {
      hyteg::communication::syncFunctionBetweenPrimitives( function, level );
   }
   for ( const auto& function : edgeDoFFunctions_.getFunctions< int64_t >() )
   {
      hyteg::communication::syncFunctionBetweenPrimitives( function, level );
   }

   // ----------------------------------------
   //  DGFunctions [double, int32_t, int64_t]
   // ----------------------------------------

   // no communication necessary

   // ---------------------------------------------
   //  EGFunction [double, int32_t, int64_t]
   // ---------------------------------------------
   for ( const auto& function : p1dgeVecFunctions_.getFunctions< double >() )
   {
      hyteg::communication::syncVectorFunctionBetweenPrimitives( function, level );
   }
   for ( const auto& function : p1dgeVecFunctions_.getFunctions< int32_t >() )
   {
      hyteg::communication::syncVectorFunctionBetweenPrimitives( function, level );
   }
   for ( const auto& function : p1dgeVecFunctions_.getFunctions< int64_t >() )
   {
      hyteg::communication::syncVectorFunctionBetweenPrimitives( function, level );
   }
}

// -------------------------
//  Explicit Instantiations
// -------------------------
template void VTKOutput::add( const GenericFunction< double >& function );
template void VTKOutput::add( const GenericFunction< int32_t >& function );
template void VTKOutput::add( const GenericFunction< int64_t >& function );

} // namespace hyteg
=======
/*
 * Copyright (c) 2017-2019 Daniel Drzisga, Dominik Thoennes, Marcus Mohr, Nils Kohl.
 *
 * This file is part of HyTeG
 * (see https://i10git.cs.fau.de/hyteg/hyteg).
 *
 * This program is free software: you can redistribute it and/or modify
 * it under the terms of the GNU General Public License as published by
 * the Free Software Foundation, either version 3 of the License, or
 * (at your option) any later version.
 *
 * This program is distributed in the hope that it will be useful,
 * but WITHOUT ANY WARRANTY; without even the implied warranty of
 * MERCHANTABILITY or FITNESS FOR A PARTICULAR PURPOSE.  See the
 * GNU General Public License for more details.
 *
 * You should have received a copy of the GNU General Public License
 * along with this program. If not, see <http://www.gnu.org/licenses/>.
 */
#include "hyteg/dataexport/VTKOutput.hpp"

#include "core/Format.hpp"

#include "hyteg/Levelinfo.hpp"
#include "hyteg/celldofspace/CellDoFIndexing.hpp"
#include "hyteg/communication/Syncing.hpp"
#include "hyteg/dataexport/VTKDGWriter.hpp"
#include "hyteg/edgedofspace/EdgeDoFFunction.hpp"
#include "hyteg/edgedofspace/EdgeDoFIndexing.hpp"
#include "hyteg/edgedofspace/EdgeDoFMacroCell.hpp"
#include "hyteg/facedofspace_old/FaceDoFFunction.hpp"
#include "hyteg/facedofspace_old/FaceDoFIndexing.hpp"
#include "hyteg/p1functionspace/P1Function.hpp"
#include "hyteg/p1functionspace/VertexDoFFunction.hpp"
#include "hyteg/p1functionspace/VertexDoFIndexing.hpp"
#include "hyteg/p2functionspace/P2Function.hpp"

#include "vtk/UtilityFunctions.h"

namespace hyteg {

using walberla::int32_c;
using walberla::real_c;
using walberla::uint32_c;
using walberla::vtk::typeToString;

VTKOutput::VTKOutput( std::string                                dir,
                      std::string                                filename,
                      const std::shared_ptr< PrimitiveStorage >& storage,
                      const uint_t&                              writeFrequency )
: dir_( std::move( dir ) )
, filename_( std::move( filename ) )
, writeFrequency_( writeFrequency )
, write2D_( true )
, storage_( storage )
, vtkDataFormat_( vtk::DataFormat::ASCII )
{
   /// set output to 3D is storage contains cells
   if ( storage->hasGlobalCells() )
   {
      set3D();
   }
}

void VTKOutput::add( const P1StokesFunction< real_t >& function )
{
   add( function.uvw() );
   add( function.p() );
}

void VTKOutput::add( const P2P1TaylorHoodFunction< real_t >& function )
{
   add( function.uvw() );
   add( function.p() );
}

template < typename value_t >
void VTKOutput::add( const GenericFunction< value_t >& function )
{
   bool matchFound = false;
   switch ( function.getFunctionKind() )
   {
   case functionTraits::P1_FUNCTION:
      matchFound = tryUnwrapAndAdd< FunctionWrapper< P1Function< value_t > > >( function );
      break;

   case functionTraits::P2_FUNCTION:
      matchFound = tryUnwrapAndAdd< FunctionWrapper< P2Function< value_t > > >( function );
      break;

   case functionTraits::P1_VECTOR_FUNCTION:
      matchFound = tryUnwrapAndAdd< FunctionWrapper< P1VectorFunction< value_t > > >( function );
      break;

   case functionTraits::P2_VECTOR_FUNCTION:
      matchFound = tryUnwrapAndAdd< FunctionWrapper< P2VectorFunction< value_t > > >( function );
      break;

   case functionTraits::EDGE_DOF_FUNCTION:
      matchFound = tryUnwrapAndAdd< FunctionWrapper< EdgeDoFFunction< value_t > > >( function );
      break;

   case functionTraits::DG_FUNCTION:
      matchFound = tryUnwrapAndAdd< FunctionWrapper< dg::DGFunction< value_t > > >( function );
      break;

   case functionTraits::N1E1_VECTOR_FUNCTION:
      matchFound = tryUnwrapAndAdd< FunctionWrapper< n1e1::N1E1VectorFunction< value_t > > >( function );
      break;

   default:
      matchFound = false;
   }

   if ( !matchFound )
   {
      WALBERLA_ABORT( "VTKOutput: Failed to add GenericFunction object!" );
   }
}

const std::map< vtk::DoFType, std::string > VTKOutput::DoFTypeToString_ = {
    { vtk::DoFType::VERTEX, "VertexDoF" },
    { vtk::DoFType::EDGE_X, "XEdgeDoF" },
    { vtk::DoFType::EDGE_Y, "YEdgeDoF" },
    { vtk::DoFType::EDGE_Z, "ZEdgeDoF" },
    { vtk::DoFType::EDGE_XY, "XYEdgeDoF" },
    { vtk::DoFType::EDGE_XZ, "XZEdgeDoF" },
    { vtk::DoFType::EDGE_YZ, "YZEdgeDoF" },
    { vtk::DoFType::EDGE_XYZ, "XYZEdgeDoF" },
    { vtk::DoFType::DG, "DGDoF" },
    { vtk::DoFType::P2, "P2" },
    { vtk::DoFType::N1E1, "N1E1" },
};

std::string VTKOutput::fileNameExtension( const vtk::DoFType& dofType, const uint_t& level, const uint_t& timestep ) const
{
   return walberla::format( "_%s_level%u_ts%u", VTKOutput::DoFTypeToString_.at( dofType ).c_str(), level, timestep );
}

void VTKOutput::writeDoFByType( std::ostream& output, const uint_t& level, const vtk::DoFType& dofType ) const
{
   switch ( dofType )
   {
   case vtk::DoFType::VERTEX:
      VTKP1Writer::write( *this, output, level );
      break;
   case vtk::DoFType::EDGE_X:
   case vtk::DoFType::EDGE_Y:
   case vtk::DoFType::EDGE_Z:
   case vtk::DoFType::EDGE_XY:
   case vtk::DoFType::EDGE_XZ:
   case vtk::DoFType::EDGE_YZ:
   case vtk::DoFType::EDGE_XYZ:
      VTKEdgeDoFWriter::write( *this, output, level, dofType );
      break;
   case vtk::DoFType::DG:
      VTKDGWriter::write( *this, output, level );
      break;
   case vtk::DoFType::P2:
      VTKP2Writer::write( *this, output, level );
      break;
   case vtk::DoFType::N1E1:
      VTKN1E1Writer::write( *this, output, level );
      break;
   default:
      WALBERLA_ABORT( "[VTK] DoFType not supported!" );
      break;
   }
}

uint_t VTKOutput::getNumRegisteredFunctions( const vtk::DoFType& dofType ) const
{
   switch ( dofType )
   {
   case vtk::DoFType::VERTEX:
      return p1Functions_.size() + p1VecFunctions_.size();
   case vtk::DoFType::EDGE_X:
   case vtk::DoFType::EDGE_Y:
   case vtk::DoFType::EDGE_Z:
   case vtk::DoFType::EDGE_XY:
   case vtk::DoFType::EDGE_XZ:
   case vtk::DoFType::EDGE_YZ:
   case vtk::DoFType::EDGE_XYZ:
      return edgeDoFFunctions_.size();
   case vtk::DoFType::DG:
      return dgFunctions_.size();
      break;
   case vtk::DoFType::P2:
      return p2Functions_.size() + p2VecFunctions_.size();
      break;
   case vtk::DoFType::N1E1:
      return n1e1Functions_.size();
      break;
   default:
      WALBERLA_ABORT( "[VTK] DoFType not supported!" );
      return 0;
   }
}

void VTKOutput::write( const uint_t& level, const uint_t& timestep ) const
{
   // if ( level <= 1 )
   // {
   //    return;
   // }

   storage_->getTimingTree()->start( "VTK write" );

   if ( writeFrequency_ > 0 && timestep % writeFrequency_ == 0 )
   {
      syncAllFunctions( level );

      const std::vector< vtk::DoFType > dofTypes2D = { vtk::DoFType::VERTEX,
                                                       vtk::DoFType::EDGE_X,
                                                       vtk::DoFType::EDGE_Y,
                                                       vtk::DoFType::EDGE_XY,
                                                       vtk::DoFType::DG,
                                                       vtk::DoFType::P2 };

      const std::vector< vtk::DoFType > dofTypes3D = { vtk::DoFType::VERTEX,
                                                       vtk::DoFType::EDGE_X,
                                                       vtk::DoFType::EDGE_Y,
                                                       vtk::DoFType::EDGE_Z,
                                                       vtk::DoFType::EDGE_XY,
                                                       vtk::DoFType::EDGE_XZ,
                                                       vtk::DoFType::EDGE_YZ,
                                                       vtk::DoFType::EDGE_XYZ,
                                                       vtk::DoFType::DG,
                                                       vtk::DoFType::P2,
                                                       vtk::DoFType::N1E1 };

      auto dofTypes = write2D_ ? dofTypes2D : dofTypes3D;

      for ( const auto& dofType : dofTypes )
      {
         if ( getNumRegisteredFunctions( dofType ) > 0 )
         {
            const std::string completeFilePath = walberla::format(
                "%s/%s%s.vtu", dir_.c_str(), filename_.c_str(), fileNameExtension( dofType, level, timestep ).c_str() );
            //( fmt::format( "{}/{}{}.vtu", dir_, filename_, fileNameExtension( dofType, level, timestep ) ) );

            std::ostringstream output;

            vtk::writeXMLHeader( output );

            writeDoFByType( output, level, dofType );

            walberla::mpi::writeMPITextFile( completeFilePath, output.str() );

            WALBERLA_ROOT_SECTION()
            {
               std::ofstream pvtu_file;
               pvtu_file.open( completeFilePath.c_str(), std::ofstream::out | std::ofstream::app );
               WALBERLA_CHECK( !!pvtu_file, "[VTKWriter] Error opening file: " << completeFilePath );
               vtk::writeXMLFooter( pvtu_file );
               pvtu_file.close();
            }
         }
      }
   }

   storage_->getTimingTree()->stop( "VTK write" );
}

void VTKOutput::syncAllFunctions( const uint_t& level ) const
{
   // ----------------------------------------
   //  P1Functions [double, int32_t, int64_t]
   // ----------------------------------------
   for ( const auto& function : p1Functions_.getFunctions< double >() )
   {
      hyteg::communication::syncFunctionBetweenPrimitives< hyteg::P1Function< double > >( function, level );
   }
   for ( const auto& function : p1Functions_.getFunctions< int32_t >() )
   {
      hyteg::communication::syncFunctionBetweenPrimitives< hyteg::P1Function< int32_t > >( function, level );
   }
   for ( const auto& function : p1Functions_.getFunctions< int64_t >() )
   {
      hyteg::communication::syncFunctionBetweenPrimitives< hyteg::P1Function< int64_t > >( function, level );
   }

   // ----------------------------------------------
   //  P1VectorFunctions [double, int32_t, int64_t]
   // ----------------------------------------------
   for ( const auto& function : p1VecFunctions_.getFunctions< double >() )
   {
      hyteg::communication::syncVectorFunctionBetweenPrimitives( function, level );
   }
   for ( const auto& function : p1VecFunctions_.getFunctions< int32_t >() )
   {
      hyteg::communication::syncVectorFunctionBetweenPrimitives( function, level );
   }
   for ( const auto& function : p1VecFunctions_.getFunctions< int64_t >() )
   {
      hyteg::communication::syncVectorFunctionBetweenPrimitives( function, level );
   }

   // ----------------------------------------
   //  P2Functions [double, int32_t, int64_t]
   // ----------------------------------------
   for ( const auto& function : p2Functions_.getFunctions< double >() )
   {
      hyteg::communication::syncP2FunctionBetweenPrimitives( function, level );
   }
   for ( const auto& function : p2Functions_.getFunctions< int32_t >() )
   {
      hyteg::communication::syncP2FunctionBetweenPrimitives( function, level );
   }
   for ( const auto& function : p2Functions_.getFunctions< int64_t >() )
   {
      hyteg::communication::syncP2FunctionBetweenPrimitives( function, level );
   }

   // ----------------------------------------------
   //  P2VectorFunctions [double, int32_t, int64_t]
   // ----------------------------------------------
   for ( const auto& function : p2VecFunctions_.getFunctions< double >() )
   {
      hyteg::communication::syncVectorFunctionBetweenPrimitives( function, level );
   }
   for ( const auto& function : p2VecFunctions_.getFunctions< int32_t >() )
   {
      hyteg::communication::syncVectorFunctionBetweenPrimitives( function, level );
   }
   for ( const auto& function : p2VecFunctions_.getFunctions< int64_t >() )
   {
      hyteg::communication::syncVectorFunctionBetweenPrimitives( function, level );
   }

   // ---------------------------------------------
   //  EdgeDoFFunctions [double, int32_t, int64_t]
   // ---------------------------------------------
   for ( const auto& function : edgeDoFFunctions_.getFunctions< double >() )
   {
      hyteg::communication::syncFunctionBetweenPrimitives( function, level );
   }
   for ( const auto& function : edgeDoFFunctions_.getFunctions< int32_t >() )
   {
      hyteg::communication::syncFunctionBetweenPrimitives( function, level );
   }
   for ( const auto& function : edgeDoFFunctions_.getFunctions< int64_t >() )
   {
      hyteg::communication::syncFunctionBetweenPrimitives( function, level );
   }

   // ----------------------------------------
   //  DGFunctions [double, int32_t, int64_t]
   // ----------------------------------------

   // no communication necessary

   // -----------------------------------------------
   //  N1E1VectorFunction [double, int32_t, int64_t]
   // -----------------------------------------------
   for ( const auto& function : n1e1Functions_.getFunctions< double >() )
   {
      function.communicate< Face, Cell >( level );
      function.communicate< Edge, Cell >( level );
   }
   for ( const auto& function : n1e1Functions_.getFunctions< int32_t >() )
   {
      function.communicate< Face, Cell >( level );
      function.communicate< Edge, Cell >( level );
   }
   for ( const auto& function : n1e1Functions_.getFunctions< int64_t >() )
   {
      function.communicate< Face, Cell >( level );
      function.communicate< Edge, Cell >( level );
   }
}

// -------------------------
//  Explicit Instantiations
// -------------------------
template void VTKOutput::add( const GenericFunction< double >& function );
template void VTKOutput::add( const GenericFunction< int32_t >& function );
template void VTKOutput::add( const GenericFunction< int64_t >& function );

} // namespace hyteg
>>>>>>> f351a82b
<|MERGE_RESOLUTION|>--- conflicted
+++ resolved
@@ -1,769 +1,418 @@
-<<<<<<< HEAD
-/*
- * Copyright (c) 2017-2019 Daniel Drzisga, Dominik Thoennes, Marcus Mohr, Nils Kohl.
- *
- * This file is part of HyTeG
- * (see https://i10git.cs.fau.de/hyteg/hyteg).
- *
- * This program is free software: you can redistribute it and/or modify
- * it under the terms of the GNU General Public License as published by
- * the Free Software Foundation, either version 3 of the License, or
- * (at your option) any later version.
- *
- * This program is distributed in the hope that it will be useful,
- * but WITHOUT ANY WARRANTY; without even the implied warranty of
- * MERCHANTABILITY or FITNESS FOR A PARTICULAR PURPOSE.  See the
- * GNU General Public License for more details.
- *
- * You should have received a copy of the GNU General Public License
- * along with this program. If not, see <http://www.gnu.org/licenses/>.
- */
-#include "hyteg/dataexport/VTKOutput.hpp"
-
-#include "core/Format.hpp"
-
-#include "hyteg/Levelinfo.hpp"
-#include "hyteg/celldofspace/CellDoFIndexing.hpp"
-#include "hyteg/communication/Syncing.hpp"
-#include "hyteg/dataexport/VTKDGWriter.hpp"
-#include "hyteg/edgedofspace/EdgeDoFFunction.hpp"
-#include "hyteg/edgedofspace/EdgeDoFIndexing.hpp"
-#include "hyteg/edgedofspace/EdgeDoFMacroCell.hpp"
-#include "hyteg/facedofspace_old/FaceDoFFunction.hpp"
-#include "hyteg/facedofspace_old/FaceDoFIndexing.hpp"
-#include "hyteg/p1functionspace/P1Function.hpp"
-#include "hyteg/p1functionspace/VertexDoFFunction.hpp"
-#include "hyteg/p1functionspace/VertexDoFIndexing.hpp"
-#include "hyteg/p2functionspace/P2Function.hpp"
-
-#include "vtk/UtilityFunctions.h"
-
-namespace hyteg {
-
-using walberla::int32_c;
-using walberla::real_c;
-using walberla::uint32_c;
-using walberla::vtk::typeToString;
-
-VTKOutput::VTKOutput( std::string                                dir,
-                      std::string                                filename,
-                      const std::shared_ptr< PrimitiveStorage >& storage,
-                      const uint_t&                              writeFrequency )
-: dir_( std::move( dir ) )
-, filename_( std::move( filename ) )
-, writeFrequency_( writeFrequency )
-, write2D_( true )
-, storage_( storage )
-, vtkDataFormat_( vtk::DataFormat::ASCII )
-{
-   /// set output to 3D is storage contains cells
-   if ( storage->hasGlobalCells() )
-   {
-      set3D();
-   }
-}
-
-void VTKOutput::add( const P1StokesFunction< real_t >& function )
-{
-   add( function.uvw() );
-   add( function.p() );
-}
-
-void VTKOutput::add( const P2P1TaylorHoodFunction< real_t >& function )
-{
-   add( function.uvw() );
-   add( function.p() );
-}
-
-void VTKOutput::add( const EGP0StokesFunction< real_t >& function )
-{
-   add( function.uvw() );
-   add( function.p() );
-}
-
-template < typename value_t >
-void VTKOutput::add( const GenericFunction< value_t >& function )
-{
-   bool matchFound = false;
-   switch ( function.getFunctionKind() )
-   {
-   case functionTraits::P1_FUNCTION:
-      matchFound = tryUnwrapAndAdd< FunctionWrapper< P1Function< value_t > > >( function );
-      break;
-
-   case functionTraits::P2_FUNCTION:
-      matchFound = tryUnwrapAndAdd< FunctionWrapper< P2Function< value_t > > >( function );
-      break;
-
-   case functionTraits::P1_VECTOR_FUNCTION:
-      matchFound = tryUnwrapAndAdd< FunctionWrapper< P1VectorFunction< value_t > > >( function );
-      break;
-
-   case functionTraits::P2_VECTOR_FUNCTION:
-      matchFound = tryUnwrapAndAdd< FunctionWrapper< P2VectorFunction< value_t > > >( function );
-      break;
-
-   case functionTraits::DG_VECTOR_FUNCTION:
-      matchFound = tryUnwrapAndAdd< FunctionWrapper< dg::DGVectorFunction< value_t > > >( function );
-      break;
-
-   case functionTraits::EDGE_DOF_FUNCTION:
-      matchFound = tryUnwrapAndAdd< FunctionWrapper< EdgeDoFFunction< value_t > > >( function );
-      break;
-
-   case functionTraits::DG_FUNCTION:
-      matchFound = tryUnwrapAndAdd< FunctionWrapper< dg::DGFunction< value_t > > >( function );
-      break;
-
-   default:
-      matchFound = false;
-   }
-
-   if ( !matchFound )
-   {
-      WALBERLA_ABORT( "VTKOutput: Failed to add GenericFunction object!" );
-   }
-}
-
-const std::map< vtk::DoFType, std::string > VTKOutput::DoFTypeToString_ = {
-    { vtk::DoFType::VERTEX, "VertexDoF" },
-    { vtk::DoFType::EDGE_X, "XEdgeDoF" },
-    { vtk::DoFType::EDGE_Y, "YEdgeDoF" },
-    { vtk::DoFType::EDGE_Z, "ZEdgeDoF" },
-    { vtk::DoFType::EDGE_XY, "XYEdgeDoF" },
-    { vtk::DoFType::EDGE_XZ, "XZEdgeDoF" },
-    { vtk::DoFType::EDGE_YZ, "YZEdgeDoF" },
-    { vtk::DoFType::EDGE_XYZ, "XYZEdgeDoF" },
-    { vtk::DoFType::DG, "DGDoF" },
-    { vtk::DoFType::P2, "P2" },
-    { vtk::DoFType::P1DGE, "P1DGE" },
-};
-
-std::string VTKOutput::fileNameExtension( const vtk::DoFType& dofType, const uint_t& level, const uint_t& timestep ) const
-{
-   return walberla::format( "_%s_level%u_ts%u", VTKOutput::DoFTypeToString_.at( dofType ).c_str(), level, timestep );
-}
-
-void VTKOutput::writeDoFByType( std::ostream& output, const uint_t& level, const vtk::DoFType& dofType ) const
-{
-   switch ( dofType )
-   {
-   case vtk::DoFType::VERTEX:
-      VTKP1Writer::write( *this, output, level );
-      break;
-   case vtk::DoFType::EDGE_X:
-   case vtk::DoFType::EDGE_Y:
-   case vtk::DoFType::EDGE_Z:
-   case vtk::DoFType::EDGE_XY:
-   case vtk::DoFType::EDGE_XZ:
-   case vtk::DoFType::EDGE_YZ:
-   case vtk::DoFType::EDGE_XYZ:
-      VTKEdgeDoFWriter::write( *this, output, level, dofType );
-      break;
-   case vtk::DoFType::DG:
-      VTKDGWriter::write( *this, output, level );
-      break;
-   case vtk::DoFType::P2:
-      VTKP2Writer::write( *this, output, level );
-      break;
-   case vtk::DoFType::P1DGE:
-      VTKP1DGEWriter::write( *this, output, level );
-      break;
-   default:
-      WALBERLA_ABORT( "[VTK] DoFType not supported!" );
-      break;
-   }
-}
-
-uint_t VTKOutput::getNumRegisteredFunctions( const vtk::DoFType& dofType ) const
-{
-   switch ( dofType )
-   {
-   case vtk::DoFType::VERTEX:
-      return p1Functions_.size() + p1VecFunctions_.size();
-   case vtk::DoFType::EDGE_X:
-   case vtk::DoFType::EDGE_Y:
-   case vtk::DoFType::EDGE_Z:
-   case vtk::DoFType::EDGE_XY:
-   case vtk::DoFType::EDGE_XZ:
-   case vtk::DoFType::EDGE_YZ:
-   case vtk::DoFType::EDGE_XYZ:
-      return edgeDoFFunctions_.size();
-   case vtk::DoFType::DG:
-      return dgFunctions_.size() + dgVecFunctions_.size();
-   case vtk::DoFType::P2:
-      return p2Functions_.size() + p2VecFunctions_.size();
-   case vtk::DoFType::P1DGE:
-      return p1dgeVecFunctions_.size();
-   default:
-      WALBERLA_ABORT( "[VTK] DoFType not supported!" );
-      return 0;
-   }
-}
-
-void VTKOutput::write( const uint_t& level, const uint_t& timestep ) const
-{
-   // if ( level <= 1 )
-   // {
-   //    return;
-   // }
-
-   storage_->getTimingTree()->start( "VTK write" );
-
-   if ( writeFrequency_ > 0 && timestep % writeFrequency_ == 0 )
-   {
-      syncAllFunctions( level );
-
-      const std::vector< vtk::DoFType > dofTypes2D = { vtk::DoFType::VERTEX,
-                                                       vtk::DoFType::EDGE_X,
-                                                       vtk::DoFType::EDGE_Y,
-                                                       vtk::DoFType::EDGE_XY,
-                                                       vtk::DoFType::DG,
-                                                       vtk::DoFType::P2,
-                                                       vtk::DoFType::P1DGE };
-
-      const std::vector< vtk::DoFType > dofTypes3D = { vtk::DoFType::VERTEX,
-                                                       vtk::DoFType::EDGE_X,
-                                                       vtk::DoFType::EDGE_Y,
-                                                       vtk::DoFType::EDGE_Z,
-                                                       vtk::DoFType::EDGE_XY,
-                                                       vtk::DoFType::EDGE_XZ,
-                                                       vtk::DoFType::EDGE_YZ,
-                                                       vtk::DoFType::EDGE_XYZ,
-                                                       vtk::DoFType::DG,
-                                                       vtk::DoFType::P2 };
-
-      auto dofTypes = write2D_ ? dofTypes2D : dofTypes3D;
-
-      for ( const auto& dofType : dofTypes )
-      {
-         if ( getNumRegisteredFunctions( dofType ) > 0 )
-         {
-            const std::string completeFilePath = walberla::format(
-                "%s/%s%s.vtu", dir_.c_str(), filename_.c_str(), fileNameExtension( dofType, level, timestep ).c_str() );
-            //( fmt::format( "{}/{}{}.vtu", dir_, filename_, fileNameExtension( dofType, level, timestep ) ) );
-
-            std::ostringstream output;
-
-            vtk::writeXMLHeader( output );
-
-            writeDoFByType( output, level, dofType );
-
-            walberla::mpi::writeMPITextFile( completeFilePath, output.str() );
-
-            WALBERLA_ROOT_SECTION()
-            {
-               std::ofstream pvtu_file;
-               pvtu_file.open( completeFilePath.c_str(), std::ofstream::out | std::ofstream::app );
-               WALBERLA_CHECK( !!pvtu_file, "[VTKWriter] Error opening file: " << completeFilePath );
-               vtk::writeXMLFooter( pvtu_file );
-               pvtu_file.close();
-            }
-         }
-      }
-   }
-
-   storage_->getTimingTree()->stop( "VTK write" );
-}
-
-void VTKOutput::syncAllFunctions( const uint_t& level ) const
-{
-   // ----------------------------------------
-   //  P1Functions [double, int32_t, int64_t]
-   // ----------------------------------------
-   for ( const auto& function : p1Functions_.getFunctions< double >() )
-   {
-      hyteg::communication::syncFunctionBetweenPrimitives< hyteg::P1Function< double > >( function, level );
-   }
-   for ( const auto& function : p1Functions_.getFunctions< int32_t >() )
-   {
-      hyteg::communication::syncFunctionBetweenPrimitives< hyteg::P1Function< int32_t > >( function, level );
-   }
-   for ( const auto& function : p1Functions_.getFunctions< int64_t >() )
-   {
-      hyteg::communication::syncFunctionBetweenPrimitives< hyteg::P1Function< int64_t > >( function, level );
-   }
-
-   // ----------------------------------------------
-   //  P1VectorFunctions [double, int32_t, int64_t]
-   // ----------------------------------------------
-   for ( const auto& function : p1VecFunctions_.getFunctions< double >() )
-   {
-      hyteg::communication::syncVectorFunctionBetweenPrimitives( function, level );
-   }
-   for ( const auto& function : p1VecFunctions_.getFunctions< int32_t >() )
-   {
-      hyteg::communication::syncVectorFunctionBetweenPrimitives( function, level );
-   }
-   for ( const auto& function : p1VecFunctions_.getFunctions< int64_t >() )
-   {
-      hyteg::communication::syncVectorFunctionBetweenPrimitives( function, level );
-   }
-
-   // ----------------------------------------
-   //  P2Functions [double, int32_t, int64_t]
-   // ----------------------------------------
-   for ( const auto& function : p2Functions_.getFunctions< double >() )
-   {
-      hyteg::communication::syncP2FunctionBetweenPrimitives( function, level );
-   }
-   for ( const auto& function : p2Functions_.getFunctions< int32_t >() )
-   {
-      hyteg::communication::syncP2FunctionBetweenPrimitives( function, level );
-   }
-   for ( const auto& function : p2Functions_.getFunctions< int64_t >() )
-   {
-      hyteg::communication::syncP2FunctionBetweenPrimitives( function, level );
-   }
-
-   // ----------------------------------------------
-   //  P2VectorFunctions [double, int32_t, int64_t]
-   // ----------------------------------------------
-   for ( const auto& function : p2VecFunctions_.getFunctions< double >() )
-   {
-      hyteg::communication::syncVectorFunctionBetweenPrimitives( function, level );
-   }
-   for ( const auto& function : p2VecFunctions_.getFunctions< int32_t >() )
-   {
-      hyteg::communication::syncVectorFunctionBetweenPrimitives( function, level );
-   }
-   for ( const auto& function : p2VecFunctions_.getFunctions< int64_t >() )
-   {
-      hyteg::communication::syncVectorFunctionBetweenPrimitives( function, level );
-   }
-
-   // ----------------------------------------------
-   //  DGVectorFunctions [double, int32_t, int64_t]
-   // ----------------------------------------------
-
-   // no communication necessary
-
-   // ---------------------------------------------
-   //  EdgeDoFFunctions [double, int32_t, int64_t]
-   // ---------------------------------------------
-   for ( const auto& function : edgeDoFFunctions_.getFunctions< double >() )
-   {
-      hyteg::communication::syncFunctionBetweenPrimitives( function, level );
-   }
-   for ( const auto& function : edgeDoFFunctions_.getFunctions< int32_t >() )
-   {
-      hyteg::communication::syncFunctionBetweenPrimitives( function, level );
-   }
-   for ( const auto& function : edgeDoFFunctions_.getFunctions< int64_t >() )
-   {
-      hyteg::communication::syncFunctionBetweenPrimitives( function, level );
-   }
-
-   // ----------------------------------------
-   //  DGFunctions [double, int32_t, int64_t]
-   // ----------------------------------------
-
-   // no communication necessary
-
-   // ---------------------------------------------
-   //  EGFunction [double, int32_t, int64_t]
-   // ---------------------------------------------
-   for ( const auto& function : p1dgeVecFunctions_.getFunctions< double >() )
-   {
-      hyteg::communication::syncVectorFunctionBetweenPrimitives( function, level );
-   }
-   for ( const auto& function : p1dgeVecFunctions_.getFunctions< int32_t >() )
-   {
-      hyteg::communication::syncVectorFunctionBetweenPrimitives( function, level );
-   }
-   for ( const auto& function : p1dgeVecFunctions_.getFunctions< int64_t >() )
-   {
-      hyteg::communication::syncVectorFunctionBetweenPrimitives( function, level );
-   }
-}
-
-// -------------------------
-//  Explicit Instantiations
-// -------------------------
-template void VTKOutput::add( const GenericFunction< double >& function );
-template void VTKOutput::add( const GenericFunction< int32_t >& function );
-template void VTKOutput::add( const GenericFunction< int64_t >& function );
-
-} // namespace hyteg
-=======
-/*
- * Copyright (c) 2017-2019 Daniel Drzisga, Dominik Thoennes, Marcus Mohr, Nils Kohl.
- *
- * This file is part of HyTeG
- * (see https://i10git.cs.fau.de/hyteg/hyteg).
- *
- * This program is free software: you can redistribute it and/or modify
- * it under the terms of the GNU General Public License as published by
- * the Free Software Foundation, either version 3 of the License, or
- * (at your option) any later version.
- *
- * This program is distributed in the hope that it will be useful,
- * but WITHOUT ANY WARRANTY; without even the implied warranty of
- * MERCHANTABILITY or FITNESS FOR A PARTICULAR PURPOSE.  See the
- * GNU General Public License for more details.
- *
- * You should have received a copy of the GNU General Public License
- * along with this program. If not, see <http://www.gnu.org/licenses/>.
- */
-#include "hyteg/dataexport/VTKOutput.hpp"
-
-#include "core/Format.hpp"
-
-#include "hyteg/Levelinfo.hpp"
-#include "hyteg/celldofspace/CellDoFIndexing.hpp"
-#include "hyteg/communication/Syncing.hpp"
-#include "hyteg/dataexport/VTKDGWriter.hpp"
-#include "hyteg/edgedofspace/EdgeDoFFunction.hpp"
-#include "hyteg/edgedofspace/EdgeDoFIndexing.hpp"
-#include "hyteg/edgedofspace/EdgeDoFMacroCell.hpp"
-#include "hyteg/facedofspace_old/FaceDoFFunction.hpp"
-#include "hyteg/facedofspace_old/FaceDoFIndexing.hpp"
-#include "hyteg/p1functionspace/P1Function.hpp"
-#include "hyteg/p1functionspace/VertexDoFFunction.hpp"
-#include "hyteg/p1functionspace/VertexDoFIndexing.hpp"
-#include "hyteg/p2functionspace/P2Function.hpp"
-
-#include "vtk/UtilityFunctions.h"
-
-namespace hyteg {
-
-using walberla::int32_c;
-using walberla::real_c;
-using walberla::uint32_c;
-using walberla::vtk::typeToString;
-
-VTKOutput::VTKOutput( std::string                                dir,
-                      std::string                                filename,
-                      const std::shared_ptr< PrimitiveStorage >& storage,
-                      const uint_t&                              writeFrequency )
-: dir_( std::move( dir ) )
-, filename_( std::move( filename ) )
-, writeFrequency_( writeFrequency )
-, write2D_( true )
-, storage_( storage )
-, vtkDataFormat_( vtk::DataFormat::ASCII )
-{
-   /// set output to 3D is storage contains cells
-   if ( storage->hasGlobalCells() )
-   {
-      set3D();
-   }
-}
-
-void VTKOutput::add( const P1StokesFunction< real_t >& function )
-{
-   add( function.uvw() );
-   add( function.p() );
-}
-
-void VTKOutput::add( const P2P1TaylorHoodFunction< real_t >& function )
-{
-   add( function.uvw() );
-   add( function.p() );
-}
-
-template < typename value_t >
-void VTKOutput::add( const GenericFunction< value_t >& function )
-{
-   bool matchFound = false;
-   switch ( function.getFunctionKind() )
-   {
-   case functionTraits::P1_FUNCTION:
-      matchFound = tryUnwrapAndAdd< FunctionWrapper< P1Function< value_t > > >( function );
-      break;
-
-   case functionTraits::P2_FUNCTION:
-      matchFound = tryUnwrapAndAdd< FunctionWrapper< P2Function< value_t > > >( function );
-      break;
-
-   case functionTraits::P1_VECTOR_FUNCTION:
-      matchFound = tryUnwrapAndAdd< FunctionWrapper< P1VectorFunction< value_t > > >( function );
-      break;
-
-   case functionTraits::P2_VECTOR_FUNCTION:
-      matchFound = tryUnwrapAndAdd< FunctionWrapper< P2VectorFunction< value_t > > >( function );
-      break;
-
-   case functionTraits::EDGE_DOF_FUNCTION:
-      matchFound = tryUnwrapAndAdd< FunctionWrapper< EdgeDoFFunction< value_t > > >( function );
-      break;
-
-   case functionTraits::DG_FUNCTION:
-      matchFound = tryUnwrapAndAdd< FunctionWrapper< dg::DGFunction< value_t > > >( function );
-      break;
-
-   case functionTraits::N1E1_VECTOR_FUNCTION:
-      matchFound = tryUnwrapAndAdd< FunctionWrapper< n1e1::N1E1VectorFunction< value_t > > >( function );
-      break;
-
-   default:
-      matchFound = false;
-   }
-
-   if ( !matchFound )
-   {
-      WALBERLA_ABORT( "VTKOutput: Failed to add GenericFunction object!" );
-   }
-}
-
-const std::map< vtk::DoFType, std::string > VTKOutput::DoFTypeToString_ = {
-    { vtk::DoFType::VERTEX, "VertexDoF" },
-    { vtk::DoFType::EDGE_X, "XEdgeDoF" },
-    { vtk::DoFType::EDGE_Y, "YEdgeDoF" },
-    { vtk::DoFType::EDGE_Z, "ZEdgeDoF" },
-    { vtk::DoFType::EDGE_XY, "XYEdgeDoF" },
-    { vtk::DoFType::EDGE_XZ, "XZEdgeDoF" },
-    { vtk::DoFType::EDGE_YZ, "YZEdgeDoF" },
-    { vtk::DoFType::EDGE_XYZ, "XYZEdgeDoF" },
-    { vtk::DoFType::DG, "DGDoF" },
-    { vtk::DoFType::P2, "P2" },
-    { vtk::DoFType::N1E1, "N1E1" },
-};
-
-std::string VTKOutput::fileNameExtension( const vtk::DoFType& dofType, const uint_t& level, const uint_t& timestep ) const
-{
-   return walberla::format( "_%s_level%u_ts%u", VTKOutput::DoFTypeToString_.at( dofType ).c_str(), level, timestep );
-}
-
-void VTKOutput::writeDoFByType( std::ostream& output, const uint_t& level, const vtk::DoFType& dofType ) const
-{
-   switch ( dofType )
-   {
-   case vtk::DoFType::VERTEX:
-      VTKP1Writer::write( *this, output, level );
-      break;
-   case vtk::DoFType::EDGE_X:
-   case vtk::DoFType::EDGE_Y:
-   case vtk::DoFType::EDGE_Z:
-   case vtk::DoFType::EDGE_XY:
-   case vtk::DoFType::EDGE_XZ:
-   case vtk::DoFType::EDGE_YZ:
-   case vtk::DoFType::EDGE_XYZ:
-      VTKEdgeDoFWriter::write( *this, output, level, dofType );
-      break;
-   case vtk::DoFType::DG:
-      VTKDGWriter::write( *this, output, level );
-      break;
-   case vtk::DoFType::P2:
-      VTKP2Writer::write( *this, output, level );
-      break;
-   case vtk::DoFType::N1E1:
-      VTKN1E1Writer::write( *this, output, level );
-      break;
-   default:
-      WALBERLA_ABORT( "[VTK] DoFType not supported!" );
-      break;
-   }
-}
-
-uint_t VTKOutput::getNumRegisteredFunctions( const vtk::DoFType& dofType ) const
-{
-   switch ( dofType )
-   {
-   case vtk::DoFType::VERTEX:
-      return p1Functions_.size() + p1VecFunctions_.size();
-   case vtk::DoFType::EDGE_X:
-   case vtk::DoFType::EDGE_Y:
-   case vtk::DoFType::EDGE_Z:
-   case vtk::DoFType::EDGE_XY:
-   case vtk::DoFType::EDGE_XZ:
-   case vtk::DoFType::EDGE_YZ:
-   case vtk::DoFType::EDGE_XYZ:
-      return edgeDoFFunctions_.size();
-   case vtk::DoFType::DG:
-      return dgFunctions_.size();
-      break;
-   case vtk::DoFType::P2:
-      return p2Functions_.size() + p2VecFunctions_.size();
-      break;
-   case vtk::DoFType::N1E1:
-      return n1e1Functions_.size();
-      break;
-   default:
-      WALBERLA_ABORT( "[VTK] DoFType not supported!" );
-      return 0;
-   }
-}
-
-void VTKOutput::write( const uint_t& level, const uint_t& timestep ) const
-{
-   // if ( level <= 1 )
-   // {
-   //    return;
-   // }
-
-   storage_->getTimingTree()->start( "VTK write" );
-
-   if ( writeFrequency_ > 0 && timestep % writeFrequency_ == 0 )
-   {
-      syncAllFunctions( level );
-
-      const std::vector< vtk::DoFType > dofTypes2D = { vtk::DoFType::VERTEX,
-                                                       vtk::DoFType::EDGE_X,
-                                                       vtk::DoFType::EDGE_Y,
-                                                       vtk::DoFType::EDGE_XY,
-                                                       vtk::DoFType::DG,
-                                                       vtk::DoFType::P2 };
-
-      const std::vector< vtk::DoFType > dofTypes3D = { vtk::DoFType::VERTEX,
-                                                       vtk::DoFType::EDGE_X,
-                                                       vtk::DoFType::EDGE_Y,
-                                                       vtk::DoFType::EDGE_Z,
-                                                       vtk::DoFType::EDGE_XY,
-                                                       vtk::DoFType::EDGE_XZ,
-                                                       vtk::DoFType::EDGE_YZ,
-                                                       vtk::DoFType::EDGE_XYZ,
-                                                       vtk::DoFType::DG,
-                                                       vtk::DoFType::P2,
-                                                       vtk::DoFType::N1E1 };
-
-      auto dofTypes = write2D_ ? dofTypes2D : dofTypes3D;
-
-      for ( const auto& dofType : dofTypes )
-      {
-         if ( getNumRegisteredFunctions( dofType ) > 0 )
-         {
-            const std::string completeFilePath = walberla::format(
-                "%s/%s%s.vtu", dir_.c_str(), filename_.c_str(), fileNameExtension( dofType, level, timestep ).c_str() );
-            //( fmt::format( "{}/{}{}.vtu", dir_, filename_, fileNameExtension( dofType, level, timestep ) ) );
-
-            std::ostringstream output;
-
-            vtk::writeXMLHeader( output );
-
-            writeDoFByType( output, level, dofType );
-
-            walberla::mpi::writeMPITextFile( completeFilePath, output.str() );
-
-            WALBERLA_ROOT_SECTION()
-            {
-               std::ofstream pvtu_file;
-               pvtu_file.open( completeFilePath.c_str(), std::ofstream::out | std::ofstream::app );
-               WALBERLA_CHECK( !!pvtu_file, "[VTKWriter] Error opening file: " << completeFilePath );
-               vtk::writeXMLFooter( pvtu_file );
-               pvtu_file.close();
-            }
-         }
-      }
-   }
-
-   storage_->getTimingTree()->stop( "VTK write" );
-}
-
-void VTKOutput::syncAllFunctions( const uint_t& level ) const
-{
-   // ----------------------------------------
-   //  P1Functions [double, int32_t, int64_t]
-   // ----------------------------------------
-   for ( const auto& function : p1Functions_.getFunctions< double >() )
-   {
-      hyteg::communication::syncFunctionBetweenPrimitives< hyteg::P1Function< double > >( function, level );
-   }
-   for ( const auto& function : p1Functions_.getFunctions< int32_t >() )
-   {
-      hyteg::communication::syncFunctionBetweenPrimitives< hyteg::P1Function< int32_t > >( function, level );
-   }
-   for ( const auto& function : p1Functions_.getFunctions< int64_t >() )
-   {
-      hyteg::communication::syncFunctionBetweenPrimitives< hyteg::P1Function< int64_t > >( function, level );
-   }
-
-   // ----------------------------------------------
-   //  P1VectorFunctions [double, int32_t, int64_t]
-   // ----------------------------------------------
-   for ( const auto& function : p1VecFunctions_.getFunctions< double >() )
-   {
-      hyteg::communication::syncVectorFunctionBetweenPrimitives( function, level );
-   }
-   for ( const auto& function : p1VecFunctions_.getFunctions< int32_t >() )
-   {
-      hyteg::communication::syncVectorFunctionBetweenPrimitives( function, level );
-   }
-   for ( const auto& function : p1VecFunctions_.getFunctions< int64_t >() )
-   {
-      hyteg::communication::syncVectorFunctionBetweenPrimitives( function, level );
-   }
-
-   // ----------------------------------------
-   //  P2Functions [double, int32_t, int64_t]
-   // ----------------------------------------
-   for ( const auto& function : p2Functions_.getFunctions< double >() )
-   {
-      hyteg::communication::syncP2FunctionBetweenPrimitives( function, level );
-   }
-   for ( const auto& function : p2Functions_.getFunctions< int32_t >() )
-   {
-      hyteg::communication::syncP2FunctionBetweenPrimitives( function, level );
-   }
-   for ( const auto& function : p2Functions_.getFunctions< int64_t >() )
-   {
-      hyteg::communication::syncP2FunctionBetweenPrimitives( function, level );
-   }
-
-   // ----------------------------------------------
-   //  P2VectorFunctions [double, int32_t, int64_t]
-   // ----------------------------------------------
-   for ( const auto& function : p2VecFunctions_.getFunctions< double >() )
-   {
-      hyteg::communication::syncVectorFunctionBetweenPrimitives( function, level );
-   }
-   for ( const auto& function : p2VecFunctions_.getFunctions< int32_t >() )
-   {
-      hyteg::communication::syncVectorFunctionBetweenPrimitives( function, level );
-   }
-   for ( const auto& function : p2VecFunctions_.getFunctions< int64_t >() )
-   {
-      hyteg::communication::syncVectorFunctionBetweenPrimitives( function, level );
-   }
-
-   // ---------------------------------------------
-   //  EdgeDoFFunctions [double, int32_t, int64_t]
-   // ---------------------------------------------
-   for ( const auto& function : edgeDoFFunctions_.getFunctions< double >() )
-   {
-      hyteg::communication::syncFunctionBetweenPrimitives( function, level );
-   }
-   for ( const auto& function : edgeDoFFunctions_.getFunctions< int32_t >() )
-   {
-      hyteg::communication::syncFunctionBetweenPrimitives( function, level );
-   }
-   for ( const auto& function : edgeDoFFunctions_.getFunctions< int64_t >() )
-   {
-      hyteg::communication::syncFunctionBetweenPrimitives( function, level );
-   }
-
-   // ----------------------------------------
-   //  DGFunctions [double, int32_t, int64_t]
-   // ----------------------------------------
-
-   // no communication necessary
-
-   // -----------------------------------------------
-   //  N1E1VectorFunction [double, int32_t, int64_t]
-   // -----------------------------------------------
-   for ( const auto& function : n1e1Functions_.getFunctions< double >() )
-   {
-      function.communicate< Face, Cell >( level );
-      function.communicate< Edge, Cell >( level );
-   }
-   for ( const auto& function : n1e1Functions_.getFunctions< int32_t >() )
-   {
-      function.communicate< Face, Cell >( level );
-      function.communicate< Edge, Cell >( level );
-   }
-   for ( const auto& function : n1e1Functions_.getFunctions< int64_t >() )
-   {
-      function.communicate< Face, Cell >( level );
-      function.communicate< Edge, Cell >( level );
-   }
-}
-
-// -------------------------
-//  Explicit Instantiations
-// -------------------------
-template void VTKOutput::add( const GenericFunction< double >& function );
-template void VTKOutput::add( const GenericFunction< int32_t >& function );
-template void VTKOutput::add( const GenericFunction< int64_t >& function );
-
-} // namespace hyteg
->>>>>>> f351a82b
+/*
+ * Copyright (c) 2017-2019 Daniel Drzisga, Dominik Thoennes, Marcus Mohr, Nils Kohl.
+ *
+ * This file is part of HyTeG
+ * (see https://i10git.cs.fau.de/hyteg/hyteg).
+ *
+ * This program is free software: you can redistribute it and/or modify
+ * it under the terms of the GNU General Public License as published by
+ * the Free Software Foundation, either version 3 of the License, or
+ * (at your option) any later version.
+ *
+ * This program is distributed in the hope that it will be useful,
+ * but WITHOUT ANY WARRANTY; without even the implied warranty of
+ * MERCHANTABILITY or FITNESS FOR A PARTICULAR PURPOSE.  See the
+ * GNU General Public License for more details.
+ *
+ * You should have received a copy of the GNU General Public License
+ * along with this program. If not, see <http://www.gnu.org/licenses/>.
+ */
+#include "hyteg/dataexport/VTKOutput.hpp"
+
+#include "core/Format.hpp"
+
+#include "hyteg/Levelinfo.hpp"
+#include "hyteg/celldofspace/CellDoFIndexing.hpp"
+#include "hyteg/communication/Syncing.hpp"
+#include "hyteg/dataexport/VTKDGWriter.hpp"
+#include "hyteg/edgedofspace/EdgeDoFFunction.hpp"
+#include "hyteg/edgedofspace/EdgeDoFIndexing.hpp"
+#include "hyteg/edgedofspace/EdgeDoFMacroCell.hpp"
+#include "hyteg/facedofspace_old/FaceDoFFunction.hpp"
+#include "hyteg/facedofspace_old/FaceDoFIndexing.hpp"
+#include "hyteg/p1functionspace/P1Function.hpp"
+#include "hyteg/p1functionspace/VertexDoFFunction.hpp"
+#include "hyteg/p1functionspace/VertexDoFIndexing.hpp"
+#include "hyteg/p2functionspace/P2Function.hpp"
+
+#include "vtk/UtilityFunctions.h"
+
+namespace hyteg {
+
+using walberla::int32_c;
+using walberla::real_c;
+using walberla::uint32_c;
+using walberla::vtk::typeToString;
+
+VTKOutput::VTKOutput( std::string                                dir,
+                      std::string                                filename,
+                      const std::shared_ptr< PrimitiveStorage >& storage,
+                      const uint_t&                              writeFrequency )
+: dir_( std::move( dir ) )
+, filename_( std::move( filename ) )
+, writeFrequency_( writeFrequency )
+, write2D_( true )
+, storage_( storage )
+, vtkDataFormat_( vtk::DataFormat::ASCII )
+{
+   /// set output to 3D is storage contains cells
+   if ( storage->hasGlobalCells() )
+   {
+      set3D();
+   }
+}
+
+void VTKOutput::add( const P1StokesFunction< real_t >& function )
+{
+   add( function.uvw() );
+   add( function.p() );
+}
+
+void VTKOutput::add( const P2P1TaylorHoodFunction< real_t >& function )
+{
+   add( function.uvw() );
+   add( function.p() );
+}
+
+void VTKOutput::add( const EGP0StokesFunction< real_t >& function )
+{
+   add( function.uvw() );
+   add( function.p() );
+}
+
+template < typename value_t >
+void VTKOutput::add( const GenericFunction< value_t >& function )
+{
+   bool matchFound = false;
+   switch ( function.getFunctionKind() )
+   {
+   case functionTraits::P1_FUNCTION:
+      matchFound = tryUnwrapAndAdd< FunctionWrapper< P1Function< value_t > > >( function );
+      break;
+
+   case functionTraits::P2_FUNCTION:
+      matchFound = tryUnwrapAndAdd< FunctionWrapper< P2Function< value_t > > >( function );
+      break;
+
+   case functionTraits::P1_VECTOR_FUNCTION:
+      matchFound = tryUnwrapAndAdd< FunctionWrapper< P1VectorFunction< value_t > > >( function );
+      break;
+
+   case functionTraits::P2_VECTOR_FUNCTION:
+      matchFound = tryUnwrapAndAdd< FunctionWrapper< P2VectorFunction< value_t > > >( function );
+      break;
+
+   case functionTraits::DG_VECTOR_FUNCTION:
+      matchFound = tryUnwrapAndAdd< FunctionWrapper< dg::DGVectorFunction< value_t > > >( function );
+      break;
+
+   case functionTraits::EDGE_DOF_FUNCTION:
+      matchFound = tryUnwrapAndAdd< FunctionWrapper< EdgeDoFFunction< value_t > > >( function );
+      break;
+
+   case functionTraits::DG_FUNCTION:
+      matchFound = tryUnwrapAndAdd< FunctionWrapper< dg::DGFunction< value_t > > >( function );
+      break;
+
+   case functionTraits::N1E1_VECTOR_FUNCTION:
+      matchFound = tryUnwrapAndAdd< FunctionWrapper< n1e1::N1E1VectorFunction< value_t > > >( function );
+      break;
+
+   default:
+      matchFound = false;
+   }
+
+   if ( !matchFound )
+   {
+      WALBERLA_ABORT( "VTKOutput: Failed to add GenericFunction object!" );
+   }
+}
+
+const std::map< vtk::DoFType, std::string > VTKOutput::DoFTypeToString_ = {
+    { vtk::DoFType::VERTEX, "VertexDoF" },
+    { vtk::DoFType::EDGE_X, "XEdgeDoF" },
+    { vtk::DoFType::EDGE_Y, "YEdgeDoF" },
+    { vtk::DoFType::EDGE_Z, "ZEdgeDoF" },
+    { vtk::DoFType::EDGE_XY, "XYEdgeDoF" },
+    { vtk::DoFType::EDGE_XZ, "XZEdgeDoF" },
+    { vtk::DoFType::EDGE_YZ, "YZEdgeDoF" },
+    { vtk::DoFType::EDGE_XYZ, "XYZEdgeDoF" },
+    { vtk::DoFType::DG, "DGDoF" },
+    { vtk::DoFType::P2, "P2" },
+    { vtk::DoFType::N1E1, "N1E1" },
+    { vtk::DoFType::P1DGE, "P1DGE" },
+};
+
+std::string VTKOutput::fileNameExtension( const vtk::DoFType& dofType, const uint_t& level, const uint_t& timestep ) const
+{
+   return walberla::format( "_%s_level%u_ts%u", VTKOutput::DoFTypeToString_.at( dofType ).c_str(), level, timestep );
+}
+
+void VTKOutput::writeDoFByType( std::ostream& output, const uint_t& level, const vtk::DoFType& dofType ) const
+{
+   switch ( dofType )
+   {
+   case vtk::DoFType::VERTEX:
+      VTKP1Writer::write( *this, output, level );
+      break;
+   case vtk::DoFType::EDGE_X:
+   case vtk::DoFType::EDGE_Y:
+   case vtk::DoFType::EDGE_Z:
+   case vtk::DoFType::EDGE_XY:
+   case vtk::DoFType::EDGE_XZ:
+   case vtk::DoFType::EDGE_YZ:
+   case vtk::DoFType::EDGE_XYZ:
+      VTKEdgeDoFWriter::write( *this, output, level, dofType );
+      break;
+   case vtk::DoFType::DG:
+      VTKDGWriter::write( *this, output, level );
+      break;
+   case vtk::DoFType::P2:
+      VTKP2Writer::write( *this, output, level );
+      break;
+   case vtk::DoFType::N1E1:
+      VTKN1E1Writer::write( *this, output, level );
+      break;
+   case vtk::DoFType::P1DGE:
+      VTKP1DGEWriter::write( *this, output, level );
+      break;
+   default:
+      WALBERLA_ABORT( "[VTK] DoFType not supported!" );
+      break;
+   }
+}
+
+uint_t VTKOutput::getNumRegisteredFunctions( const vtk::DoFType& dofType ) const
+{
+   switch ( dofType )
+   {
+   case vtk::DoFType::VERTEX:
+      return p1Functions_.size() + p1VecFunctions_.size();
+   case vtk::DoFType::EDGE_X:
+   case vtk::DoFType::EDGE_Y:
+   case vtk::DoFType::EDGE_Z:
+   case vtk::DoFType::EDGE_XY:
+   case vtk::DoFType::EDGE_XZ:
+   case vtk::DoFType::EDGE_YZ:
+   case vtk::DoFType::EDGE_XYZ:
+      return edgeDoFFunctions_.size();
+   case vtk::DoFType::DG:
+      return dgFunctions_.size() + dgVecFunctions_.size();
+   case vtk::DoFType::P2:
+      return p2Functions_.size() + p2VecFunctions_.size();
+   case vtk::DoFType::P1DGE:
+      return p1dgeVecFunctions_.size();
+      break;
+   case vtk::DoFType::N1E1:
+      return n1e1Functions_.size();
+      break;
+   default:
+      WALBERLA_ABORT( "[VTK] DoFType not supported!" );
+      return 0;
+   }
+}
+
+void VTKOutput::write( const uint_t& level, const uint_t& timestep ) const
+{
+   // if ( level <= 1 )
+   // {
+   //    return;
+   // }
+
+   storage_->getTimingTree()->start( "VTK write" );
+
+   if ( writeFrequency_ > 0 && timestep % writeFrequency_ == 0 )
+   {
+      syncAllFunctions( level );
+
+      const std::vector< vtk::DoFType > dofTypes2D = { vtk::DoFType::VERTEX,
+                                                       vtk::DoFType::EDGE_X,
+                                                       vtk::DoFType::EDGE_Y,
+                                                       vtk::DoFType::EDGE_XY,
+                                                       vtk::DoFType::DG,
+                                                       vtk::DoFType::P2,
+                                                       vtk::DoFType::P1DGE };
+
+      const std::vector< vtk::DoFType > dofTypes3D = { vtk::DoFType::VERTEX,
+                                                       vtk::DoFType::EDGE_X,
+                                                       vtk::DoFType::EDGE_Y,
+                                                       vtk::DoFType::EDGE_Z,
+                                                       vtk::DoFType::EDGE_XY,
+                                                       vtk::DoFType::EDGE_XZ,
+                                                       vtk::DoFType::EDGE_YZ,
+                                                       vtk::DoFType::EDGE_XYZ,
+                                                       vtk::DoFType::DG,
+                                                       vtk::DoFType::P2,
+                                                       vtk::DoFType::N1E1 };
+
+      auto dofTypes = write2D_ ? dofTypes2D : dofTypes3D;
+
+      for ( const auto& dofType : dofTypes )
+      {
+         if ( getNumRegisteredFunctions( dofType ) > 0 )
+         {
+            const std::string completeFilePath = walberla::format(
+                "%s/%s%s.vtu", dir_.c_str(), filename_.c_str(), fileNameExtension( dofType, level, timestep ).c_str() );
+            //( fmt::format( "{}/{}{}.vtu", dir_, filename_, fileNameExtension( dofType, level, timestep ) ) );
+
+            std::ostringstream output;
+
+            vtk::writeXMLHeader( output );
+
+            writeDoFByType( output, level, dofType );
+
+            walberla::mpi::writeMPITextFile( completeFilePath, output.str() );
+
+            WALBERLA_ROOT_SECTION()
+            {
+               std::ofstream pvtu_file;
+               pvtu_file.open( completeFilePath.c_str(), std::ofstream::out | std::ofstream::app );
+               WALBERLA_CHECK( !!pvtu_file, "[VTKWriter] Error opening file: " << completeFilePath );
+               vtk::writeXMLFooter( pvtu_file );
+               pvtu_file.close();
+            }
+         }
+      }
+   }
+
+   storage_->getTimingTree()->stop( "VTK write" );
+}
+
+void VTKOutput::syncAllFunctions( const uint_t& level ) const
+{
+   // ----------------------------------------
+   //  P1Functions [double, int32_t, int64_t]
+   // ----------------------------------------
+   for ( const auto& function : p1Functions_.getFunctions< double >() )
+   {
+      hyteg::communication::syncFunctionBetweenPrimitives< hyteg::P1Function< double > >( function, level );
+   }
+   for ( const auto& function : p1Functions_.getFunctions< int32_t >() )
+   {
+      hyteg::communication::syncFunctionBetweenPrimitives< hyteg::P1Function< int32_t > >( function, level );
+   }
+   for ( const auto& function : p1Functions_.getFunctions< int64_t >() )
+   {
+      hyteg::communication::syncFunctionBetweenPrimitives< hyteg::P1Function< int64_t > >( function, level );
+   }
+
+   // ----------------------------------------------
+   //  P1VectorFunctions [double, int32_t, int64_t]
+   // ----------------------------------------------
+   for ( const auto& function : p1VecFunctions_.getFunctions< double >() )
+   {
+      hyteg::communication::syncVectorFunctionBetweenPrimitives( function, level );
+   }
+   for ( const auto& function : p1VecFunctions_.getFunctions< int32_t >() )
+   {
+      hyteg::communication::syncVectorFunctionBetweenPrimitives( function, level );
+   }
+   for ( const auto& function : p1VecFunctions_.getFunctions< int64_t >() )
+   {
+      hyteg::communication::syncVectorFunctionBetweenPrimitives( function, level );
+   }
+
+   // ----------------------------------------
+   //  P2Functions [double, int32_t, int64_t]
+   // ----------------------------------------
+   for ( const auto& function : p2Functions_.getFunctions< double >() )
+   {
+      hyteg::communication::syncP2FunctionBetweenPrimitives( function, level );
+   }
+   for ( const auto& function : p2Functions_.getFunctions< int32_t >() )
+   {
+      hyteg::communication::syncP2FunctionBetweenPrimitives( function, level );
+   }
+   for ( const auto& function : p2Functions_.getFunctions< int64_t >() )
+   {
+      hyteg::communication::syncP2FunctionBetweenPrimitives( function, level );
+   }
+
+   // ----------------------------------------------
+   //  P2VectorFunctions [double, int32_t, int64_t]
+   // ----------------------------------------------
+   for ( const auto& function : p2VecFunctions_.getFunctions< double >() )
+   {
+      hyteg::communication::syncVectorFunctionBetweenPrimitives( function, level );
+   }
+   for ( const auto& function : p2VecFunctions_.getFunctions< int32_t >() )
+   {
+      hyteg::communication::syncVectorFunctionBetweenPrimitives( function, level );
+   }
+   for ( const auto& function : p2VecFunctions_.getFunctions< int64_t >() )
+   {
+      hyteg::communication::syncVectorFunctionBetweenPrimitives( function, level );
+   }
+
+   // ----------------------------------------------
+   //  DGVectorFunctions [double, int32_t, int64_t]
+   // ----------------------------------------------
+
+   // no communication necessary
+
+   // ---------------------------------------------
+   //  EdgeDoFFunctions [double, int32_t, int64_t]
+   // ---------------------------------------------
+   for ( const auto& function : edgeDoFFunctions_.getFunctions< double >() )
+   {
+      hyteg::communication::syncFunctionBetweenPrimitives( function, level );
+   }
+   for ( const auto& function : edgeDoFFunctions_.getFunctions< int32_t >() )
+   {
+      hyteg::communication::syncFunctionBetweenPrimitives( function, level );
+   }
+   for ( const auto& function : edgeDoFFunctions_.getFunctions< int64_t >() )
+   {
+      hyteg::communication::syncFunctionBetweenPrimitives( function, level );
+   }
+
+   // ----------------------------------------
+   //  DGFunctions [double, int32_t, int64_t]
+   // ----------------------------------------
+
+   // no communication necessary
+
+   // -----------------------------------------------
+   //  N1E1VectorFunction [double, int32_t, int64_t]
+   // -----------------------------------------------
+   for ( const auto& function : n1e1Functions_.getFunctions< double >() )
+   {
+      function.communicate< Face, Cell >( level );
+      function.communicate< Edge, Cell >( level );
+   }
+   for ( const auto& function : n1e1Functions_.getFunctions< int32_t >() )
+   {
+      function.communicate< Face, Cell >( level );
+      function.communicate< Edge, Cell >( level );
+   }
+   for ( const auto& function : n1e1Functions_.getFunctions< int64_t >() )
+   {
+      function.communicate< Face, Cell >( level );
+      function.communicate< Edge, Cell >( level );
+   }
+
+   // ---------------------------------------------
+   //  EGFunction [double, int32_t, int64_t]
+   // ---------------------------------------------
+   for ( const auto& function : p1dgeVecFunctions_.getFunctions< double >() )
+   {
+      hyteg::communication::syncVectorFunctionBetweenPrimitives( function, level );
+   }
+   for ( const auto& function : p1dgeVecFunctions_.getFunctions< int32_t >() )
+   {
+      hyteg::communication::syncVectorFunctionBetweenPrimitives( function, level );
+   }
+   for ( const auto& function : p1dgeVecFunctions_.getFunctions< int64_t >() )
+   {
+      hyteg::communication::syncVectorFunctionBetweenPrimitives( function, level );
+   }
+}
+
+// -------------------------
+//  Explicit Instantiations
+// -------------------------
+template void VTKOutput::add( const GenericFunction< double >& function );
+template void VTKOutput::add( const GenericFunction< int32_t >& function );
+template void VTKOutput::add( const GenericFunction< int64_t >& function );
+
+} // namespace hyteg