target_sources( hyteg
    PRIVATE
    FEFunctionRegistry.hpp
<<<<<<< HEAD
    KeyValueStore.hpp
=======
    FEFunctionWriter.hpp
>>>>>>> 3b0111aa
    SQL.cpp
    SQL.hpp
    Table.hpp
    TimingOutput.hpp
)

if( HYTEG_BUILD_WITH_ADIOS2 )
  add_subdirectory(ADIOS2)
endif()

add_subdirectory( LaTeX )
add_subdirectory( VTKOutput )<|MERGE_RESOLUTION|>--- conflicted
+++ resolved
@@ -1,14 +1,9 @@
 target_sources( hyteg
     PRIVATE
     FEFunctionRegistry.hpp
-<<<<<<< HEAD
-    KeyValueStore.hpp
-=======
     FEFunctionWriter.hpp
->>>>>>> 3b0111aa
     SQL.cpp
     SQL.hpp
-    Table.hpp
     TimingOutput.hpp
 )
 
