--- conflicted
+++ resolved
@@ -69,13 +69,8 @@
       if ( maxIter_ == 0 )
          return;
 
-<<<<<<< HEAD
-      //if ( x.isDummy() || b.isDummy() )
-      //   return;
-=======
       // if ( x.isDummy() || b.isDummy() )
       //    return;
->>>>>>> 77217795
 
       timingTree_->start( "CG Solver" );
 
