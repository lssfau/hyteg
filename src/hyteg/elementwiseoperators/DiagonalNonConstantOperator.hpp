/*
 * Copyright (c) 2020 Marcus Mohr.
 *
 * This file is part of HyTeG
 * (see https://i10git.cs.fau.de/hyteg/hyteg).
 *
 * This program is free software: you can redistribute it and/or modify
 * it under the terms of the GNU General Public License as published by
 * the Free Software Foundation, either version 3 of the License, or
 * (at your option) any later version.
 *
 * This program is distributed in the hope that it will be useful,
 * but WITHOUT ANY WARRANTY; without even the implied warranty of
 * MERCHANTABILITY or FITNESS FOR A PARTICULAR PURPOSE.  See the
 * GNU General Public License for more details.
 *
 * You should have received a copy of the GNU General Public License
 * along with this program. If not, see <http://www.gnu.org/licenses/>.
 */
#pragma once

#include "hyteg/edgedofspace/EdgeDoFFunction.hpp"
#include "hyteg/elementwiseoperators/P1ElementwiseOperator.hpp"
#include "hyteg/elementwiseoperators/P2ElementwiseOperator.hpp"
#include "hyteg/forms/P1RowSumForm.hpp"
#include "hyteg/forms/P2RowSumForm.hpp"
#include "hyteg/functions/FunctionIterator.hpp"
#include "hyteg/operators/Operator.hpp"
#include "hyteg/p1functionspace/P1Petsc.hpp"
#include "hyteg/p1functionspace/VertexDoFFunction.hpp"
#include "hyteg/p2functionspace/P2Petsc.hpp"

namespace hyteg {

using walberla::real_t;

#ifdef HYTEG_BUILD_WITH_PETSC

// As long as we cannot use FunctionIterator< P2Function > we use a specialised external template function
namespace workaround {

template < typename func_T >
void externalDiagonalAssembly( const std::shared_ptr< SparseMatrixProxy >&            mat,
                               const func_T&                                          diagVals,
                               const typename func_T::template FunctionType< idx_t >& numerator,
                               uint_t                                                 level,
                               DoFType                                                flag );

} // namespace workaround

#endif

/// Provides an operator with only "diagonal" values that may change from DoF to DoF
///
/// The DiagonalNonConstantOperator provides an implementation of an operator that is
/// in a matrix sense diagonal. An example would be a lumped mass matrix. The operator
/// wraps itself around an ElementwiseOperator and uses the latter to assemble and obtain the
/// diagonal values.
///
/// The DiagonalNonConstantOperator is intended to work together with RowSumForms, but
/// will work for any other form, too, by just disregarding the non-diagonal matrix entries.
///
/// While currently combined with an underlying ElementwiseOperator the
/// DiagonalNonConstantOperator could also be combined with any other operator,
/// as long as that provides access to the diagonal matrix entries in the form of
/// a HyTeG function.
template < template < class > class opType, class formType, bool InvertDiagonal = false >
class DiagonalNonConstantOperator : public Operator< typename opType< formType >::srcType, typename opType< formType >::dstType >
{
   typedef typename opType< formType >::srcType funcType;

 public:
   DiagonalNonConstantOperator() = delete;

   DiagonalNonConstantOperator( const std::shared_ptr< PrimitiveStorage >& storage,
                                size_t                                     minLevel,
                                size_t                                     maxLevel,
                                const std::shared_ptr< formType >&         form )
   : Operator< funcType, funcType >( storage, minLevel, maxLevel )
   , form_( form )
   {
      // generate the operator around which we wrap ourselves
      oper_ = std::make_unique< opType< formType > >( storage, minLevel, maxLevel, *form, false );

      // compute diagonal values and invert if required
      reassemble();
   }

   ~DiagonalNonConstantOperator() override = default;

   /// Reassemble diagonal operator entries
   ///
   /// As the name indicates calling this method triggers
   /// recompuation of the diagonal entries of the matrix
   /// corresponsing to the operator
   void reassemble()
   {
      if ( !InvertDiagonal )
      {
         oper_->computeDiagonalOperatorValues();
      }
      else
      {
         oper_->computeInverseDiagonalOperatorValues();
      }
   }

   void apply( const funcType& src,
               const funcType& dst,
               size_t          level,
               DoFType         flag,
               UpdateType      updateType = Replace ) const override final
   {
      std::shared_ptr< funcType > opVals = InvertDiagonal ? oper_->getInverseDiagonalValues() : oper_->getDiagonalValues();
      if ( updateType == Replace )
      {
         dst.multElementwise( { *opVals, src }, level, flag );
      }
      else
      {
         WALBERLA_ABORT( "DiagonalNonConstantOperator::apply does not support updateType = Add, yet" );
      }
   }

<<<<<<< HEAD
   void toMatrix( const std::shared_ptr< SparseMatrixProxy >&                                    mat,
                  const typename opType< formType >::srcType::template FunctionType< matIdx_t >& src,
                  const typename opType< formType >::srcType::template FunctionType< matIdx_t >& dst,
                  size_t                                                                         level,
                  DoFType                                                                        flag ) const override
=======
#ifdef HYTEG_BUILD_WITH_PETSC
   void assembleLocalMatrix( const std::shared_ptr< SparseMatrixProxy >&                                 mat,
                             const typename opType< formType >::srcType::template FunctionType< idx_t >& numerator,
                             uint_t                                                                      level,
                             DoFType                                                                     flag ) const
>>>>>>> 48d53aef
   {
      WALBERLA_UNUSED( dst );
      std::shared_ptr< funcType > opVals = InvertDiagonal ? oper_->getInverseDiagonalValues() : oper_->getDiagonalValues();
      workaround::externalDiagonalAssembly< funcType >( mat, *opVals, src, level, flag );
   }

 private:
   std::shared_ptr< formType >           form_;
   std::unique_ptr< opType< formType > > oper_;
};

/// Diagonal operator for P1 HyTeG forms potentially including blending and/or variable coefficients
typedef DiagonalNonConstantOperator< P1ElementwiseOperator, P1RowSumForm, false > P1BlendingLumpedDiagonalOperator;

/// Diagonal inverse operator for P1 HyTeG forms potentially including blending and/or variable coefficients
typedef DiagonalNonConstantOperator< P1ElementwiseOperator, P1RowSumForm, true > P1BlendingLumpedInverseDiagonalOperator;

/// Diagonal operator for P2 HyTeG forms potentially including blending and/or variable coefficients
typedef DiagonalNonConstantOperator< P2ElementwiseOperator, P2RowSumForm, false > P2BlendingLumpedDiagonalOperator;

/// Diagonal inverse operator for P2 HyTeG forms potentially including blending and/or variable coefficients
typedef DiagonalNonConstantOperator< P2ElementwiseOperator, P2RowSumForm, true > P2BlendingLumpedInverseDiagonalOperator;

<<<<<<< HEAD
=======
// ========================
//  Sparse Matrix Assembly
// ========================
#ifdef HYTEG_BUILD_WITH_PETSC

namespace petsc {

/// Version of createMatrix function for DiagonalNonConstantOperator
template < template < class > class opType, class formType, bool InvertDiagonal = false >
inline void createMatrix(
    const DiagonalNonConstantOperator< opType, formType, InvertDiagonal >&                                          opr,
    const typename DiagonalNonConstantOperator< opType, formType, InvertDiagonal >::template FunctionType< idx_t >& src,
    const typename DiagonalNonConstantOperator< opType, formType, InvertDiagonal >::template FunctionType< idx_t >& dst,
    const std::shared_ptr< SparseMatrixProxy >&                                                                     mat,
    uint_t                                                                                                          level,
    DoFType                                                                                                         flag )
{
   // we don't need to pass same info twice
   WALBERLA_UNUSED( dst );

   // delegate work to operator method
   opr.assembleLocalMatrix( mat, src, level, flag );
}

// We use this specialisations, as the definition above is not sufficient for the
// compiler to recognise that it should call the above and not the templated createMatrix
// function defined in P1Petsc.hpp. Why it works for the createMatrix template functions
// for the P[12]ElementwiseOperator in ElementwiseOperatorPetsc.hpp I do not understand.
// Maybe a missing include somewhere?
template <>
inline void createMatrix( const P1BlendingLumpedDiagonalOperator&     opr,
                          const P1Function< idx_t >&                  src,
                          const P1Function< idx_t >&                  dst,
                          const std::shared_ptr< SparseMatrixProxy >& mat,
                          uint_t                                      level,
                          DoFType                                     flag )
{
   WALBERLA_UNUSED( dst );
   opr.assembleLocalMatrix( mat, src, level, flag );
}

template <>
inline void createMatrix( const P1BlendingLumpedInverseDiagonalOperator& opr,
                          const P1Function< idx_t >&                     src,
                          const P1Function< idx_t >&                     dst,
                          const std::shared_ptr< SparseMatrixProxy >&    mat,
                          uint_t                                         level,
                          DoFType                                        flag )
{
   WALBERLA_UNUSED( dst );
   opr.assembleLocalMatrix( mat, src, level, flag );
}

template <>
inline void createMatrix( const P2BlendingLumpedDiagonalOperator&     opr,
                          const P2Function< idx_t >&                  src,
                          const P2Function< idx_t >&                  dst,
                          const std::shared_ptr< SparseMatrixProxy >& mat,
                          uint_t                                      level,
                          DoFType                                     flag )
{
   WALBERLA_UNUSED( dst );
   opr.assembleLocalMatrix( mat, src, level, flag );
}

template <>
inline void createMatrix( const P2BlendingLumpedInverseDiagonalOperator& opr,
                          const P2Function< idx_t >&                     src,
                          const P2Function< idx_t >&                     dst,
                          const std::shared_ptr< SparseMatrixProxy >&    mat,
                          uint_t                                         level,
                          DoFType                                        flag )
{
   WALBERLA_UNUSED( dst );
   opr.assembleLocalMatrix( mat, src, level, flag );
}

} // namespace petsc
#endif

>>>>>>> 48d53aef
} // namespace hyteg<|MERGE_RESOLUTION|>--- conflicted
+++ resolved
@@ -114,7 +114,7 @@
       std::shared_ptr< funcType > opVals = InvertDiagonal ? oper_->getInverseDiagonalValues() : oper_->getDiagonalValues();
       if ( updateType == Replace )
       {
-         dst.multElementwise( { *opVals, src }, level, flag );
+         dst.multElementwise( {*opVals, src}, level, flag );
       }
       else
       {
@@ -122,19 +122,11 @@
       }
    }
 
-<<<<<<< HEAD
-   void toMatrix( const std::shared_ptr< SparseMatrixProxy >&                                    mat,
-                  const typename opType< formType >::srcType::template FunctionType< matIdx_t >& src,
-                  const typename opType< formType >::srcType::template FunctionType< matIdx_t >& dst,
-                  size_t                                                                         level,
-                  DoFType                                                                        flag ) const override
-=======
-#ifdef HYTEG_BUILD_WITH_PETSC
-   void assembleLocalMatrix( const std::shared_ptr< SparseMatrixProxy >&                                 mat,
-                             const typename opType< formType >::srcType::template FunctionType< idx_t >& numerator,
-                             uint_t                                                                      level,
-                             DoFType                                                                     flag ) const
->>>>>>> 48d53aef
+   void toMatrix( const std::shared_ptr< SparseMatrixProxy >&                                 mat,
+                  const typename opType< formType >::srcType::template FunctionType< idx_t >& src,
+                  const typename opType< formType >::srcType::template FunctionType< idx_t >& dst,
+                  size_t                                                                      level,
+                  DoFType                                                                     flag ) const override
    {
       WALBERLA_UNUSED( dst );
       std::shared_ptr< funcType > opVals = InvertDiagonal ? oper_->getInverseDiagonalValues() : oper_->getDiagonalValues();
@@ -158,87 +150,4 @@
 /// Diagonal inverse operator for P2 HyTeG forms potentially including blending and/or variable coefficients
 typedef DiagonalNonConstantOperator< P2ElementwiseOperator, P2RowSumForm, true > P2BlendingLumpedInverseDiagonalOperator;
 
-<<<<<<< HEAD
-=======
-// ========================
-//  Sparse Matrix Assembly
-// ========================
-#ifdef HYTEG_BUILD_WITH_PETSC
-
-namespace petsc {
-
-/// Version of createMatrix function for DiagonalNonConstantOperator
-template < template < class > class opType, class formType, bool InvertDiagonal = false >
-inline void createMatrix(
-    const DiagonalNonConstantOperator< opType, formType, InvertDiagonal >&                                          opr,
-    const typename DiagonalNonConstantOperator< opType, formType, InvertDiagonal >::template FunctionType< idx_t >& src,
-    const typename DiagonalNonConstantOperator< opType, formType, InvertDiagonal >::template FunctionType< idx_t >& dst,
-    const std::shared_ptr< SparseMatrixProxy >&                                                                     mat,
-    uint_t                                                                                                          level,
-    DoFType                                                                                                         flag )
-{
-   // we don't need to pass same info twice
-   WALBERLA_UNUSED( dst );
-
-   // delegate work to operator method
-   opr.assembleLocalMatrix( mat, src, level, flag );
-}
-
-// We use this specialisations, as the definition above is not sufficient for the
-// compiler to recognise that it should call the above and not the templated createMatrix
-// function defined in P1Petsc.hpp. Why it works for the createMatrix template functions
-// for the P[12]ElementwiseOperator in ElementwiseOperatorPetsc.hpp I do not understand.
-// Maybe a missing include somewhere?
-template <>
-inline void createMatrix( const P1BlendingLumpedDiagonalOperator&     opr,
-                          const P1Function< idx_t >&                  src,
-                          const P1Function< idx_t >&                  dst,
-                          const std::shared_ptr< SparseMatrixProxy >& mat,
-                          uint_t                                      level,
-                          DoFType                                     flag )
-{
-   WALBERLA_UNUSED( dst );
-   opr.assembleLocalMatrix( mat, src, level, flag );
-}
-
-template <>
-inline void createMatrix( const P1BlendingLumpedInverseDiagonalOperator& opr,
-                          const P1Function< idx_t >&                     src,
-                          const P1Function< idx_t >&                     dst,
-                          const std::shared_ptr< SparseMatrixProxy >&    mat,
-                          uint_t                                         level,
-                          DoFType                                        flag )
-{
-   WALBERLA_UNUSED( dst );
-   opr.assembleLocalMatrix( mat, src, level, flag );
-}
-
-template <>
-inline void createMatrix( const P2BlendingLumpedDiagonalOperator&     opr,
-                          const P2Function< idx_t >&                  src,
-                          const P2Function< idx_t >&                  dst,
-                          const std::shared_ptr< SparseMatrixProxy >& mat,
-                          uint_t                                      level,
-                          DoFType                                     flag )
-{
-   WALBERLA_UNUSED( dst );
-   opr.assembleLocalMatrix( mat, src, level, flag );
-}
-
-template <>
-inline void createMatrix( const P2BlendingLumpedInverseDiagonalOperator& opr,
-                          const P2Function< idx_t >&                     src,
-                          const P2Function< idx_t >&                     dst,
-                          const std::shared_ptr< SparseMatrixProxy >&    mat,
-                          uint_t                                         level,
-                          DoFType                                        flag )
-{
-   WALBERLA_UNUSED( dst );
-   opr.assembleLocalMatrix( mat, src, level, flag );
-}
-
-} // namespace petsc
-#endif
-
->>>>>>> 48d53aef
 } // namespace hyteg