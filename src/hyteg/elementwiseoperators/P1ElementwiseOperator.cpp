/*
 * Copyright (c) 2017-2019 Marcus Mohr.
 *
 * This file is part of HyTeG
 * (see https://i10git.cs.fau.de/hyteg/hyteg).
 *
 * This program is free software: you can redistribute it and/or modify
 * it under the terms of the GNU General Public License as published by
 * the Free Software Foundation, either version 3 of the License, or
 * (at your option) any later version.
 *
 * This program is distributed in the hope that it will be useful,
 * but WITHOUT ANY WARRANTY; without even the implied warranty of
 * MERCHANTABILITY or FITNESS FOR A PARTICULAR PURPOSE.  See the
 * GNU General Public License for more details.
 *
 * You should have received a copy of the GNU General Public License
 * along with this program. If not, see <http://www.gnu.org/licenses/>.
 */

#include "P1ElementwiseOperator.hpp"

#include "hyteg/forms/P1RowSumForm.hpp"
#include "hyteg/forms/form_hyteg_generated/p1/p1_diffusion_blending_q3.hpp"
#include "hyteg/forms/form_hyteg_generated/p1/p1_div_k_grad_affine_q3.hpp"
#include "hyteg/forms/form_hyteg_generated/p1/p1_div_k_grad_blending_q3.hpp"
#include "hyteg/forms/form_hyteg_generated/p1/p1_epsiloncc_0_0_affine_q2.hpp"
#include "hyteg/forms/form_hyteg_generated/p1/p1_epsiloncc_0_1_affine_q2.hpp"
#include "hyteg/forms/form_hyteg_generated/p1/p1_epsiloncc_0_2_affine_q2.hpp"
#include "hyteg/forms/form_hyteg_generated/p1/p1_epsiloncc_1_0_affine_q2.hpp"
#include "hyteg/forms/form_hyteg_generated/p1/p1_epsiloncc_1_1_affine_q2.hpp"
#include "hyteg/forms/form_hyteg_generated/p1/p1_epsiloncc_1_2_affine_q2.hpp"
#include "hyteg/forms/form_hyteg_generated/p1/p1_epsiloncc_2_0_affine_q2.hpp"
#include "hyteg/forms/form_hyteg_generated/p1/p1_epsiloncc_2_1_affine_q2.hpp"
#include "hyteg/forms/form_hyteg_generated/p1/p1_epsiloncc_2_2_affine_q2.hpp"
#include "hyteg/forms/form_hyteg_generated/p1/p1_epsilonvar_0_0_affine_q2.hpp"
#include "hyteg/forms/form_hyteg_generated/p1/p1_epsilonvar_0_1_affine_q2.hpp"
#include "hyteg/forms/form_hyteg_generated/p1/p1_epsilonvar_0_2_affine_q2.hpp"
#include "hyteg/forms/form_hyteg_generated/p1/p1_epsilonvar_1_0_affine_q2.hpp"
#include "hyteg/forms/form_hyteg_generated/p1/p1_epsilonvar_1_1_affine_q2.hpp"
#include "hyteg/forms/form_hyteg_generated/p1/p1_epsilonvar_1_2_affine_q2.hpp"
#include "hyteg/forms/form_hyteg_generated/p1/p1_epsilonvar_2_0_affine_q2.hpp"
#include "hyteg/forms/form_hyteg_generated/p1/p1_epsilonvar_2_1_affine_q2.hpp"
#include "hyteg/forms/form_hyteg_generated/p1/p1_epsilonvar_2_2_affine_q2.hpp"

namespace hyteg {

template < class P1Form >
P1ElementwiseOperator< P1Form >::P1ElementwiseOperator( const std::shared_ptr< PrimitiveStorage >& storage,
                                                        size_t                                     minLevel,
                                                        size_t                                     maxLevel )
: P1ElementwiseOperator< P1Form >( storage, minLevel, maxLevel, P1Form(), true )
{}

template < class P1Form >
P1ElementwiseOperator< P1Form >::P1ElementwiseOperator( const std::shared_ptr< PrimitiveStorage >& storage,
                                                        size_t                                     minLevel,
                                                        size_t                                     maxLevel,
                                                        const P1Form&                              form )
: P1ElementwiseOperator< P1Form >( storage, minLevel, maxLevel, form, true )
{}

template < class P1Form >
P1ElementwiseOperator< P1Form >::P1ElementwiseOperator( const std::shared_ptr< PrimitiveStorage >& storage,
                                                        size_t                                     minLevel,
                                                        size_t                                     maxLevel,
                                                        const P1Form&                              form,
                                                        bool                                       needsInverseDiagEntries )
: Operator( storage, minLevel, maxLevel )
, form_( form )
, localElementMatricesPrecomputed_( false )
{
   if ( needsInverseDiagEntries )
   {
      computeInverseDiagonalOperatorValues();
   }
}

template < class P1Form >
void P1ElementwiseOperator< P1Form >::apply( const P1Function< real_t >& src,
                                             const P1Function< real_t >& dst,
                                             size_t                      level,
                                             DoFType                     flag,
                                             UpdateType                  updateType ) const
{
   WALBERLA_ASSERT_NOT_IDENTICAL( std::addressof( src ), std::addressof( dst ) );

   this->startTiming( "apply" );

   // Make sure that halos are up-to-date
   if ( this->storage_->hasGlobalCells() )
   {
      // Note that the order of communication is important, since the face -> cell communication may overwrite
      // parts of the halos that carry the macro-vertex and macro-edge unknowns.

      src.communicate< Face, Cell >( level );
      src.communicate< Edge, Cell >( level );
      src.communicate< Vertex, Cell >( level );
   }
   else
   {
      communication::syncFunctionBetweenPrimitives( src, level );
   }

   if ( updateType == Replace )
   {
      // We need to zero the destination array (including halos).
      // However, we must not zero out anything that is not flagged with the specified BCs.
      // Therefore we first zero out everything that flagged, and then, later,
      // the halos of the highest dim primitives.

      dst.interpolate( real_c( 0 ), level, flag );
   }

   // For 3D we work on cells and for 2D on faces
   if ( storage_->hasGlobalCells() )
   {
      // we only perform computations on cell primitives
      for ( auto& macroIter : storage_->getCells() )
      {
         Cell& cell = *macroIter.second;

         // get hold of the actual numerical data in the two functions
         PrimitiveDataID< FunctionMemory< real_t >, Cell > dstVertexDoFIdx = dst.getCellDataID();
         PrimitiveDataID< FunctionMemory< real_t >, Cell > srcVertexDoFIdx = src.getCellDataID();

         real_t* srcVertexData = cell.getData( srcVertexDoFIdx )->getPointer( level );
         real_t* dstVertexData = cell.getData( dstVertexDoFIdx )->getPointer( level );

         // Zero out dst halos only
         //
         // This is also necessary when using update type == Add.
         // During additive comm we then skip zeroing the data on the lower-dim primitives.

         for ( const auto& idx : vertexdof::macrocell::Iterator( level ) )
         {
            if ( !vertexdof::macrocell::isOnCellFace( idx, level ).empty() )
            {
               auto arrayIdx           = vertexdof::macrocell::index( level, idx.x(), idx.y(), idx.z() );
               dstVertexData[arrayIdx] = real_c( 0 );
            }
         }

         Matrix4r elMat;

         // loop over micro-cells
         for ( const auto& cType : celldof::allCellTypes )
         {
            for ( const auto& micro : celldof::macrocell::Iterator( level, cType, 0 ) )
            {
               if ( localElementMatricesPrecomputed_ )
               {
                  elMat = localElementMatrix3D( cell, level, micro, cType );
               }
               else
               {
                  assembleLocalElementMatrix3D( cell, level, micro, cType, form_, elMat );
               }

               localMatrixVectorMultiply3D( level, micro, cType, srcVertexData, dstVertexData, elMat );
            }
         }
      }

      // Push result to lower-dimensional primitives
      //
      // Note: We could avoid communication here by implementing the apply() also for the respective
      //       lower dimensional primitives!
      dst.communicateAdditively< Cell, Face >( level, DoFType::All ^ flag, *storage_, updateType == Replace );
      dst.communicateAdditively< Cell, Edge >( level, DoFType::All ^ flag, *storage_, updateType == Replace );
      dst.communicateAdditively< Cell, Vertex >( level, DoFType::All ^ flag, *storage_, updateType == Replace );
   }

   else
   {
      // we only perform computations on face primitives
      for ( auto& it : storage_->getFaces() )
      {
         Face& face = *it.second;

         Point3D x0( face.coords[0] );
         Point3D x1( face.coords[1] );
         Point3D x2( face.coords[2] );

         Point3D                  v0, v1, v2;
         indexing::Index          nodeIdx;
         indexing::IndexIncrement offset;

         // get hold of the actual numerical data in the two functions
         PrimitiveDataID< FunctionMemory< real_t >, Face > dstVertexDoFIdx = dst.getFaceDataID();
         PrimitiveDataID< FunctionMemory< real_t >, Face > srcVertexDoFIdx = src.getFaceDataID();

         real_t* srcVertexData = face.getData( srcVertexDoFIdx )->getPointer( level );
         real_t* dstVertexData = face.getData( dstVertexDoFIdx )->getPointer( level );

         // Zero out dst halos only
         //
         // This is also necessary when using update type == Add.
         // During additive comm we then skip zeroing the data on the lower-dim primitives.

         for ( const auto& idx : vertexdof::macroface::Iterator( level ) )
         {
            if ( vertexdof::macroface::isVertexOnBoundary( level, idx ) )
            {
               auto arrayIdx           = vertexdof::macroface::index( level, idx.x(), idx.y() );
               dstVertexData[arrayIdx] = real_c( 0 );
            }
         }

         Matrix3r elMat;

         // loop over micro-faces
         for ( const auto& fType : facedof::allFaceTypes )
         {
            for ( const auto& micro : facedof::macroface::Iterator( level, fType, 0 ) )
            {
               if ( localElementMatricesPrecomputed_ )
               {
                  elMat = localElementMatrix2D( face, level, micro, fType );
               }
               else
               {
                  assembleLocalElementMatrix2D( face, level, micro, fType, form_, elMat );
               }

               localMatrixVectorMultiply2D( level, micro, fType, srcVertexData, dstVertexData, elMat );
            }
         }
      }

      // Push result to lower-dimensional primitives
      //
      // Note: We could avoid communication here by implementing the apply() also for the respective
      //       lower dimensional primitives!
      dst.communicateAdditively< Face, Edge >( level, DoFType::All ^ flag, *storage_, updateType == Replace );
      dst.communicateAdditively< Face, Vertex >( level, DoFType::All ^ flag, *storage_, updateType == Replace );
   }

   this->stopTiming( "apply" );
}

template < class P1Form >
void P1ElementwiseOperator< P1Form >::smooth_jac( const P1Function< real_t >& dst,
                                                  const P1Function< real_t >& rhs,
                                                  const P1Function< real_t >& src,
                                                  real_t                      omega,
                                                  size_t                      level,
                                                  DoFType                     flag ) const
{
   this->startTiming( "smooth_jac" );

   // compute the current residual
   this->apply( src, dst, level, flag );
   dst.assign( { real_c( 1 ), real_c( -1 ) }, { rhs, dst }, level, flag );

   // perform Jacobi update step
   dst.multElementwise( { *getInverseDiagonalValues(), dst }, level, flag );
   dst.assign( { 1.0, omega }, { src, dst }, level, flag );

   this->stopTiming( "smooth_jac" );
}

template < class P1Form >
void P1ElementwiseOperator< P1Form >::localMatrixVectorMultiply2D( const uint_t           level,
                                                                   const indexing::Index& microFace,
                                                                   facedof::FaceType      fType,
                                                                   const real_t* const    srcVertexData,
                                                                   real_t* const          dstVertexData,
                                                                   const Matrix3r&        elMat ) const
{
   WALBERLA_ASSERT_UNEQUAL( srcVertexData, dstVertexData );

   // obtain data indices of dofs associated with micro-face
   std::array< uint_t, 3 > vertexDoFIndices;
   vertexdof::getVertexDoFDataIndicesFromMicroFace( microFace, fType, level, vertexDoFIndices );

   // assemble local element vector
   Point3D elVecOld, elVecNew;
   for ( uint_t k = 0; k < 3; ++k )
   {
      elVecOld[k] = srcVertexData[vertexDoFIndices[k]];
   }

   // apply matrix (operator locally)
   elVecNew = elMat.mul( elVecOld );

   // redistribute result from "local" to "global vector"
   for ( uint_t k = 0; k < 3; ++k )
   {
      dstVertexData[vertexDoFIndices[k]] += elVecNew[k];
   }
}

template < class P1Form >
void P1ElementwiseOperator< P1Form >::localMatrixVectorMultiply3D( const uint_t            level,
                                                                   const indexing::Index&  microCell,
                                                                   const celldof::CellType cType,
                                                                   const real_t* const     srcVertexData,
                                                                   real_t* const           dstVertexData,
                                                                   const Matrix4r&         elMat ) const
{
   // obtain data indices of dofs associated with micro-cell
   std::array< uint_t, 4 > vertexDoFIndices;
   vertexdof::getVertexDoFDataIndicesFromMicroCell( microCell, cType, level, vertexDoFIndices );

   // assemble local element vector
   Point4D elVecOld, elVecNew;
   for ( uint_t k = 0; k < 4; ++k )
   {
      elVecOld[k] = srcVertexData[vertexDoFIndices[k]];
   }

   // apply matrix (operator locally)
   elVecNew = elMat.mul( elVecOld );

   // redistribute result from "local" to "global vector"
   for ( uint_t k = 0; k < 4; ++k )
   {
      dstVertexData[vertexDoFIndices[k]] += elVecNew[k];
   }
}

template < class P1Form >
void P1ElementwiseOperator< P1Form >::computeDiagonalOperatorValues( bool invert )
{
   std::shared_ptr< P1Function< real_t > > targetFunction;
   if ( invert )
   {
      if ( !inverseDiagonalValues_ )
      {
         inverseDiagonalValues_ =
             std::make_shared< P1Function< real_t > >( "inverse diagonal entries", storage_, minLevel_, maxLevel_ );
      }
      targetFunction = inverseDiagonalValues_;
   }
   else
   {
      if ( !diagonalValues_ )
      {
         diagonalValues_ = std::make_shared< P1Function< real_t > >( "diagonal entries", storage_, minLevel_, maxLevel_ );
      }
      targetFunction = diagonalValues_;
   }

   for ( uint_t level = minLevel_; level <= maxLevel_; level++ )
   {
      // Make sure that halos are up-to-date (can we improve communication here?)
      communication::syncFunctionBetweenPrimitives( *targetFunction, level );

      // Zero destination before performing additive computation
      targetFunction->setToZero( level );

      // For 3D we work on cells and for 2D on faces
      if ( storage_->hasGlobalCells() )
      {
         // we only perform computations on cell primitives
         for ( auto& macroIter : storage_->getCells() )
         {
            Cell& cell = *macroIter.second;

            // get hold of the actual numerical data
            PrimitiveDataID< FunctionMemory< real_t >, Cell > diagVertexDoFIdx = targetFunction->getCellDataID();
            real_t* diagVertexData = cell.getData( diagVertexDoFIdx )->getPointer( level );

            // loop over micro-cells
            for ( const auto& cType : celldof::allCellTypes )
            {
               for ( const auto& micro : celldof::macrocell::Iterator( level, cType, 0 ) )
               {
                  computeLocalDiagonalContributions3D( cell, level, micro, cType, diagVertexData );
               }
            }
         }

         // Push result to lower-dimensional primitives
         targetFunction->communicateAdditively< Cell, Face >( level );
         targetFunction->communicateAdditively< Cell, Edge >( level );
         targetFunction->communicateAdditively< Cell, Vertex >( level );
      }

      else
      {
         // we only perform computations on face primitives
         for ( auto& it : storage_->getFaces() )
         {
            Face& face = *it.second;

            Point3D x0( face.coords[0] );
            Point3D x1( face.coords[1] );
            Point3D x2( face.coords[2] );

            uint_t                   rowsize       = levelinfo::num_microvertices_per_edge( level );
            uint_t                   inner_rowsize = rowsize;
            uint_t                   xIdx, yIdx;
            Point3D                  v0, v1, v2;
            indexing::Index          nodeIdx;
            indexing::IndexIncrement offset;

            // get hold of the actual numerical data in the two functions
            PrimitiveDataID< FunctionMemory< real_t >, Face > vertexDoFIdx = targetFunction->getFaceDataID();
            real_t*                                           vertexData   = face.getData( vertexDoFIdx )->getPointer( level );

            // now loop over micro-faces of macro-face
            for ( yIdx = 0; yIdx < rowsize - 2; ++yIdx )
            {
               // loop over vertices in row with two associated triangles
               for ( xIdx = 1; xIdx < inner_rowsize - 1; ++xIdx )
               {
                  // we associate two elements with current micro-vertex
                  computeLocalDiagonalContributions2D( face, level, xIdx, yIdx, P1Elements::P1Elements2D::elementN, vertexData );
                  computeLocalDiagonalContributions2D( face, level, xIdx, yIdx, P1Elements::P1Elements2D::elementNW, vertexData );
               }
               --inner_rowsize;

               // final micro-vertex in row has only one associated micro-face
               computeLocalDiagonalContributions2D( face, level, xIdx, yIdx, P1Elements::P1Elements2D::elementNW, vertexData );
            }

            // top north-west micro-element not treated, yet
            computeLocalDiagonalContributions2D( face, level, 1, yIdx, P1Elements::P1Elements2D::elementNW, vertexData );
         }

         // Push result to lower-dimensional primitives
         targetFunction->communicateAdditively< Face, Edge >( level );
         targetFunction->communicateAdditively< Face, Vertex >( level );

         // Retrieve assembled data values
         targetFunction->communicate< Vertex, Edge >( level );
         targetFunction->communicate< Edge, Face >( level );
      }

      // Invert values if desired (note: using false below means we only invert in the interior of the primitives,
      // the values in the halos are untouched; should be okay for using diagonalValue_ in smoothers)
      if ( invert )
      {
         targetFunction->invertElementwise( level, All, false );
      }
   }
}

template < class P1Form >
void P1ElementwiseOperator< P1Form >::computeAndStoreLocalElementMatrices()
{
   for ( uint_t level = minLevel_; level <= maxLevel_; level++ )
   {
      // For 3D we work on cells and for 2D on faces
      if ( storage_->hasGlobalCells() )
      {
         const uint_t numMicroCellsPerMacroCell = celldof::macrocell::numMicroCellsPerMacroCellTotal( level );

         for ( const auto& it : storage_->getCells() )
         {
            auto cellID = it.first;
            auto cell   = it.second;

            auto& elementMatrices = localElementMatrices3D_[cellID][level];

            if ( !localElementMatricesPrecomputed_ )
            {
               elementMatrices.resize( numMicroCellsPerMacroCell );
            }

            for ( const auto& cType : celldof::allCellTypes )
            {
               for ( const auto& micro : celldof::macrocell::Iterator( level, cType, 0 ) )
               {
                  Matrix4r& elMat = localElementMatrix3D( *cell, level, micro, cType );
                  elMat.setAll( 0 );
                  assembleLocalElementMatrix3D( *cell, level, micro, cType, form_, elMat );
               }
            }
         }
      }
      else
      {
         const uint_t numMicroFacesPerMacroFace = levelinfo::num_microfaces_per_face( level );

         for ( const auto& it : storage_->getFaces() )
         {
            auto faceID = it.first;
            auto face   = it.second;

            auto& elementMatrices = localElementMatrices2D_[faceID][level];

            if ( !localElementMatricesPrecomputed_ )
            {
               elementMatrices.resize( numMicroFacesPerMacroFace );
            }

            for ( const auto& fType : facedof::allFaceTypes )
            {
               for ( const auto& micro : facedof::macroface::Iterator( level, fType, 0 ) )
               {
                  Matrix3r& elMat = localElementMatrix2D( *face, level, micro, fType );
                  elMat.setAll( 0 );
                  assembleLocalElementMatrix2D( *face, level, micro, fType, form_, elMat );
               }
            }
         }
      }
   }

   localElementMatricesPrecomputed_ = true;
}

template < class P1Form >
void P1ElementwiseOperator< P1Form >::computeLocalDiagonalContributions2D( const Face&                                face,
                                                                           const uint_t                               level,
                                                                           const uint_t                               xIdx,
                                                                           const uint_t                               yIdx,
                                                                           const P1Elements::P1Elements2D::P1Element& element,
                                                                           real_t* const dstVertexData )
{
   Matrix3r                 elMat;
   indexing::Index          nodeIdx;
   indexing::IndexIncrement offset;
   Point3D                  v0, v1, v2;
   std::array< uint_t, 6 >  dofDataIdx;
   P1Form                   form( form_ );

   // determine vertices of micro-element
   nodeIdx = indexing::Index( xIdx, yIdx, 0 );
   v0      = vertexdof::macroface::coordinateFromIndex( level, face, nodeIdx );
   offset  = vertexdof::logicalIndexOffsetFromVertex( element[1] );
   v1      = vertexdof::macroface::coordinateFromIndex( level, face, nodeIdx + offset );
   offset  = vertexdof::logicalIndexOffsetFromVertex( element[2] );
   v2      = vertexdof::macroface::coordinateFromIndex( level, face, nodeIdx + offset );

   // assemble local element matrix
   form.setGeometryMap( face.getGeometryMap() );
   form.integrateAll( { v0, v1, v2 }, elMat );

   // get global indices for local dofs
   dofDataIdx[0] = vertexdof::macroface::indexFromVertex( level, xIdx, yIdx, element[0] );
   dofDataIdx[1] = vertexdof::macroface::indexFromVertex( level, xIdx, yIdx, element[1] );
   dofDataIdx[2] = vertexdof::macroface::indexFromVertex( level, xIdx, yIdx, element[2] );

   // add local contributions to diagonal entries
   dstVertexData[dofDataIdx[0]] += elMat( 0, 0 );
   dstVertexData[dofDataIdx[1]] += elMat( 1, 1 );
   dstVertexData[dofDataIdx[2]] += elMat( 2, 2 );
}

template < class P1Form >
void P1ElementwiseOperator< P1Form >::computeLocalDiagonalContributions3D( const Cell&             cell,
                                                                           const uint_t            level,
                                                                           const indexing::Index&  microCell,
                                                                           const celldof::CellType cType,
                                                                           real_t* const           vertexData )
{
   // determine coordinates of vertices of micro-element
   std::array< indexing::Index, 4 > verts = celldof::macrocell::getMicroVerticesFromMicroCell( microCell, cType );
   std::array< Point3D, 4 >         coords;
   for ( uint_t k = 0; k < 4; ++k )
   {
      coords[k] = vertexdof::macrocell::coordinateFromIndex( level, cell, verts[k] );
   }

   // assemble local element matrix
   Matrix4r elMat;
   P1Form   form( form_ );
   form.setGeometryMap( cell.getGeometryMap() );
   form.integrateAll( coords, elMat );

   // obtain data indices of dofs associated with micro-cell
   std::array< uint_t, 4 > vertexDoFIndices;
   vertexdof::getVertexDoFDataIndicesFromMicroCell( microCell, cType, level, vertexDoFIndices );

   // add contributions for central stencil weights
   for ( uint_t k = 0; k < 4; ++k )
   {
      vertexData[vertexDoFIndices[k]] += elMat( k, k );
   }
}

// Assemble operator as sparse matrix
template < class P1Form >
<<<<<<< HEAD
void P1ElementwiseOperator< P1Form >::toMatrix( const std::shared_ptr< SparseMatrixProxy >& mat,
                                                const P1Function< matIdx_t >&               src,
                                                const P1Function< matIdx_t >&               dst,
                                                uint_t                                      level,
                                                DoFType                                     flag ) const
=======
void P1ElementwiseOperator< P1Form >::assembleLocalMatrix( const std::shared_ptr< SparseMatrixProxy >& mat,
                                                           const P1Function< idx_t >&                  src,
                                                           const P1Function< idx_t >&                  dst,
                                                           uint_t                                      level,
                                                           DoFType                                     flag ) const
>>>>>>> 48d53aef
{
   // We currently ignore the flag provided!
   // WALBERLA_UNUSED( flag );
   if ( flag != All )
   {
      WALBERLA_LOG_WARNING_ON_ROOT( "Input flag ignored in P1ElementwiseOperator::assembleLocalMatrix(); using flag = All" );
   }

   // For 3D we work on cells and for 2D on faces
   if ( storage_->hasGlobalCells() )
   {
      // we only perform computations on cell primitives
      for ( auto& macroIter : storage_->getCells() )
      {
         Cell& cell = *macroIter.second;

         // get hold of the actual numerical data in the two indexing functions
<<<<<<< HEAD
         PrimitiveDataID< FunctionMemory< matIdx_t >, Cell > dstVertexDoFIdx = dst.getCellDataID();
         PrimitiveDataID< FunctionMemory< matIdx_t >, Cell > srcVertexDoFIdx = src.getCellDataID();

         matIdx_t* srcIdx = cell.getData( srcVertexDoFIdx )->getPointer( level );
         matIdx_t* dstIdx = cell.getData( dstVertexDoFIdx )->getPointer( level );
=======
         PrimitiveDataID< FunctionMemory< idx_t >, Cell > dstVertexDoFIdx = dst.getCellDataID();
         PrimitiveDataID< FunctionMemory< idx_t >, Cell > srcVertexDoFIdx = src.getCellDataID();

         idx_t* srcIdx = cell.getData( srcVertexDoFIdx )->getPointer( level );
         idx_t* dstIdx = cell.getData( dstVertexDoFIdx )->getPointer( level );
>>>>>>> 48d53aef

         // loop over micro-cells
         for ( const auto& cType : celldof::allCellTypes )
         {
            for ( const auto& micro : celldof::macrocell::Iterator( level, cType, 0 ) )
            {
               localMatrixAssembly3D( mat, cell, level, micro, cType, srcIdx, dstIdx );
            }
         }
      }
   }

   else
   {
      // we only perform computations on face primitives
      for ( auto& it : storage_->getFaces() )
      {
         Face& face = *it.second;

         Point3D x0( face.coords[0] );
         Point3D x1( face.coords[1] );
         Point3D x2( face.coords[2] );

         uint_t                   rowsize       = levelinfo::num_microvertices_per_edge( level );
         uint_t                   inner_rowsize = rowsize;
         uint_t                   xIdx, yIdx;
         Point3D                  v0, v1, v2;
         indexing::Index          nodeIdx;
         indexing::IndexIncrement offset;

         // get hold of the actual numerical data in the two functions
<<<<<<< HEAD
         PrimitiveDataID< FunctionMemory< matIdx_t >, Face > dstVertexDoFIdx = dst.getFaceDataID();
         PrimitiveDataID< FunctionMemory< matIdx_t >, Face > srcVertexDoFIdx = src.getFaceDataID();

         matIdx_t* srcIndices = face.getData( srcVertexDoFIdx )->getPointer( level );
         matIdx_t* dstIndices = face.getData( dstVertexDoFIdx )->getPointer( level );
=======
         PrimitiveDataID< FunctionMemory< idx_t >, Face > dstVertexDoFIdx = dst.getFaceDataID();
         PrimitiveDataID< FunctionMemory< idx_t >, Face > srcVertexDoFIdx = src.getFaceDataID();

         idx_t* srcIndices = face.getData( srcVertexDoFIdx )->getPointer( level );
         idx_t* dstIndices = face.getData( dstVertexDoFIdx )->getPointer( level );
>>>>>>> 48d53aef

         // the explicit uint_c cast prevents a segfault in intel compiler 2018.4
         // now loop over micro-faces of macro-face
         for ( yIdx = uint_c( 0 ); yIdx < rowsize - 2; ++yIdx )
         {
            // loop over vertices in row with two associated triangles
            for ( xIdx = uint_c( 1 ); xIdx < inner_rowsize - 1; ++xIdx )
            {
               // we associate two elements with current micro-vertex
               localMatrixAssembly2D( mat, face, level, xIdx, yIdx, P1Elements::P1Elements2D::elementN, srcIndices, dstIndices );
               localMatrixAssembly2D( mat, face, level, xIdx, yIdx, P1Elements::P1Elements2D::elementNW, srcIndices, dstIndices );
            }
            --inner_rowsize;

            // final micro-vertex in row has only one associated micro-face
            localMatrixAssembly2D( mat, face, level, xIdx, yIdx, P1Elements::P1Elements2D::elementNW, srcIndices, dstIndices );
         }

         // top north-west micro-element not treated, yet
         localMatrixAssembly2D( mat, face, level, 1, yIdx, P1Elements::P1Elements2D::elementNW, srcIndices, dstIndices );
      }
   }
}

template < class P1Form >
void P1ElementwiseOperator< P1Form >::localMatrixAssembly2D( const std::shared_ptr< SparseMatrixProxy >& mat,
                                                             const Face&                                 face,
                                                             const uint_t                                level,
                                                             const uint_t                                xIdx,
                                                             const uint_t                                yIdx,
                                                             const P1Elements::P1Elements2D::P1Element&  element,
<<<<<<< HEAD
                                                             const matIdx_t* const                       srcIdx,
                                                             const matIdx_t* const                       dstIdx ) const
=======
                                                             const idx_t* const                          srcIdx,
                                                             const idx_t* const                          dstIdx ) const
>>>>>>> 48d53aef
{
   Matrix3r                 elMat;
   indexing::Index          nodeIdx;
   indexing::IndexIncrement offset;
   Point3D                  v0, v1, v2;
   std::array< uint_t, 3 >  dofDataIdx;
   P1Form                   form( form_ );

   // determine vertices of micro-element
   nodeIdx = indexing::Index( xIdx, yIdx, 0 );
   v0      = vertexdof::macroface::coordinateFromIndex( level, face, nodeIdx );
   offset  = vertexdof::logicalIndexOffsetFromVertex( element[1] );
   v1      = vertexdof::macroface::coordinateFromIndex( level, face, nodeIdx + offset );
   offset  = vertexdof::logicalIndexOffsetFromVertex( element[2] );
   v2      = vertexdof::macroface::coordinateFromIndex( level, face, nodeIdx + offset );

   // assemble local element matrix
   form.setGeometryMap( face.getGeometryMap() );
   form.integrateAll( { v0, v1, v2 }, elMat );

   // determine global indices of our local DoFs
   dofDataIdx[0] = vertexdof::macroface::indexFromVertex( level, xIdx, yIdx, element[0] );
   dofDataIdx[1] = vertexdof::macroface::indexFromVertex( level, xIdx, yIdx, element[1] );
   dofDataIdx[2] = vertexdof::macroface::indexFromVertex( level, xIdx, yIdx, element[2] );

   std::vector< uint_t > rowIdx( 3 );
   rowIdx[0] = uint_c( dstIdx[dofDataIdx[0]] );
   rowIdx[1] = uint_c( dstIdx[dofDataIdx[1]] );
   rowIdx[2] = uint_c( dstIdx[dofDataIdx[2]] );

   std::vector< uint_t > colIdx( 3 );
   colIdx[0] = uint_c( srcIdx[dofDataIdx[0]] );
   colIdx[1] = uint_c( srcIdx[dofDataIdx[1]] );
   colIdx[2] = uint_c( srcIdx[dofDataIdx[2]] );

   const uint_t          elMatSize = 9;
   std::vector< real_t > blockMatData( elMatSize );
   for ( uint_t i = 0; i < elMatSize; i++ )
   {
      blockMatData[i] = elMat.data()[i];
   }

   // add local matrix into global matrix
   mat->addValues( rowIdx, colIdx, blockMatData );
}

template < class P1Form >
void P1ElementwiseOperator< P1Form >::localMatrixAssembly3D( const std::shared_ptr< SparseMatrixProxy >& mat,
                                                             const Cell&                                 cell,
                                                             const uint_t                                level,
                                                             const indexing::Index&                      microCell,
                                                             const celldof::CellType                     cType,
<<<<<<< HEAD
                                                             const matIdx_t* const                       srcIdx,
                                                             const matIdx_t* const                       dstIdx ) const
=======
                                                             const idx_t* const                          srcIdx,
                                                             const idx_t* const                          dstIdx ) const
>>>>>>> 48d53aef
{
   // determine coordinates of vertices of micro-element
   std::array< indexing::Index, 4 > verts = celldof::macrocell::getMicroVerticesFromMicroCell( microCell, cType );
   std::array< Point3D, 4 >         coords;
   for ( uint_t k = 0; k < 4; ++k )
   {
      coords[k] = vertexdof::macrocell::coordinateFromIndex( level, cell, verts[k] );
   }

   // assemble local element matrix
   Matrix4r elMat;
   P1Form   form( form_ );
   form.setGeometryMap( cell.getGeometryMap() );
   form.integrateAll( coords, elMat );

   // obtain data indices of dofs associated with micro-cell
   std::array< uint_t, 4 > vertexDoFDataIdx;
   vertexdof::getVertexDoFDataIndicesFromMicroCell( microCell, cType, level, vertexDoFDataIdx );

   std::vector< uint_t > rowIdx( 4 );
   std::vector< uint_t > colIdx( 4 );
   for ( uint_t k = 0; k < 4; ++k )
   {
      rowIdx[k] = uint_c( dstIdx[vertexDoFDataIdx[k]] );
      colIdx[k] = uint_c( srcIdx[vertexDoFDataIdx[k]] );
   }

   const uint_t          elMatSize = 16;
   std::vector< real_t > blockMatData( elMatSize );
   for ( uint_t i = 0; i < elMatSize; i++ )
   {
      blockMatData[i] = elMat.data()[i];
   }

   // add local matrix into global matrix
   mat->addValues( rowIdx, colIdx, blockMatData );
}

// P1ElementwiseLaplaceOperator
template class P1ElementwiseOperator<
    P1FenicsForm< p1_diffusion_cell_integral_0_otherwise, p1_tet_diffusion_cell_integral_0_otherwise > >;

// P1ElementwisePolarLaplaceOperator
template class P1ElementwiseOperator< P1FenicsForm< p1_polar_laplacian_cell_integral_0_otherwise > >;

// P1ElementwiseMassOperator
template class P1ElementwiseOperator< P1FenicsForm< p1_mass_cell_integral_0_otherwise, p1_tet_mass_cell_integral_0_otherwise > >;

// P1ElementwisePSPGOperator
template class P1ElementwiseOperator<
    P1FenicsForm< p1_pspg_cell_integral_0_otherwise, p1_tet_pspg_tet_cell_integral_0_otherwise > >;

template class P1ElementwiseOperator< P1LinearCombinationForm >;

// P1ElementwiseBlendingMassOperator3D
template class P1ElementwiseOperator< forms::p1_mass_blending_q4 >;

// P1ElementwiseBlendingLaplaceOperator
template class P1ElementwiseOperator< forms::p1_diffusion_blending_q3 >;

// Needed for P1Blending(Inverse)DiagonalOperator
template class P1ElementwiseOperator< P1RowSumForm >;

template class P1ElementwiseOperator< forms::p1_div_k_grad_affine_q3 >;
template class P1ElementwiseOperator< forms::p1_div_k_grad_blending_q3 >;

template class P1ElementwiseOperator<
    P1FenicsForm< p1_div_cell_integral_0_otherwise, p1_tet_div_tet_cell_integral_0_otherwise > >;
template class P1ElementwiseOperator<
    P1FenicsForm< p1_div_cell_integral_1_otherwise, p1_tet_div_tet_cell_integral_1_otherwise > >;
template class P1ElementwiseOperator< P1FenicsForm< fenics::NoAssemble, p1_tet_div_tet_cell_integral_2_otherwise > >;

template class P1ElementwiseOperator<
    P1FenicsForm< p1_divt_cell_integral_0_otherwise, p1_tet_divt_tet_cell_integral_0_otherwise > >;
template class P1ElementwiseOperator<
    P1FenicsForm< p1_divt_cell_integral_1_otherwise, p1_tet_divt_tet_cell_integral_1_otherwise > >;
template class P1ElementwiseOperator< P1FenicsForm< fenics::NoAssemble, p1_tet_divt_tet_cell_integral_2_otherwise > >;

template class P1ElementwiseOperator< forms::p1_epsiloncc_0_0_affine_q2 >;
template class P1ElementwiseOperator< forms::p1_epsiloncc_0_1_affine_q2 >;
template class P1ElementwiseOperator< forms::p1_epsiloncc_0_2_affine_q2 >;
template class P1ElementwiseOperator< forms::p1_epsiloncc_1_0_affine_q2 >;
template class P1ElementwiseOperator< forms::p1_epsiloncc_1_1_affine_q2 >;
template class P1ElementwiseOperator< forms::p1_epsiloncc_1_2_affine_q2 >;
template class P1ElementwiseOperator< forms::p1_epsiloncc_2_0_affine_q2 >;
template class P1ElementwiseOperator< forms::p1_epsiloncc_2_1_affine_q2 >;
template class P1ElementwiseOperator< forms::p1_epsiloncc_2_2_affine_q2 >;

template class P1ElementwiseOperator< forms::p1_epsilonvar_0_0_affine_q2 >;
template class P1ElementwiseOperator< forms::p1_epsilonvar_0_1_affine_q2 >;
template class P1ElementwiseOperator< forms::p1_epsilonvar_0_2_affine_q2 >;
template class P1ElementwiseOperator< forms::p1_epsilonvar_1_0_affine_q2 >;
template class P1ElementwiseOperator< forms::p1_epsilonvar_1_1_affine_q2 >;
template class P1ElementwiseOperator< forms::p1_epsilonvar_1_2_affine_q2 >;
template class P1ElementwiseOperator< forms::p1_epsilonvar_2_0_affine_q2 >;
template class P1ElementwiseOperator< forms::p1_epsilonvar_2_1_affine_q2 >;
template class P1ElementwiseOperator< forms::p1_epsilonvar_2_2_affine_q2 >;

template class P1ElementwiseOperator< forms::p1_k_mass_affine_q4 >;

} // namespace hyteg<|MERGE_RESOLUTION|>--- conflicted
+++ resolved
@@ -251,11 +251,11 @@
 
    // compute the current residual
    this->apply( src, dst, level, flag );
-   dst.assign( { real_c( 1 ), real_c( -1 ) }, { rhs, dst }, level, flag );
+   dst.assign( {real_c( 1 ), real_c( -1 )}, {rhs, dst}, level, flag );
 
    // perform Jacobi update step
-   dst.multElementwise( { *getInverseDiagonalValues(), dst }, level, flag );
-   dst.assign( { 1.0, omega }, { src, dst }, level, flag );
+   dst.multElementwise( {*getInverseDiagonalValues(), dst}, level, flag );
+   dst.assign( {1.0, omega}, {src, dst}, level, flag );
 
    this->stopTiming( "smooth_jac" );
 }
@@ -528,7 +528,7 @@
 
    // assemble local element matrix
    form.setGeometryMap( face.getGeometryMap() );
-   form.integrateAll( { v0, v1, v2 }, elMat );
+   form.integrateAll( {v0, v1, v2}, elMat );
 
    // get global indices for local dofs
    dofDataIdx[0] = vertexdof::macroface::indexFromVertex( level, xIdx, yIdx, element[0] );
@@ -575,19 +575,11 @@
 
 // Assemble operator as sparse matrix
 template < class P1Form >
-<<<<<<< HEAD
 void P1ElementwiseOperator< P1Form >::toMatrix( const std::shared_ptr< SparseMatrixProxy >& mat,
-                                                const P1Function< matIdx_t >&               src,
-                                                const P1Function< matIdx_t >&               dst,
+                                                const P1Function< idx_t >&                  src,
+                                                const P1Function< idx_t >&                  dst,
                                                 uint_t                                      level,
                                                 DoFType                                     flag ) const
-=======
-void P1ElementwiseOperator< P1Form >::assembleLocalMatrix( const std::shared_ptr< SparseMatrixProxy >& mat,
-                                                           const P1Function< idx_t >&                  src,
-                                                           const P1Function< idx_t >&                  dst,
-                                                           uint_t                                      level,
-                                                           DoFType                                     flag ) const
->>>>>>> 48d53aef
 {
    // We currently ignore the flag provided!
    // WALBERLA_UNUSED( flag );
@@ -605,19 +597,11 @@
          Cell& cell = *macroIter.second;
 
          // get hold of the actual numerical data in the two indexing functions
-<<<<<<< HEAD
-         PrimitiveDataID< FunctionMemory< matIdx_t >, Cell > dstVertexDoFIdx = dst.getCellDataID();
-         PrimitiveDataID< FunctionMemory< matIdx_t >, Cell > srcVertexDoFIdx = src.getCellDataID();
-
-         matIdx_t* srcIdx = cell.getData( srcVertexDoFIdx )->getPointer( level );
-         matIdx_t* dstIdx = cell.getData( dstVertexDoFIdx )->getPointer( level );
-=======
          PrimitiveDataID< FunctionMemory< idx_t >, Cell > dstVertexDoFIdx = dst.getCellDataID();
          PrimitiveDataID< FunctionMemory< idx_t >, Cell > srcVertexDoFIdx = src.getCellDataID();
 
          idx_t* srcIdx = cell.getData( srcVertexDoFIdx )->getPointer( level );
          idx_t* dstIdx = cell.getData( dstVertexDoFIdx )->getPointer( level );
->>>>>>> 48d53aef
 
          // loop over micro-cells
          for ( const auto& cType : celldof::allCellTypes )
@@ -649,19 +633,11 @@
          indexing::IndexIncrement offset;
 
          // get hold of the actual numerical data in the two functions
-<<<<<<< HEAD
-         PrimitiveDataID< FunctionMemory< matIdx_t >, Face > dstVertexDoFIdx = dst.getFaceDataID();
-         PrimitiveDataID< FunctionMemory< matIdx_t >, Face > srcVertexDoFIdx = src.getFaceDataID();
-
-         matIdx_t* srcIndices = face.getData( srcVertexDoFIdx )->getPointer( level );
-         matIdx_t* dstIndices = face.getData( dstVertexDoFIdx )->getPointer( level );
-=======
          PrimitiveDataID< FunctionMemory< idx_t >, Face > dstVertexDoFIdx = dst.getFaceDataID();
          PrimitiveDataID< FunctionMemory< idx_t >, Face > srcVertexDoFIdx = src.getFaceDataID();
 
          idx_t* srcIndices = face.getData( srcVertexDoFIdx )->getPointer( level );
          idx_t* dstIndices = face.getData( dstVertexDoFIdx )->getPointer( level );
->>>>>>> 48d53aef
 
          // the explicit uint_c cast prevents a segfault in intel compiler 2018.4
          // now loop over micro-faces of macro-face
@@ -693,13 +669,8 @@
                                                              const uint_t                                xIdx,
                                                              const uint_t                                yIdx,
                                                              const P1Elements::P1Elements2D::P1Element&  element,
-<<<<<<< HEAD
-                                                             const matIdx_t* const                       srcIdx,
-                                                             const matIdx_t* const                       dstIdx ) const
-=======
                                                              const idx_t* const                          srcIdx,
                                                              const idx_t* const                          dstIdx ) const
->>>>>>> 48d53aef
 {
    Matrix3r                 elMat;
    indexing::Index          nodeIdx;
@@ -718,7 +689,7 @@
 
    // assemble local element matrix
    form.setGeometryMap( face.getGeometryMap() );
-   form.integrateAll( { v0, v1, v2 }, elMat );
+   form.integrateAll( {v0, v1, v2}, elMat );
 
    // determine global indices of our local DoFs
    dofDataIdx[0] = vertexdof::macroface::indexFromVertex( level, xIdx, yIdx, element[0] );
@@ -752,13 +723,8 @@
                                                              const uint_t                                level,
                                                              const indexing::Index&                      microCell,
                                                              const celldof::CellType                     cType,
-<<<<<<< HEAD
-                                                             const matIdx_t* const                       srcIdx,
-                                                             const matIdx_t* const                       dstIdx ) const
-=======
                                                              const idx_t* const                          srcIdx,
                                                              const idx_t* const                          dstIdx ) const
->>>>>>> 48d53aef
 {
    // determine coordinates of vertices of micro-element
    std::array< indexing::Index, 4 > verts = celldof::macrocell::getMicroVerticesFromMicroCell( microCell, cType );
