--- conflicted
+++ resolved
@@ -97,26 +97,6 @@
    }
 }
 
-<<<<<<< HEAD
-=======
-// =============
-//  P2Operators
-// =============
-template < class OperatorType >
-inline void createMatrix( const OperatorType&                         opr,
-                          const P2Function< idx_t >&                  src,
-                          const P2Function< idx_t >&                  dst,
-                          const std::shared_ptr< SparseMatrixProxy >& mat,
-                          uint_t                                      level,
-                          DoFType                                     flag )
-{
-   createMatrix( opr.getVertexToVertexOpr(), src.getVertexDoFFunction(), dst.getVertexDoFFunction(), mat, level, flag );
-   createMatrix( opr.getEdgeToVertexOpr(), src.getEdgeDoFFunction(), dst.getVertexDoFFunction(), mat, level, flag );
-   createMatrix( opr.getVertexToEdgeOpr(), src.getVertexDoFFunction(), dst.getEdgeDoFFunction(), mat, level, flag );
-   createMatrix( opr.getEdgeToEdgeOpr(), src.getEdgeDoFFunction(), dst.getEdgeDoFFunction(), mat, level, flag );
-}
-
->>>>>>> 48d53aef
 } // namespace petsc
 } // namespace hyteg
 
