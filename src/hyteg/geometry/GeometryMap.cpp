--- conflicted
+++ resolved
@@ -19,9 +19,6 @@
  */
 #include "hyteg/geometry/GeometryMap.hpp"
 
-#include "hyteg/geometry/TokamakMap.hpp"
-#include "hyteg/geometry/TorusMap.hpp"
-
 #include "AffineMap2D.hpp"
 #include "AffineMap3D.hpp"
 #include "AnnulusMap.hpp"
@@ -31,6 +28,7 @@
 #include "PolarCoordsMap.hpp"
 #include "ThinShellMap.hpp"
 #include "TokamakMap.hpp"
+#include "TorusMap.hpp"
 
 namespace hyteg {
 
@@ -72,11 +70,8 @@
       return std::make_shared< PolarCoordsMap >();
    case Type::TOKAMAK:
       return std::make_shared< TokamakMap >( recvBuffer );
-<<<<<<< HEAD
    case Type::TORUS:
       return std::make_shared< TorusMap >( recvBuffer );
-=======
->>>>>>> ba094612
    default:
       WALBERLA_ABORT( "Error in deserializing GeometryMap: Unsupported Map Type" )
    }
