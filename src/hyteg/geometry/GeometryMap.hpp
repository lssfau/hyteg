/*
 * Copyright (c) 2017-2023 Daniel Drzisga, Dominik Thoennes, Marcus Mohr, Andreas Burkhart.
 *
 * This file is part of HyTeG
 * (see https://i10git.cs.fau.de/hyteg/hyteg).
 *
 * This program is free software: you can redistribute it and/or modify
 * it under the terms of the GNU General Public License as published by
 * the Free Software Foundation, either version 3 of the License, or
 * (at your option) any later version.
 *
 * This program is distributed in the hope that it will be useful,
 * but WITHOUT ANY WARRANTY; without even the implied warranty of
 * MERCHANTABILITY or FITNESS FOR A PARTICULAR PURPOSE.  See the
 * GNU General Public License for more details.
 *
 * You should have received a copy of the GNU General Public License
 * along with this program. If not, see <http://www.gnu.org/licenses/>.
 */
#pragma once

#include "core/Abort.h"

#include "hyteg/types/Matrix.hpp"
#include "hyteg/types/PointND.hpp"

using walberla::real_c;

namespace hyteg {

/// Class describing a geometrical mapping from reference to physical space
class GeometryMap
{
 public:
   /// These enum values are use in the serialisation of blending maps to mark
   /// the type of map contained in the stream to allow correct deserialisation
   enum class Type : uint_t
   {
      IDENTITY          = 0,
      AFFINE            = 1, // [keep for backward compatibility or remove?]
      CIRCULAR          = 2,
      POLAR_COORDS      = 3,
      ANNULUS           = 4,
      ICOSAHEDRAL_SHELL = 5,
      AFFINE_2D         = 6,
      AFFINE_3D         = 7,
      THIN_SHELL        = 8,
      TOKAMAK           = 9,
<<<<<<< HEAD
      SPHERICAL_COORDS  = 10
=======
      TORUS             = 10,
>>>>>>> bf026629
   };

   virtual ~GeometryMap(){};

   /// Mapping of reference coordinates \p x to physical coordinates \p Fx
   /// \param x Reference input coordinates
   /// \param Fx Physical output coordinates
   virtual void evalF( const Point3D& x, Point3D& Fx ) const = 0;

   /// Maps point from physical back to computational domain (inverse blending)
   /// \param xPhys coordinates of point in physical domain
   /// \param xComp coordinates of point in computational domain
   virtual void evalFinv( const Point3D& xPhys, Point3D& xComp ) const
   {
      WALBERLA_UNUSED( xPhys );
      WALBERLA_UNUSED( xComp );
      WALBERLA_ABORT( "GeometryMap::evalFinv() not implemented for current child map" );
   }

   /// Evaluation of the Jacobian matrix at reference position \p x
   /// \param x Reference input coordinates
   /// \param DFx Jacobian matrix
   virtual void evalDF( const Point3D& x, Matrix2r& DFx ) const = 0;

   /// Evaluation of the Jacobian matrix at reference position \p x
   /// \param x Reference input coordinates
   /// \param DFx Jacobian matrix
   /// \return value of Jacobian determinant
   virtual real_t evalDF( const Point3D& x, Matrix3r& DFx ) const
   {
      WALBERLA_UNUSED( x );
      WALBERLA_UNUSED( DFx );
      WALBERLA_ABORT( "GeometryMap::evalDF() not implemented for 3D in child class!" );
   };

   /// Evaluation of the derivatives of the inverse Jacobian matrix at reference position \p x
   /// \param x Reference input coordinates
   /// \param DFinvDFx Result matrix dim x dim*dim
   virtual void evalDFinvDF( const Point3D& x, Matrixr< 2, 4 >& DFinvDFx ) const
   {
      WALBERLA_UNUSED( x );
      WALBERLA_UNUSED( DFinvDFx );
      WALBERLA_ABORT( "GeometryMap::evalDFinvDF() not implemented for 2D in child class!" );
   };

   /// Evaluation of the derivatives of the inverse Jacobian matrix at reference position \p x
   /// \param x Reference input coordinates
   /// \param DFinvDFx Result matrix dim x dim*dim
   virtual void evalDFinvDF( const Point3D& x, Matrixr< 3, 9 >& DFinvDFx ) const
   {
      WALBERLA_UNUSED( x );
      WALBERLA_UNUSED( DFinvDFx );
      WALBERLA_ABORT( "GeometryMap::evalDFinvDF() not implemented for 3D in child class!" );
   };

   /// Evaluation of the Jacobian matrix at reference position \p x
   /// \param x Reference input coordinates
   /// \param DFinvx Inverse of the Jacobian matrix
   virtual void evalDFinv( const Point3D& x, Matrix2r& DFinvx ) const = 0;

   /// Evaluation of the Jacobian matrix at reference position \p x
   /// \param x Reference input coordinates
   /// \param DFinvx Inverse of the Jacobian matrix
   virtual void evalDFinv( const Point3D& x, Matrix3r& DFinvx ) const
   {
      WALBERLA_UNUSED( x );
      WALBERLA_UNUSED( DFinvx );
      WALBERLA_ABORT( "GeometryMap::evalDFinv() not implemented for 3D in child class!" );
   };

   /// Evaluation of the determinant of the Jacobian matrix at reference position \p x
   /// \param x Reference input coordinates
   real_t evalDetDF( const Point3D& x );

   /// Verify that the given point from the physical domain is connected to the given
   /// point on the computational domain.
   ///
   /// We require a blending map to be a homeomorphism globally. However, we allow that global blending
   /// maps are constructed in a piecewise fashion from maps that differ locally between primitives.
   /// These need to be homeomorphisms locally on the respective primitives, but not globally. This
   /// can cause problems when we try to map a point back from the physical to the computational domain,
   /// but do not know to which primitive the point will belong on the computational domain.
   ///
   /// This method is supposed to test, whether mapping a point from the computational domain to the
   /// physical domain gives the desired coordinates. The base class implements this by mapping the
   /// point from the computation to the physical domain and checking the distance of the two points
   /// via the given threshold. The method is virtual so that children can override it, if need be.
   ///
   /// For details and motivation see issue 184.
#ifdef WALBERLA_DOUBLE_ACCURACY
   virtual bool verifyPointPairing( const Point3D& computationalCoordinates,
                                    const Point3D& physicalCoordinates,
                                    real_t         threshold = real_c( 1e-12 ) ) const;
#else
   virtual bool verifyPointPairing( const Point3D& computationalCoordinates,
                                    const Point3D& physicalCoordinates,
                                    real_t         threshold = real_c( 1e-6 ) ) const;
#endif

   /// Returns whether this Geometry map implements the identity.
   /// Intended to enable optimizations.
   virtual bool isIdentity() const { return false; }

   /// Returns whether this Geometry map implements an affine mapping.
   /// Intended to enable optimizations.
   virtual bool isAffine() const { return false; }

   /// Serialization of a GeometryMap object
   static void serialize( const std::shared_ptr< GeometryMap >& map, walberla::mpi::SendBuffer& sendBuffer );

   /// Deserialization of a GeometryMap object
   static std::shared_ptr< GeometryMap > deserialize( walberla::mpi::RecvBuffer& recvBuffer );

 protected:
   virtual void serializeSubClass( walberla::mpi::SendBuffer& sendBuffer ) const = 0;
};

} // namespace hyteg<|MERGE_RESOLUTION|>--- conflicted
+++ resolved
@@ -46,11 +46,8 @@
       AFFINE_3D         = 7,
       THIN_SHELL        = 8,
       TOKAMAK           = 9,
-<<<<<<< HEAD
-      SPHERICAL_COORDS  = 10
-=======
-      TORUS             = 10,
->>>>>>> bf026629
+      SPHERICAL_COORDS  = 10,
+      TORUS             = 11,
    };
 
    virtual ~GeometryMap(){};
