/*
 * Copyright (c) 2021-2022 Benjamin Mann
 *
 * This file is part of HyTeG
 * (see https://i10git.cs.fau.de/hyteg/hyteg).
 *
 * This program is free software: you can redistribute it and/or modify
 * it under the terms of the GNU General Public License as published by
 * the Free Software Foundation, either version 3 of the License, or
 * (at your option) any later version.
 *
 * This program is distributed in the hope that it will be useful,
 * but WITHOUT ANY WARRANTY; without even the implied warranty of
 * MERCHANTABILITY or FITNESS FOR A PARTICULAR PURPOSE.  See the
 * GNU General Public License for more details.
 *
 * You should have received a copy of the GNU General Public License
 * along with this program. If not, see <http://www.gnu.org/licenses/>.
*/

#include "mesh.hpp"

#include <algorithm>
#include <assert.h>
#include <core/mpi/Broadcast.h>
#include <iostream>
#include <map>
#include <numeric>
#include <type_traits>

#include "hyteg/Algorithms.hpp"

#include "refine_cell.hpp"
#include "simplexFactory.hpp"

namespace hyteg {
namespace adaptiveRefinement {

template < class K_Simplex >
K_Mesh< K_Simplex >::K_Mesh( const SetupPrimitiveStorage& setupStorage )
: _n_processes( setupStorage.getNumberOfProcesses() )
{
   // copy geometrymaps for each primitive in initial setupStorage
   SetupPrimitiveStorage::PrimitiveMap setupPrimitives;
   setupStorage.getSetupPrimitives( setupPrimitives );
   for ( auto& [id, primitive] : setupPrimitives )
   {
      _geometryMap[id] = primitive->getGeometryMap();
   }
   _geometryMap[size_t( -1 )] = nullptr; // used for uninitialized values

   // internal data structures are only required on rank_0
   if ( walberla::mpi::MPIManager::instance()->rank() == 0 )
   {
      // extract vertices
      _n_vertices = setupStorage.getVertices().size();
      _vertices.resize( _n_vertices );
      _vertexBoundaryFlag.resize( _n_vertices );
      _vertexGeometryMap.resize( _n_vertices );

      // [0,1,...,n-1]
      std::vector< uint_t > vtxIndices( _n_vertices );
      // convert PrimitiveID::ID to Mesh::vertexID
      std::map< PrimitiveID::IDType, uint_t > conversion;

      // initialize vertices
      uint_t idx = 0;
      for ( auto& [id, vtx] : setupStorage.getVertices() )
      {
         // extract coordinates of vertex
         _vertices[idx] = vtx->getCoordinates();
         // extract geometrymap of vertex
         _vertexGeometryMap[idx] = id;
         // extract boundaryFlag of vertex
         _vertexBoundaryFlag[idx] = vtx->getMeshBoundaryFlag();
         // prepare element setup
         conversion[id]  = idx;
         vtxIndices[idx] = idx;
         ++idx;
      }

      // initialize all edges, faces and cells

      SimplexFactory fac( nullptr, vtxIndices );
      // simplex factory does not store cells
      std::set< std::shared_ptr< Simplex3 > > cells;
      std::vector< PrimitiveID >              v;

      for ( auto& [id, edge] : setupStorage.getEdges() )
      {
         edge->getNeighborVertices( v );
         auto myEdge = fac.make_edge( conversion[v[0].getID()], conversion[v[1].getID()] );
         myEdge->setPrimitiveID( id );
         myEdge->setGeometryMap( id );
         myEdge->setBoundaryFlag( edge->getMeshBoundaryFlag() );
      }

      for ( auto& [id, face] : setupStorage.getFaces() )
      {
         face->getNeighborVertices( v );
         auto myFace = fac.make_face( conversion[v[0].getID()], conversion[v[1].getID()], conversion[v[2].getID()] );
         myFace->setPrimitiveID( id );
         myFace->setGeometryMap( id );
         myFace->setBoundaryFlag( face->getMeshBoundaryFlag() );
      }

      for ( auto& [id, cell] : setupStorage.getCells() )
      {
         cell->getNeighborVertices( v );
         auto myCell = fac.make_cell(
             conversion[v[0].getID()], conversion[v[1].getID()], conversion[v[2].getID()], conversion[v[3].getID()] );
         myCell->setPrimitiveID( id );
         myCell->setGeometryMap( id );
         myCell->setBoundaryFlag( cell->getMeshBoundaryFlag() );
         cells.insert( myCell );
      }

      // insert volume elements into _T
      if constexpr ( std::is_same_v< K_Simplex, Simplex2 > )
      {
         if ( !cells.empty() )
         {
            WALBERLA_ABORT( "Adaptive 2D mesh requires SetupPrimitiveStorage without any cells!" );
         }
         for ( auto& p : fac.faces() )
         {
            _T.insert( p.second );
         }
      }
      if constexpr ( std::is_same_v< K_Simplex, Simplex3 > )
      {
         if ( cells.empty() )
         {
            WALBERLA_ABORT( "Adaptive 3D mesh requires SetupPrimitiveStorage containing at least one cell!" );
         }

         _T = cells;
      }

      _n_elements = _T.size();
   }

   // broadcast required values to all processes
   walberla::mpi::broadcastObject( _n_elements );
   walberla::mpi::broadcastObject( _n_vertices );
}

template < class K_Simplex >
real_t K_Mesh< K_Simplex >::refineRG( const std::vector< PrimitiveID >& elements_to_refine, uint_t n_el_max )
{
   real_t ratio = 1;

   if ( walberla::mpi::MPIManager::instance()->rank() == 0 )
   {
      // pessimistic estimate! in most cases the actual growth will be significantly smaller
      const uint_t est_growth_factor = ( K_Simplex::TYPE == FACE ) ? 18 : 138;

      uint_t predict = _T.size();

      /* green elements must not be refined any further to
         prevent mesh degeneration
      */
      remove_green_edges();

      // get elements corresponding to given IDs
      auto R = init_R( elements_to_refine );

      // unprocessed elements
      std::set< std::shared_ptr< K_Simplex > > U = _T;
      // refined elements
      std::set< std::shared_ptr< K_Simplex > > refined;

      /* successively apply recursive red-refinement to parts of R
         until predicted n_el exceeds n_el_max
      */
      auto prt      = R.begin();
      auto prt_size = R.size();
      while ( prt_size > 0 && prt != R.end() && predict < n_el_max )
      {
         // move to next chunk
         auto done = prt;
         prt_size  = ( n_el_max - predict ) / est_growth_factor;
         prt       = done + std::min( int64_t( prt_size ), int64_t( R.end() - done ) );

         std::set< std::shared_ptr< K_Simplex > > R_prt( done, prt );
         R_prt.erase( nullptr );

         /* recursively apply red refinement for elements
         that otherwise would be subject to multiple
         green refinement steps later on
         */
         while ( !R_prt.empty() )
         {
            refined.merge( refine_red( R_prt, U ) );
            R_prt = find_elements_for_red_refinement( U );
         }

         // predict number of elements after required green step
         predict = U.size() + refined.size() + predict_n_el_green( U );
      }

      // apply green refinement
      refined.merge( refine_green( U ) );

      // update current configuration
      _T = U;
      _T.merge( refined );
      _n_vertices = _vertices.size();
      _n_elements = _T.size();

      // compute ratio |R\U|/|R|
      auto card_R       = R.size();
      auto card_diff_RU = card_R;
      for ( auto& el : R )
      {
         if ( U.count( el ) > 0 )
            --card_diff_RU;
      }
      ratio = real_t( card_diff_RU ) / real_t( card_R );
   }

   walberla::mpi::broadcastObject( _n_vertices );
   walberla::mpi::broadcastObject( _n_elements );
   walberla::mpi::broadcastObject( ratio );

   return ratio;
}

template < class K_Simplex >
real_t K_Mesh< K_Simplex >::refineRG( const ErrorVector&                                         errors_local,
                                      const std::function< bool( const ErrorVector&, uint_t ) >& criterion,
                                      uint_t                                                     n_el_max )
{
   // communication
   ErrorVector errors_all, errors_other;

   walberla::mpi::SendBuffer send;
   walberla::mpi::RecvBuffer recv;

   send << errors_local;
   walberla::mpi::allGathervBuffer( send, recv );
   for ( uint_t rnk = 0; rnk < _n_processes; ++rnk )
   {
      recv >> errors_other;
      errors_all.insert( errors_all.end(), errors_other.begin(), errors_other.end() );
   }

   if ( errors_all.size() != _n_elements )
   {
      WALBERLA_ABORT( "total number of error values must be equal to number of macro elements (cells/faces)" );
   }

   // sort by errors
   std::sort( errors_all.begin(), errors_all.end(), std::greater< std::pair< real_t, PrimitiveID > >() );

   // apply criterion
   std::vector< PrimitiveID > elements_to_refine;
   for ( uint_t i = 0; i < _n_elements; ++i )
   {
      if ( criterion( errors_all, i ) )
      {
         elements_to_refine.push_back( errors_all[i].second );
      }
   }

   // apply refinement
   return refineRG( elements_to_refine, n_el_max );
}

template < class K_Simplex >
real_t K_Mesh< K_Simplex >::refineRG( const ErrorVector& errors_local, real_t ratio_to_refine, uint_t n_el_max )
{
   auto N_ref     = uint_t( std::ceil( real_t( _n_elements ) * ratio_to_refine ) );
   auto criterion = [=]( const ErrorVector&, uint_t i ) { return i < N_ref; };
   return refineRG( errors_local, criterion, n_el_max );
}

template < class K_Simplex >
std::shared_ptr< PrimitiveStorage > K_Mesh< K_Simplex >::make_storage( const Loadbalancing& lb )
{
   // extract connectivity, geometry and boundary data and add PrimitiveIDs
   std::vector< VertexData >   vtxs;
   std::vector< EdgeData >     edges;
   std::vector< FaceData >     faces;
   std::vector< CellData >     cells;
   std::vector< Neighborhood > nbrHood;
   extract_data( vtxs, edges, faces, cells, nbrHood );

   // apply loadbalancing
   if ( lb == ROUND_ROBIN )
   {
      loadbalancing( vtxs, edges, faces, cells, _n_processes );
   }
   if ( lb == CLUSTERING )
   {
      loadbalancing( vtxs, edges, faces, cells, nbrHood, _n_processes, uint_t( walberla::mpi::MPIManager::instance()->rank() ) );
   }

   // create storage
   return make_localPrimitives( vtxs, edges, faces, cells );
}

template < class K_Simplex >
std::shared_ptr< PrimitiveStorage > K_Mesh< K_Simplex >::make_localPrimitives( std::vector< VertexData >& vtxs,
                                                                               std::vector< EdgeData >&   edges,
                                                                               std::vector< FaceData >&   faces,
                                                                               std::vector< CellData >&   cells )
{
   auto rank = uint_t( walberla::mpi::MPIManager::instance()->rank() );

   // ****** create maps M: primitiveID -> simplexData ******

   // acces EdgeData via PrimitiveID
   auto get_edge = [&]( uint_t id ) -> EdgeData* {
      const uint_t id0 = edges[0].getPrimitiveID().getID();
      return &( edges[id - id0] );
   };
   // acces FaceData via PrimitiveID
   auto get_face = [&]( uint_t id ) -> FaceData* {
      const uint_t id0 = faces[0].getPrimitiveID().getID();
      return &( faces[id - id0] );
   };

   // ****** create maps M: vertexIds -> primitiveID ******

   // identify edges with their vertex IDs
   std::map< Idx< 2 >, PrimitiveID > vertexIDsToEdgeID;
   for ( auto& edge : edges )
   {
      vertexIDsToEdgeID[edge.get_vertices()] = edge.getPrimitiveID();
   }
   // identify faces with their vertex IDs
   std::map< Idx< 3 >, PrimitiveID > vertexIDsToFaceID;
   for ( auto& face : faces )
   {
      vertexIDsToFaceID[face.get_vertices()] = face.getPrimitiveID();
   }

   // ****** find primitives required locally or for halos ******

   hyteg::MigrationMap_T nbrRanks;

   for ( auto& vtx : vtxs )
   {
      vtx.setLocality( ( vtx.getTargetRank() == rank ) ? LOCAL : NONE );
   }

   for ( auto& edge : edges )
   {
      edge.setLocality( ( edge.getTargetRank() == rank ) ? LOCAL : NONE );

      auto& v = edge.get_vertices();

      for ( auto& vtx : v )
      {
         if ( edge.isLocal() && !vtxs[vtx].isLocal() )
         {
            vtxs[vtx].setLocality( HALO );
            nbrRanks[vtx] = vtxs[vtx].getTargetRank();
         }
         if ( !edge.isLocal() && vtxs[vtx].isLocal() )
         {
            edge.setLocality( HALO );
            nbrRanks[edge.getPrimitiveID().getID()] = edge.getTargetRank();
         }
      }
   }

   for ( auto& face : faces )
   {
      face.setLocality( ( face.getTargetRank() == rank ) ? LOCAL : NONE );

      auto& v = face.get_vertices();

      for ( auto& vtx : v )
      {
         if ( face.isLocal() && !vtxs[vtx].isLocal() )
         {
            vtxs[vtx].setLocality( HALO );
            nbrRanks[vtx] = vtxs[vtx].getTargetRank();
         }
         if ( !face.isLocal() && vtxs[vtx].isLocal() )
         {
            face.setLocality( HALO );
            nbrRanks[face.getPrimitiveID().getID()] = face.getTargetRank();
         }
      }

      for ( uint_t i = 0; i < 3; ++i )
      {
         Idx< 2 >  edgeVtxs{ v[i], v[( i + 1 ) % 3] };
         EdgeData* edge = get_edge( vertexIDsToEdgeID[edgeVtxs].getID() );

         if ( face.isLocal() && !edge->isLocal() )
         {
            edge->setLocality( HALO );
            nbrRanks[edge->getPrimitiveID().getID()] = edge->getTargetRank();
         }
         if ( !face.isLocal() && edge->isLocal() )
         {
            face.setLocality( HALO );
            nbrRanks[face.getPrimitiveID().getID()] = face.getTargetRank();
         }
      }
   }

   for ( auto& cell : cells )
   {
      cell.setLocality( ( cell.getTargetRank() == rank ) ? LOCAL : NONE );

      auto& v = cell.get_vertices();

      for ( auto& vtx : v )
      {
         if ( cell.isLocal() && !vtxs[vtx].isLocal() )
         {
            vtxs[vtx].setLocality( HALO );
            nbrRanks[vtx] = vtxs[vtx].getTargetRank();
         }
         if ( !cell.isLocal() && vtxs[vtx].isLocal() )
         {
            cell.setLocality( HALO );
            nbrRanks[cell.getPrimitiveID().getID()] = cell.getTargetRank();
         }
      }

      for ( uint_t i = 0; i < 4; ++i )
      {
         for ( uint_t j = i + 1; j < 4; ++j )
         {
            Idx< 2 >  edgeVtxs{ v[i], v[j] };
            EdgeData* edge = get_edge( vertexIDsToEdgeID[edgeVtxs].getID() );

            if ( cell.isLocal() && !edge->isLocal() )
            {
               edge->setLocality( HALO );
               nbrRanks[edge->getPrimitiveID().getID()] = edge->getTargetRank();
            }
            if ( !cell.isLocal() && edge->isLocal() )
            {
               cell.setLocality( HALO );
               nbrRanks[cell.getPrimitiveID().getID()] = cell.getTargetRank();
            }
         }
      }

      for ( uint_t j = 0; j < 4; ++j )
      {
         Idx< 3 >  faceVtxs{ v[j], v[( j + 1 ) % 4], v[( j + 2 ) % 4] };
         FaceData* face = get_face( vertexIDsToFaceID[faceVtxs].getID() );

         if ( cell.isLocal() && !face->isLocal() )
         {
            face->setLocality( HALO );
            nbrRanks[face->getPrimitiveID().getID()] = face->getTargetRank();
         }
         if ( !cell.isLocal() && face->isLocal() )
         {
            cell.setLocality( HALO );
            nbrRanks[cell.getPrimitiveID().getID()] = cell.getTargetRank();
         }
      }
   }

   // ****** create primitives ******

   // broadcast vertices to all processes
   walberla::mpi::broadcastObject( _vertices );

   // create new vertex and add it to map
   auto add_vertex = [&]( PrimitiveStorage::VertexMap& map, const VertexData& vtx ) {
      // add new vertex
      auto id = vtx.getPrimitiveID().getID();
      map[id] = std::make_shared< Vertex >( vtx.getPrimitiveID(), _vertices[id] );
      // add properties
      map[id]->meshBoundaryFlag_ = vtx.getBoundaryFlag();
      map[id]->geometryMap_      = _geometryMap.at( vtx.getGeometryMap() );
   };
   // create new edge and add it to map
   auto add_edge = [&]( PrimitiveStorage::EdgeMap& map, const EdgeData& edge ) {
      constexpr uint_t K = 1;

      // vertex coordinates and IDs
      auto v      = edge.get_vertices();
      auto coords = edge.get_coordinates( _vertices );

      std::array< PrimitiveID, K + 1 > vertexIDs;
      for ( uint_t i = 0; i <= K; ++i )
      {
         vertexIDs[i] = PrimitiveID( v[i] );
      }

      // add new edge
      auto id = edge.getPrimitiveID().getID();
      map[id] = std::make_shared< Edge >( edge.getPrimitiveID(), vertexIDs[0], vertexIDs[1], coords );

      // add properties
      map[id]->meshBoundaryFlag_ = edge.getBoundaryFlag();
      map[id]->geometryMap_      = _geometryMap.at( edge.getGeometryMap() );
   };
   // create new face and add it to map
   auto add_face = [&]( PrimitiveStorage::FaceMap& map, const FaceData& face ) {
      constexpr uint_t K = 2;

      // vertex coordinates and IDs
      auto v      = face.get_vertices();
      auto coords = face.get_coordinates( _vertices );

      std::array< PrimitiveID, K + 1 > vertexIDs;
      for ( uint_t i = 0; i <= K; ++i )
      {
         vertexIDs[i] = PrimitiveID( v[i] );
      }

      // ordering of edges
      constexpr std::array< std::array< uint_t, 2 >, K + 1 > edgeOrder{ { { 0ul, 1ul }, { 0ul, 2ul }, { 1ul, 2ul } } };

      // edge IDs
      std::array< PrimitiveID, K + 1 > edgeIDs;
      for ( uint_t i = 0; i <= K; ++i )
      {
         edgeIDs[i] = vertexIDsToEdgeID[{ v[edgeOrder[i][0]], v[edgeOrder[i][1]] }];
      }

      // edge orientation
      std::array< int, K + 1 > edgeOrientation;
      for ( uint_t i = 0; i <= K; ++i )
      {
         EdgeData* edge     = get_edge( edgeIDs[i].getID() );
         auto      edgeVtx0 = edge->get_vertices()[0];
         // auto edgeVtx0 = get_edge( edgeIDs[i] )->get_vertices()[0];
         edgeOrientation[i] = ( edgeVtx0 == v[edgeOrder[i][0]] ) ? 1 : -1;
      }

      // add new face
      auto id = face.getPrimitiveID().getID();
      map[id] = std::make_shared< Face >( face.getPrimitiveID(), vertexIDs, edgeIDs, edgeOrientation, coords );

      // add properties
      map[id]->meshBoundaryFlag_ = face.getBoundaryFlag();
      map[id]->geometryMap_      = _geometryMap.at( face.getGeometryMap() );
   };
   // create new cell and add it to map
   auto add_cell = [&]( PrimitiveStorage::CellMap& map, const CellData& cell ) {
      constexpr uint_t K = 3;

      // vertex coordinates and IDs
      auto v      = cell.get_vertices();
      auto coords = cell.get_coordinates( _vertices );

      std::vector< PrimitiveID > vertexIDs( K + 1 );
      for ( uint_t i = 0; i <= K; ++i )
      {
         vertexIDs[i] = PrimitiveID( v[i] );
      }

      // ordering of edges
      constexpr std::array< std::array< uint_t, 2 >, 6 > edgeOrder{
          { { 0ul, 1ul }, { 0ul, 2ul }, { 1ul, 2ul }, { 0ul, 3ul }, { 1ul, 3ul }, { 2ul, 3ul } } };

      // edge IDs
      std::vector< PrimitiveID > edgeIDs( 6 );
      for ( uint_t i = 0; i < 6; ++i )
      {
         edgeIDs[i] = vertexIDsToEdgeID[{ v[edgeOrder[i][0]], v[edgeOrder[i][1]] }];
      }

      // ordering of faces
      constexpr std::array< std::array< uint_t, 3 >, K + 1 > faceOrder{
          { { 0ul, 1ul, 2ul }, { 0ul, 1ul, 3ul }, { 0ul, 2ul, 3ul }, { 1ul, 2ul, 3ul } } };

      // face IDs
      std::vector< PrimitiveID > faceIDs( K + 1 );
      for ( uint_t i = 0; i <= K; ++i )
      {
         faceIDs[i] = vertexIDsToFaceID[{ v[faceOrder[i][0]], v[faceOrder[i][1]], v[faceOrder[i][2]] }];
      }

      std::array< std::map< uint_t, uint_t >, 6 > edgeLocalVertexToCellLocalVertexMaps;

      for ( uint_t cellLocalEdgeID = 0; cellLocalEdgeID < 6; ++cellLocalEdgeID )
      {
         for ( const auto& cellLocalVtxID : edgeOrder[cellLocalEdgeID] )
         {
            EdgeData* edge     = get_edge( edgeIDs[cellLocalEdgeID].getID() );
            auto&     edgeVtxs = edge->get_vertices();
            auto      edgeLocalVtxID =
                uint_t( std::find( edgeVtxs.begin(), edgeVtxs.end(), vertexIDs[cellLocalVtxID].getID() ) - edgeVtxs.begin() );

            WALBERLA_ASSERT_LESS( edgeLocalVtxID, edgeVtxs.size() );

            edgeLocalVertexToCellLocalVertexMaps[cellLocalEdgeID][edgeLocalVtxID] = cellLocalVtxID;
         }
      }

      std::array< std::map< uint_t, uint_t >, 4 > faceLocalVertexToCellLocalVertexMaps;

      for ( uint_t cellLocalFaceID = 0; cellLocalFaceID < K + 1; ++cellLocalFaceID )
      {
         for ( auto& cellLocalVtxID : faceOrder[cellLocalFaceID] )
         {
            FaceData* face     = get_face( faceIDs[cellLocalFaceID].getID() );
            auto&     faceVtxs = face->get_vertices();
            auto      faceLocalVtxID =
                uint_t( std::find( faceVtxs.begin(), faceVtxs.end(), vertexIDs[cellLocalVtxID].getID() ) - faceVtxs.begin() );

            WALBERLA_ASSERT_LESS( faceLocalVtxID, faceVtxs.size() );

            faceLocalVertexToCellLocalVertexMaps[cellLocalFaceID][faceLocalVtxID] = cellLocalVtxID;
         }
      }

      // add new cell
      auto id = cell.getPrimitiveID().getID();
      map[id] = std::make_shared< Cell >( cell.getPrimitiveID(),
                                          vertexIDs,
                                          edgeIDs,
                                          faceIDs,
                                          coords,
                                          edgeLocalVertexToCellLocalVertexMaps,
                                          faceLocalVertexToCellLocalVertexMaps );

      // add properties
      map[id]->meshBoundaryFlag_ = cell.getBoundaryFlag();
      map[id]->geometryMap_      = _geometryMap.at( cell.getGeometryMap() );
   };

   // create local and halo vertices
   PrimitiveStorage::VertexMap vtxs_ps, nbrVtxs_ps;
   for ( auto& vtx : vtxs )
   {
      if ( vtx.isLocal() )
      {
         add_vertex( vtxs_ps, vtx );
      }
      else if ( vtx.onHalo() )
      {
         add_vertex( nbrVtxs_ps, vtx );
      }
   }

   // create local and halo edges
   PrimitiveStorage::EdgeMap edges_ps, nbrEdges_ps;
   for ( auto& edge : edges )
   {
      if ( edge.isLocal() )
      {
         add_edge( edges_ps, edge );
      }
      else if ( edge.onHalo() )
      {
         add_edge( nbrEdges_ps, edge );
      }
   }

   // create local and halo faces
   PrimitiveStorage::FaceMap faces_ps, nbrFaces_ps;
   for ( auto& face : faces )
   {
      if ( face.isLocal() )
      {
         add_face( faces_ps, face );
      }
      else if ( face.onHalo() )
      {
         add_face( nbrFaces_ps, face );
      }
   }

   // create local and halo cells
   PrimitiveStorage::CellMap cells_ps, nbrCells_ps;
   for ( auto& cell : cells )
   {
      if ( cell.isLocal() )
      {
         add_cell( cells_ps, cell );
      }
      else if ( cell.onHalo() )
      {
         add_cell( nbrCells_ps, cell );
      }
   }

   // coordinates only required on rank 0
   if ( rank != 0 )
   {
      _vertices.clear();
   }

   // ****** add neighborhood information to primitives ******

   // add neighbor edges to vertices
   for ( auto& edge : edges )
   {
<<<<<<< HEAD
      auto& v = edge.get_vertices();
=======
      face->indirectNeighborFaceIDsOverEdges_.clear();

      std::set< PrimitiveID > idSet;
>>>>>>> 474976d2

      for ( auto& vtx : v )
      {
         if ( vtxs[vtx].isLocal() )
         {
<<<<<<< HEAD
            vtxs_ps[vtx]->addEdge( edge.getPrimitiveID() );
         }
         else if ( vtxs[vtx].onHalo() )
         {
            nbrVtxs_ps[vtx]->addEdge( edge.getPrimitiveID() );
         }
      }
=======
            if ( neighborFaceID != faceID )
            {
               idSet.insert( neighborFaceID );
            }

            const auto neighborFaceVertices = faces_sps[neighborFaceID.getID()]->neighborVertices();

            const auto containsV0 = algorithms::contains( neighborFaceVertices, face->neighborVertices()[0] );
            const auto containsV1 = algorithms::contains( neighborFaceVertices, face->neighborVertices()[1] );
            const auto containsV2 = algorithms::contains( neighborFaceVertices, face->neighborVertices()[2] );

            if ( neighborFaceID != faceID && ( containsV0 || containsV1 || containsV2 ) )
            {
               if ( containsV0 && containsV1 )
               {
                  face->indirectNeighborFaceIDsOverEdges_[0] = neighborFaceID;
               }
               else if ( containsV0 && containsV2 )
               {
                  face->indirectNeighborFaceIDsOverEdges_[1] = neighborFaceID;
               }
               else if ( containsV1 && containsV2 )
               {
                  face->indirectNeighborFaceIDsOverEdges_[2] = neighborFaceID;
               }
            }
         }
      }

      face->indirectNeighborFaceIDsOverVertices_.clear();
      face->indirectNeighborFaceIDsOverVertices_.insert(
          face->indirectNeighborFaceIDsOverVertices_.begin(), idSet.begin(), idSet.end() );
>>>>>>> 474976d2
   }

   // add neighbor faces to vertices and edges
   for ( auto& face : faces )
   {
      auto& v = face.get_vertices();

      for ( auto& vtx : v )
      {
         if ( vtxs[vtx].isLocal() )
         {
            vtxs_ps[vtx]->addFace( face.getPrimitiveID() );
         }
         else if ( vtxs[vtx].onHalo() )
         {
            nbrVtxs_ps[vtx]->addFace( face.getPrimitiveID() );
         }
      }

      for ( uint_t i = 0; i < 3; ++i )
      {
         Idx< 2 >  edgeVtxs{ v[i], v[( i + 1 ) % 3] };
         EdgeData* edge = get_edge( vertexIDsToEdgeID[edgeVtxs].getID() );

         if ( edge->isLocal() )
         {
            edges_ps[edge->getPrimitiveID().getID()]->addFace( face.getPrimitiveID() );
         }
         else if ( edge->onHalo() )
         {
            nbrEdges_ps[edge->getPrimitiveID().getID()]->addFace( face.getPrimitiveID() );
         }
      }
   }

   // add neighbor cells to vertices, edges and faces
   for ( auto& cell : cells )
   {
<<<<<<< HEAD
      auto& v = cell.get_vertices();

      for ( auto& vtx : v )
      {
         if ( vtxs[vtx].isLocal() )
         {
            vtxs_ps[vtx]->addCell( cell.getPrimitiveID() );
         }
         else if ( vtxs[vtx].onHalo() )
         {
            nbrVtxs_ps[vtx]->addCell( cell.getPrimitiveID() );
         }
      }
=======
      cell->indirectNeighborCellIDsOverFaces_.clear();

      std::set< PrimitiveID > idSet;
>>>>>>> 474976d2

      for ( uint_t i = 0; i < 4; ++i )
      {
         for ( uint_t j = i + 1; j < 4; ++j )
         {
            Idx< 2 >  edgeVtxs{ v[i], v[j] };
            EdgeData* edge = get_edge( vertexIDsToEdgeID[edgeVtxs].getID() );

            if ( edge->isLocal() )
            {
<<<<<<< HEAD
               edges_ps[edge->getPrimitiveID().getID()]->addCell( cell.getPrimitiveID() );
            }
            else if ( edge->onHalo() )
            {
               nbrEdges_ps[edge->getPrimitiveID().getID()]->addCell( cell.getPrimitiveID() );
            }
         }
      }

      for ( uint_t j = 0; j < 4; ++j )
      {
         Idx< 3 >  faceVtxs{ v[j], v[( j + 1 ) % 4], v[( j + 2 ) % 4] };
         FaceData* face = get_face( vertexIDsToFaceID[faceVtxs].getID() );

         if ( face->isLocal() )
         {
            faces_ps[face->getPrimitiveID().getID()]->addCell( cell.getPrimitiveID() );
         }
         else if ( face->onHalo() )
         {
            nbrFaces_ps[face->getPrimitiveID().getID()]->addCell( cell.getPrimitiveID() );
         }
      }
=======
               idSet.insert( neighborCellID );
            }

            const auto neighborCellVertices = cells_sps[neighborCellID.getID()]->neighborVertices();

            const auto containsV0 = algorithms::contains( neighborCellVertices, cell->neighborVertices()[0] );
            const auto containsV1 = algorithms::contains( neighborCellVertices, cell->neighborVertices()[1] );
            const auto containsV2 = algorithms::contains( neighborCellVertices, cell->neighborVertices()[2] );
            const auto containsV3 = algorithms::contains( neighborCellVertices, cell->neighborVertices()[3] );

            if ( neighborCellID != cellID && ( containsV0 || containsV1 || containsV2 || containsV3 ) )
            {
               if ( containsV0 && containsV1 && containsV2 )
               {
                  cell->indirectNeighborCellIDsOverFaces_[0] = neighborCellID;
               }
               else if ( containsV0 && containsV1 && containsV3 )
               {
                  cell->indirectNeighborCellIDsOverFaces_[1] = neighborCellID;
               }
               else if ( containsV0 && containsV2 && containsV3 )
               {
                  cell->indirectNeighborCellIDsOverFaces_[2] = neighborCellID;
               }
               else if ( containsV1 && containsV2 && containsV3 )
               {
                  cell->indirectNeighborCellIDsOverFaces_[3] = neighborCellID;
               }
            }
         }
      }

      cell->indirectNeighborCellIDsOverVertices_.clear();
      cell->indirectNeighborCellIDsOverVertices_.insert(
          cell->indirectNeighborCellIDsOverVertices_.begin(), idSet.begin(), idSet.end() );
>>>>>>> 474976d2
   }

   // ****** create PrimitiveStorage ******

   return std::make_shared< PrimitiveStorage >(
       vtxs_ps, edges_ps, faces_ps, cells_ps, nbrVtxs_ps, nbrEdges_ps, nbrFaces_ps, nbrCells_ps, nbrRanks, cells.size() > 0 );
}

template < class K_Simplex >
void K_Mesh< K_Simplex >::extract_data( std::vector< VertexData >&   vtxData,
                                        std::vector< EdgeData >&     edgeData,
                                        std::vector< FaceData >&     faceData,
                                        std::vector< CellData >&     cellData,
                                        std::vector< Neighborhood >& nbrHood ) const
{
   auto rank = uint_t( walberla::mpi::MPIManager::instance()->rank() );

   if ( rank == 0 )
   {
      std::set< std::shared_ptr< Simplex1 > > edges;
      std::set< std::shared_ptr< Simplex2 > > faces;
      std::set< std::shared_ptr< Simplex3 > > cells;

      // collect cells
      if constexpr ( std::is_same_v< K_Simplex, Simplex3 > )
      {
         cells = _T;
      }
      // collect faces
      if constexpr ( std::is_same_v< K_Simplex, Simplex2 > )
      {
         faces = _T;
      }
      for ( auto& cell : cells )
      {
         for ( auto& face : cell->get_faces() )
         {
            faces.insert( face );
         }
      }
      // collect edges
      for ( auto& face : faces )
      {
         for ( auto& edge : face->get_edges() )
         {
            edges.insert( edge );
         }
      }

      // collect data and add PrimitiveIDs
      uint_t id;
      // collect vertexdata
      vtxData.clear();
      for ( id = 0; id < _vertices.size(); ++id )
      {
         vtxData.push_back( VertexData( _vertexGeometryMap[id], _vertexBoundaryFlag[id], id ) );
      }
      // collect edgedata
      edgeData.clear();
      for ( auto& edge : edges )
      {
         edge->setPrimitiveID( id );
         edgeData.push_back( EdgeData( edge.get() ) );
         ++id;
      }
      // collect facedata
      faceData.clear();
      for ( auto& face : faces )
      {
         face->setPrimitiveID( id );
         faceData.push_back( FaceData( face.get() ) );
         ++id;
      }
      // collect celldata
      cellData.clear();
      for ( auto& cell : cells )
      {
         cell->setPrimitiveID( id );
         cellData.push_back( CellData( cell.get() ) );
         ++id;
      }
   }

   // broadcast data to all processes
   walberla::mpi::broadcastObject( vtxData );
   walberla::mpi::broadcastObject( edgeData );
   walberla::mpi::broadcastObject( faceData );
   walberla::mpi::broadcastObject( cellData );

   // collect neighborhood data of volume primitives
   nbrHood.clear();
   nbrHood.resize( _n_elements );
   uint_t id0 =
       ( K_Simplex::TYPE == CELL ) ? cellData.begin()->getPrimitiveID().getID() : faceData.begin()->getPrimitiveID().getID();
   if ( rank == 0 )
   {
      for ( auto& el : _T )
      {
         uint_t i = el->getPrimitiveID().getID() - id0;

         if constexpr ( K_Simplex::TYPE == CELL )
         {
            for ( auto& face : el->get_faces() )
            {
               nbrHood[i][FACE].push_back( face->getPrimitiveID().getID() );
            }
         }
         for ( auto& edge : el->get_edges() )
         {
            nbrHood[i][EDGE].push_back( edge->getPrimitiveID().getID() );
         }
         for ( auto& vtx : el->get_vertices() )
         {
            nbrHood[i][VTX].push_back( vtx );
         }
      }
   }

   walberla::mpi::broadcastObject( nbrHood );

   for ( uint_t i = 0; i < nbrHood.size(); ++i )
   {
      if ( i % _n_processes == rank )
      {
         for ( uint_t j = 0; j < nbrHood.size(); ++j )
         {
            uint_t d = 0;
            if constexpr ( K_Simplex::TYPE == CELL )
            {
               d = cellData[i].diff( cellData[j] );
            }
            if constexpr ( K_Simplex::TYPE == FACE )
            {
               d = faceData[i].diff( faceData[j] );
            }
            if ( d == 1 )
            {
               nbrHood[i][K_Simplex::TYPE].push_back( id0 + j );
            }
         }
      }
   }

   for ( uint_t i = 0; i < nbrHood.size(); ++i )
   {
      walberla::mpi::broadcastObject( nbrHood[i][K_Simplex::TYPE], int( i % _n_processes ) );
   }
}

template < class K_Simplex >
inline std::vector< std::shared_ptr< K_Simplex > >
    K_Mesh< K_Simplex >::init_R( const std::vector< PrimitiveID >& primitiveIDs ) const
{
   auto to_add = [&]( std::shared_ptr< K_Simplex > el, uint_t i ) -> bool {
      if ( el->has_children() )
      {
         // add element if it has a child with id=id
         for ( auto& child : el->get_children() )
         {
            if ( child->getPrimitiveID() == primitiveIDs[i] )
            {
               return true;
            }
         }
         return false;
      }
      else
      {
         // add element if id=id
         return ( el->getPrimitiveID() == primitiveIDs[i] );
      }
   };

   std::vector< std::shared_ptr< K_Simplex > > R( primitiveIDs.size(), nullptr );
   for ( auto& el : _T )
   {
      for ( uint_t i = 0; i < R.size(); ++i )
      {
         if ( to_add( el, i ) )
         {
            R[i] = el;
            break;
         }
      }
   }

   return R;
}

template < class K_Simplex >
std::set< std::shared_ptr< K_Simplex > > K_Mesh< K_Simplex >::refine_red( const std::set< std::shared_ptr< K_Simplex > >& R,
                                                                          std::set< std::shared_ptr< K_Simplex > >&       U )
{
   std::set< std::shared_ptr< K_Simplex > > refined;

   for ( auto& el : R )
   {
      // mark el as processed
      if ( U.erase( el ) == 0 )
      {
         // for el ∉ U: don't try to refine
         continue;
      }

      // remove green edges
      bool check_subelements = el->kill_children();

      // apply regular refinement to el
      std::set< std::shared_ptr< K_Simplex > > subelements;
      if constexpr ( std::is_same_v< K_Simplex, Simplex2 > )
      {
         subelements = refine_face_red( _vertices, _vertexGeometryMap, _vertexBoundaryFlag, el );
      }
      if constexpr ( std::is_same_v< K_Simplex, Simplex3 > )
      {
         subelements = refine_cell_red( _vertices, _vertexGeometryMap, _vertexBoundaryFlag, el );
      }

      // if this red step only replaced a green step, subelements must be checked again
      if ( check_subelements )
      {
         U.merge( subelements );
      }
      else
      {
         refined.merge( subelements );
      }
   }

   return refined;
}

template < class K_Simplex >
void K_Mesh< K_Simplex >::remove_green_edges()
{
   auto T_cpy = _T;

   for ( auto& el : T_cpy )
   {
      if ( el->has_green_edge() )
      {
         _T.erase( el );
         _T.insert( el->get_parent() );
      }
   }
}

template <>
std::set< std::shared_ptr< Simplex2 > >
    K_Mesh< Simplex2 >::find_elements_for_red_refinement( const std::set< std::shared_ptr< Simplex2 > >& U )
{
   std::set< std::shared_ptr< Simplex2 > > R;

   for ( auto& el : U )
   {
      if ( el->vertices_on_edges() > 1 )
      {
         R.insert( el );
      }
   }

   return R;
}

template <>
std::set< std::shared_ptr< Simplex3 > >
    K_Mesh< Simplex3 >::find_elements_for_red_refinement( const std::set< std::shared_ptr< Simplex3 > >& U )
{
   std::set< std::shared_ptr< Simplex3 > > R;

   for ( auto& el : U )
   {
      uint_t n_red = 0;

      for ( auto& face : el->get_faces() )
      {
         if ( face->vertices_on_edges() > 1 )
         {
            if ( face->get_children().size() == 2 )
            {
               // remove green edge from face
               face->kill_children();
            }

            if ( !face->has_children() )
            {
               // apply red refinement to face
               refine_face_red( _vertices, _vertexGeometryMap, _vertexBoundaryFlag, face );
            }

            ++n_red;
         }
      }

      // if more than one face has been red-refined, mark cell for red refinement
      if ( n_red > 1 )
      {
         R.insert( el );
      }
   }

   return R;
}

template < class K_Simplex >
uint_t K_Mesh< K_Simplex >::predict_n_el_green( const std::set< std::shared_ptr< K_Simplex > >& U ) const
{
   uint_t n_el_green = 0;

   for ( auto& el : U )
   {
      uint_t new_vertices = el->vertices_on_edges();

      n_el_green += ( new_vertices == 2 ) ? 3 : new_vertices;
   }

   return n_el_green;
}

template <>
std::set< std::shared_ptr< Simplex2 > > K_Mesh< Simplex2 >::refine_green( std::set< std::shared_ptr< Simplex2 > >& U )
{
   std::set< std::shared_ptr< Simplex2 > > refined;
   std::set< std::shared_ptr< Simplex2 > > U_cpy = U;

   for ( auto& el : U_cpy )
   {
      // count number of new vertices on the edges of el
      uint_t new_vertices = el->vertices_on_edges();

      if ( new_vertices > 0 )
      {
         WALBERLA_ASSERT( !el->has_green_edge() );
         WALBERLA_ASSERT( new_vertices == 1 );

         /* if green refinement had been applied to the same element before,
            nothing has to be done
         */
         if ( el->has_children() )
         {
            for ( auto& child : el->get_children() )
            {
               refined.insert( child );
            }
         }
         else
         {
            refined.merge( refine_face_green( el ) );
         }

         // mark el as processed
         U.erase( el );
      }
   }

   return refined;
}

template <>
std::set< std::shared_ptr< Simplex3 > > K_Mesh< Simplex3 >::refine_green( std::set< std::shared_ptr< Simplex3 > >& U )
{
   std::set< std::shared_ptr< Simplex3 > > refined;
   std::set< std::shared_ptr< Simplex3 > > U_cpy = U;

   auto keepChildren = [&]( std::shared_ptr< Simplex3 > el ) {
      for ( auto& child : el->get_children() )
      {
         refined.insert( child );
      }
   };

   for ( auto& el : U_cpy )
   {
      uint_t new_vertices = el->vertices_on_edges();

      switch ( new_vertices )
      {
      case 0:
         continue;
         break;

      case 1:
         if ( el->has_children() )
         {
            WALBERLA_ASSERT( el->get_children().size() == 2 );
            keepChildren( el );
         }
         else
         {
            refined.merge( refine_cell_green_1( el ) );
         }
         break;

      case 2:
         if ( el->has_children() && el->get_children().size() == 4 )
         {
            keepChildren( el );
         }
         else
         {
            WALBERLA_ASSERT( el->get_children().size() == 0 || el->get_children().size() == 2 );
            el->kill_children();
            refined.merge( refine_cell_green_2( el ) );
         }
         break;

      case 3:
         if ( el->has_children() && el->get_children().size() == 4 )
         {
            keepChildren( el );
         }
         else
         {
            WALBERLA_ASSERT( el->get_children().size() == 0 || el->get_children().size() == 2 );
            el->kill_children();
            refined.merge( refine_cell_green_3( el ) );
         }
         break;

      default:
         WALBERLA_ASSERT( new_vertices <= 3 );
         break;
      }

      // mark el as processed
      if ( new_vertices > 0 )
      {
         U.erase( el );
      }
   }

   return refined;
}

template < class K_Simplex >
std::pair< real_t, real_t > K_Mesh< K_Simplex >::min_max_angle() const
{
   std::pair< real_t, real_t > mm{ 10, 0 };

   if ( walberla::mpi::MPIManager::instance()->rank() == 0 )
   {
      for ( auto& el : _T )
      {
         auto mm_el = el->min_max_angle( _vertices );

         mm.first  = std::min( mm.first, mm_el.first );
         mm.second = std::max( mm.second, mm_el.second );
      }
   }

   walberla::mpi::broadcastObject( mm );

   return mm;
}

template < class K_Simplex >
std::pair< real_t, real_t > K_Mesh< K_Simplex >::mean_min_max_angle() const
{
   std::pair< real_t, real_t > mm{ 0, 0 };

   if ( walberla::mpi::MPIManager::instance()->rank() == 0 )
   {
      for ( auto& el : _T )
      {
         auto mm_el = el->min_max_angle( _vertices );

         mm.first += mm_el.first;
         mm.second += mm_el.second;
      }
   }

   mm.first /= real_t( n_elements() );
   mm.second /= real_t( n_elements() );

   walberla::mpi::broadcastObject( mm );

   return mm;
}

template < class K_Simplex >
std::pair< real_t, real_t > K_Mesh< K_Simplex >::min_max_volume() const
{
   std::pair< real_t, real_t > mm{ std::numeric_limits< real_t >::max(), 0 };

   if ( walberla::mpi::MPIManager::instance()->rank() == 0 )
   {
      for ( auto& el : _T )
      {
         auto v = el->volume( _vertices );

         mm.first  = std::min( mm.first, v );
         mm.second = std::max( mm.second, v );
      }
   }

   walberla::mpi::broadcastObject( mm );

   return mm;
}

template < class K_Simplex >
real_t K_Mesh< K_Simplex >::volume() const
{
   real_t v_tot = 0;

   if ( walberla::mpi::MPIManager::instance()->rank() == 0 )
   {
      for ( auto& el : _T )
      {
         v_tot += el->volume( _vertices );
      }
   }

   walberla::mpi::broadcastObject( v_tot );

   return v_tot;
}

template class K_Mesh< Simplex2 >;
template class K_Mesh< Simplex3 >;

} // namespace adaptiveRefinement
} // namespace hyteg<|MERGE_RESOLUTION|>--- conflicted
+++ resolved
@@ -692,19 +692,12 @@
    // add neighbor edges to vertices
    for ( auto& edge : edges )
    {
-<<<<<<< HEAD
       auto& v = edge.get_vertices();
-=======
-      face->indirectNeighborFaceIDsOverEdges_.clear();
-
-      std::set< PrimitiveID > idSet;
->>>>>>> 474976d2
 
       for ( auto& vtx : v )
       {
          if ( vtxs[vtx].isLocal() )
          {
-<<<<<<< HEAD
             vtxs_ps[vtx]->addEdge( edge.getPrimitiveID() );
          }
          else if ( vtxs[vtx].onHalo() )
@@ -712,40 +705,6 @@
             nbrVtxs_ps[vtx]->addEdge( edge.getPrimitiveID() );
          }
       }
-=======
-            if ( neighborFaceID != faceID )
-            {
-               idSet.insert( neighborFaceID );
-            }
-
-            const auto neighborFaceVertices = faces_sps[neighborFaceID.getID()]->neighborVertices();
-
-            const auto containsV0 = algorithms::contains( neighborFaceVertices, face->neighborVertices()[0] );
-            const auto containsV1 = algorithms::contains( neighborFaceVertices, face->neighborVertices()[1] );
-            const auto containsV2 = algorithms::contains( neighborFaceVertices, face->neighborVertices()[2] );
-
-            if ( neighborFaceID != faceID && ( containsV0 || containsV1 || containsV2 ) )
-            {
-               if ( containsV0 && containsV1 )
-               {
-                  face->indirectNeighborFaceIDsOverEdges_[0] = neighborFaceID;
-               }
-               else if ( containsV0 && containsV2 )
-               {
-                  face->indirectNeighborFaceIDsOverEdges_[1] = neighborFaceID;
-               }
-               else if ( containsV1 && containsV2 )
-               {
-                  face->indirectNeighborFaceIDsOverEdges_[2] = neighborFaceID;
-               }
-            }
-         }
-      }
-
-      face->indirectNeighborFaceIDsOverVertices_.clear();
-      face->indirectNeighborFaceIDsOverVertices_.insert(
-          face->indirectNeighborFaceIDsOverVertices_.begin(), idSet.begin(), idSet.end() );
->>>>>>> 474976d2
    }
 
    // add neighbor faces to vertices and edges
@@ -784,7 +743,6 @@
    // add neighbor cells to vertices, edges and faces
    for ( auto& cell : cells )
    {
-<<<<<<< HEAD
       auto& v = cell.get_vertices();
 
       for ( auto& vtx : v )
@@ -798,11 +756,6 @@
             nbrVtxs_ps[vtx]->addCell( cell.getPrimitiveID() );
          }
       }
-=======
-      cell->indirectNeighborCellIDsOverFaces_.clear();
-
-      std::set< PrimitiveID > idSet;
->>>>>>> 474976d2
 
       for ( uint_t i = 0; i < 4; ++i )
       {
@@ -813,7 +766,6 @@
 
             if ( edge->isLocal() )
             {
-<<<<<<< HEAD
                edges_ps[edge->getPrimitiveID().getID()]->addCell( cell.getPrimitiveID() );
             }
             else if ( edge->onHalo() )
@@ -837,43 +789,6 @@
             nbrFaces_ps[face->getPrimitiveID().getID()]->addCell( cell.getPrimitiveID() );
          }
       }
-=======
-               idSet.insert( neighborCellID );
-            }
-
-            const auto neighborCellVertices = cells_sps[neighborCellID.getID()]->neighborVertices();
-
-            const auto containsV0 = algorithms::contains( neighborCellVertices, cell->neighborVertices()[0] );
-            const auto containsV1 = algorithms::contains( neighborCellVertices, cell->neighborVertices()[1] );
-            const auto containsV2 = algorithms::contains( neighborCellVertices, cell->neighborVertices()[2] );
-            const auto containsV3 = algorithms::contains( neighborCellVertices, cell->neighborVertices()[3] );
-
-            if ( neighborCellID != cellID && ( containsV0 || containsV1 || containsV2 || containsV3 ) )
-            {
-               if ( containsV0 && containsV1 && containsV2 )
-               {
-                  cell->indirectNeighborCellIDsOverFaces_[0] = neighborCellID;
-               }
-               else if ( containsV0 && containsV1 && containsV3 )
-               {
-                  cell->indirectNeighborCellIDsOverFaces_[1] = neighborCellID;
-               }
-               else if ( containsV0 && containsV2 && containsV3 )
-               {
-                  cell->indirectNeighborCellIDsOverFaces_[2] = neighborCellID;
-               }
-               else if ( containsV1 && containsV2 && containsV3 )
-               {
-                  cell->indirectNeighborCellIDsOverFaces_[3] = neighborCellID;
-               }
-            }
-         }
-      }
-
-      cell->indirectNeighborCellIDsOverVertices_.clear();
-      cell->indirectNeighborCellIDsOverVertices_.insert(
-          cell->indirectNeighborCellIDsOverVertices_.begin(), idSet.begin(), idSet.end() );
->>>>>>> 474976d2
    }
 
    // ****** create PrimitiveStorage ******
