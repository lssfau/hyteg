<<<<<<< HEAD
add_library( hyteg )
target_link_libraries( hyteg PUBLIC core vtk )
target_compile_features(hyteg PUBLIC cxx_std_17)
set_target_properties(hyteg PROPERTIES CXX_EXTENSIONS OFF )
target_sources( hyteg
      PRIVATE
      HytegDefinitions.in.hpp
      Git.in.hpp
      Levelinfo.hpp
      Macros.hpp
      OpenMPManager.hpp
      MeshQuality.hpp
      Math.hpp
      Stencil.hpp
      LikwidWrapper.hpp
      StencilDirections.hpp
      Algorithms.hpp
      PrimitiveID.hpp
      BuildInfo.in.hpp
      )

add_subdirectory( p2functionspace )
add_subdirectory( numerictools )
add_subdirectory( mesh )
add_subdirectory( edgedofspace )
add_subdirectory( misc )
add_subdirectory( adaptiverefinement )
add_subdirectory( gridtransferoperators )
add_subdirectory( types )
add_subdirectory( forms )
add_subdirectory( sparseassembly )
add_subdirectory( memory )
add_subdirectory( operators )
add_subdirectory( boundary )
add_subdirectory( composites )
add_subdirectory( solvers )
add_subdirectory( dgfunctionspace )
add_subdirectory( dg1functionspace )
add_subdirectory( dgfunctionspace_old )
add_subdirectory( volumedofspace )
add_subdirectory( mixedoperators )
add_subdirectory( eigen )
add_subdirectory( elementwiseoperators )
add_subdirectory( fenics )
add_subdirectory( primitives )
add_subdirectory( dataexport )
add_subdirectory( primitivestorage )
add_subdirectory( celldofspace )
add_subdirectory( primitivedata )
add_subdirectory( functions )
add_subdirectory( trilinos )
add_subdirectory( petsc )
add_subdirectory( geometry )
add_subdirectory( indexing )
add_subdirectory( communication )
add_subdirectory( p0functionspace )
add_subdirectory( egfunctionspace)
add_subdirectory( p1functionspace )
add_subdirectory( facedofspace_old )
add_subdirectory( polynomial )
=======
add_library( hyteg )
target_link_libraries( hyteg PUBLIC core vtk )
target_compile_features(hyteg PUBLIC cxx_std_17)
set_target_properties(hyteg PROPERTIES CXX_EXTENSIONS OFF )
target_sources( hyteg
      PRIVATE
      HytegDefinitions.in.hpp
      Git.in.hpp
      Levelinfo.hpp
      Macros.hpp
      OpenMPManager.hpp
      MeshQuality.hpp
      Math.hpp
      Stencil.hpp
      LikwidWrapper.hpp
      StencilDirections.hpp
      Algorithms.hpp
      PrimitiveID.hpp
      BuildInfo.in.hpp
      )

add_subdirectory( p2functionspace )
add_subdirectory( numerictools )
add_subdirectory( mesh )
add_subdirectory( edgedofspace )
add_subdirectory( misc )
add_subdirectory( adaptiverefinement )
add_subdirectory( gridtransferoperators )
add_subdirectory( types )
add_subdirectory( forms )
add_subdirectory( sparseassembly )
add_subdirectory( memory )
add_subdirectory( operators )
add_subdirectory( boundary )
add_subdirectory( composites )
add_subdirectory( solvers )
add_subdirectory( dgfunctionspace )
add_subdirectory( dgfunctionspace_old )
add_subdirectory( volumedofspace )
add_subdirectory( mixedoperators )
add_subdirectory( eigen )
add_subdirectory( elementwiseoperators )
add_subdirectory( fenics )
add_subdirectory( primitives )
add_subdirectory( dataexport )
add_subdirectory( primitivestorage )
add_subdirectory( celldofspace )
add_subdirectory( primitivedata )
add_subdirectory( functions )
add_subdirectory( trilinos )
add_subdirectory( petsc )
add_subdirectory( geometry )
add_subdirectory( indexing )
add_subdirectory( communication )
add_subdirectory( p0functionspace )
add_subdirectory( p1functionspace )
add_subdirectory( facedofspace_old )
add_subdirectory( polynomial )
add_subdirectory( n1e1functionspace )
>>>>>>> f351a82b
<|MERGE_RESOLUTION|>--- conflicted
+++ resolved
@@ -1,4 +1,3 @@
-<<<<<<< HEAD
 add_library( hyteg )
 target_link_libraries( hyteg PUBLIC core vtk )
 target_compile_features(hyteg PUBLIC cxx_std_17)
@@ -59,64 +58,4 @@
 add_subdirectory( p1functionspace )
 add_subdirectory( facedofspace_old )
 add_subdirectory( polynomial )
-=======
-add_library( hyteg )
-target_link_libraries( hyteg PUBLIC core vtk )
-target_compile_features(hyteg PUBLIC cxx_std_17)
-set_target_properties(hyteg PROPERTIES CXX_EXTENSIONS OFF )
-target_sources( hyteg
-      PRIVATE
-      HytegDefinitions.in.hpp
-      Git.in.hpp
-      Levelinfo.hpp
-      Macros.hpp
-      OpenMPManager.hpp
-      MeshQuality.hpp
-      Math.hpp
-      Stencil.hpp
-      LikwidWrapper.hpp
-      StencilDirections.hpp
-      Algorithms.hpp
-      PrimitiveID.hpp
-      BuildInfo.in.hpp
-      )
-
-add_subdirectory( p2functionspace )
-add_subdirectory( numerictools )
-add_subdirectory( mesh )
-add_subdirectory( edgedofspace )
-add_subdirectory( misc )
-add_subdirectory( adaptiverefinement )
-add_subdirectory( gridtransferoperators )
-add_subdirectory( types )
-add_subdirectory( forms )
-add_subdirectory( sparseassembly )
-add_subdirectory( memory )
-add_subdirectory( operators )
-add_subdirectory( boundary )
-add_subdirectory( composites )
-add_subdirectory( solvers )
-add_subdirectory( dgfunctionspace )
-add_subdirectory( dgfunctionspace_old )
-add_subdirectory( volumedofspace )
-add_subdirectory( mixedoperators )
-add_subdirectory( eigen )
-add_subdirectory( elementwiseoperators )
-add_subdirectory( fenics )
-add_subdirectory( primitives )
-add_subdirectory( dataexport )
-add_subdirectory( primitivestorage )
-add_subdirectory( celldofspace )
-add_subdirectory( primitivedata )
-add_subdirectory( functions )
-add_subdirectory( trilinos )
-add_subdirectory( petsc )
-add_subdirectory( geometry )
-add_subdirectory( indexing )
-add_subdirectory( communication )
-add_subdirectory( p0functionspace )
-add_subdirectory( p1functionspace )
-add_subdirectory( facedofspace_old )
-add_subdirectory( polynomial )
-add_subdirectory( n1e1functionspace )
->>>>>>> f351a82b
+add_subdirectory( n1e1functionspace )