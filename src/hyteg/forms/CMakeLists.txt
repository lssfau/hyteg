target_sources( hyteg
    PRIVATE
    P2Form.hpp
    P2LinearCombinationForm.hpp
    P1Form.hpp
    P1WrapperForm.hpp
    P1RowSumForm.hpp
    P1Form.cpp
    P2RowSumForm.hpp
    P2Form.cpp
    Form.hpp
    P1ZeroForm.hpp
    P1LinearCombinationForm.hpp
<<<<<<< HEAD
    CoefficientQuadratureAveraging.hpp
=======
    N1E1Form.hpp
    N1E1LinearCombinationForm.hpp
>>>>>>> f351a82b
)
add_subdirectory( form_hyteg_base )
add_subdirectory( form_hyteg_manual )
add_subdirectory( form_fenics_base )
add_subdirectory( form_hyteg_generated )
add_subdirectory( form_fenics_generated )<|MERGE_RESOLUTION|>--- conflicted
+++ resolved
@@ -11,12 +11,10 @@
     Form.hpp
     P1ZeroForm.hpp
     P1LinearCombinationForm.hpp
-<<<<<<< HEAD
     CoefficientQuadratureAveraging.hpp
-=======
+    P1LinearCombinationForm.hpp
     N1E1Form.hpp
     N1E1LinearCombinationForm.hpp
->>>>>>> f351a82b
 )
 add_subdirectory( form_hyteg_base )
 add_subdirectory( form_hyteg_manual )
