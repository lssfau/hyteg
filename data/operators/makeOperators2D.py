--- conflicted
+++ resolved
@@ -17,13 +17,8 @@
 
 # For each element and pair set the forms to compile
 forms = {}
-<<<<<<< HEAD
 forms[ "p1" ] = [ "diffusion", "div", "divt", "mass", "pspg", "stokes_epsilon", "polar_mass", "polar_laplacian", "div_K_grad" ]
-forms[ "p2" ] = [ "diffusion", "div", "divt" ]
-=======
-forms[ "p1" ] = [ "diffusion", "div", "divt", "mass", "pspg", "stokes_epsilon", "polar_mass", "div_K_grad" ]
 forms[ "p2" ] = [ "diffusion", "div", "divt", "mass" ]
->>>>>>> 18abef02
 forms[ "p1_to_p2" ] = [ "divt" ]
 forms[ "p2_to_p1" ] = [ "div" ]
 
